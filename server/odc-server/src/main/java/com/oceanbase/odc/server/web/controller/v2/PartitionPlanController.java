/*
 * Copyright (c) 2023 OceanBase.
 *
 * Licensed under the Apache License, Version 2.0 (the "License");
 * you may not use this file except in compliance with the License.
 * You may obtain a copy of the License at
 *
 *     http://www.apache.org/licenses/LICENSE-2.0
 *
 * Unless required by applicable law or agreed to in writing, software
 * distributed under the License is distributed on an "AS IS" BASIS,
 * WITHOUT WARRANTIES OR CONDITIONS OF ANY KIND, either express or implied.
 * See the License for the specific language governing permissions and
 * limitations under the License.
 */
package com.oceanbase.odc.server.web.controller.v2;

import org.springframework.beans.factory.annotation.Autowired;
<<<<<<< HEAD
import org.springframework.web.bind.annotation.PathVariable;
import org.springframework.web.bind.annotation.RequestBody;
=======
>>>>>>> 5fcb507e
import org.springframework.web.bind.annotation.RequestMapping;
import org.springframework.web.bind.annotation.RequestMethod;
import org.springframework.web.bind.annotation.RequestParam;
import org.springframework.web.bind.annotation.RestController;

import com.oceanbase.odc.service.common.response.Responses;
import com.oceanbase.odc.service.common.response.SuccessResponse;
import com.oceanbase.odc.service.partitionplan.PartitionPlanService;
import com.oceanbase.odc.service.partitionplan.model.DatabasePartitionPlan;

/**
 * @Author：tianke
 * @Date: 2022/9/16 15:38
 * @Descripition:
 */
@RestController
@RequestMapping("/api/v2/partitionPlan")
public class PartitionPlanController {

    @Autowired
    private PartitionPlanService partitionPlanService;

    @RequestMapping(value = "/partitionPlans", method = RequestMethod.GET)
    public SuccessResponse<DatabasePartitionPlan> getPartitionPlans(@RequestParam Long databaseId,
            @RequestParam(required = false) Long flowInstanceId) {
        return Responses
                .success(partitionPlanService.findRangeTablePlan(databaseId, flowInstanceId));
<<<<<<< HEAD
    }

    @RequestMapping(value = "/partitionPlans/{id:[\\d]+}", method = RequestMethod.PUT)
    public SuccessResponse<String> update(@PathVariable Long id,
            @RequestBody DatabasePartitionPlan databasePartitionPlan) throws IOException {
        partitionPlanService.updateTablePartitionPlan(databasePartitionPlan);
        return Responses.success("ok");
=======
>>>>>>> 5fcb507e
    }

    @RequestMapping(value = "/partitionPlans/exists", method = RequestMethod.GET)
    public SuccessResponse<Boolean> exist(@RequestParam("databaseId") Long databaseId) {
        return Responses.success(partitionPlanService.hasConnectionPartitionPlan(databaseId));
    }

}<|MERGE_RESOLUTION|>--- conflicted
+++ resolved
@@ -16,11 +16,6 @@
 package com.oceanbase.odc.server.web.controller.v2;
 
 import org.springframework.beans.factory.annotation.Autowired;
-<<<<<<< HEAD
-import org.springframework.web.bind.annotation.PathVariable;
-import org.springframework.web.bind.annotation.RequestBody;
-=======
->>>>>>> 5fcb507e
 import org.springframework.web.bind.annotation.RequestMapping;
 import org.springframework.web.bind.annotation.RequestMethod;
 import org.springframework.web.bind.annotation.RequestParam;
@@ -48,16 +43,6 @@
             @RequestParam(required = false) Long flowInstanceId) {
         return Responses
                 .success(partitionPlanService.findRangeTablePlan(databaseId, flowInstanceId));
-<<<<<<< HEAD
-    }
-
-    @RequestMapping(value = "/partitionPlans/{id:[\\d]+}", method = RequestMethod.PUT)
-    public SuccessResponse<String> update(@PathVariable Long id,
-            @RequestBody DatabasePartitionPlan databasePartitionPlan) throws IOException {
-        partitionPlanService.updateTablePartitionPlan(databasePartitionPlan);
-        return Responses.success("ok");
-=======
->>>>>>> 5fcb507e
     }
 
     @RequestMapping(value = "/partitionPlans/exists", method = RequestMethod.GET)
