--- conflicted
+++ resolved
@@ -718,7 +718,6 @@
  'Whether block internal databases during synchronizing databases when the datasource is bound to a project. Default true.') ON DUPLICATE KEY UPDATE `id`=`id`;
 
 INSERT INTO config_system_configuration(`key`, `value`, `description`) VALUES('odc.task.pre-check.max-sql-content-bytes',
-<<<<<<< HEAD
  '5242880', '预检查时所允许检查的 SQL 内容的最大长度，超过该上限将终止预检查并将检查结果置为最高风险等级。单位：字节，默认值：5242880（即 5MB），修改后重启生效') ON DUPLICATE KEY UPDATE `id`=`id`;
 
 --
@@ -728,7 +727,4 @@
 INSERT INTO config_system_configuration ( `key`, `value`, `description` ) VALUES( 'odc.task-framework.odc-url', '', 'odc server url is used to report task result by TaskExecutor, use odc server ip when odc url is null') ON DUPLICATE KEY UPDATE `id`=`id`;
 INSERT INTO config_system_configuration ( `key`, `value`, `description` ) VALUES( 'odc.task-framework.k8s.kube-config', '', 'kube config base64 encoded is used k8s connect default' ) ON DUPLICATE KEY UPDATE `id` = `id`;
 INSERT INTO config_system_configuration ( `key`, `value`, `description` ) VALUES( 'odc.task-framework.k8s.kube-url', '', 'kube url be used to connect k8s when kube config is null' ) ON DUPLICATE KEY UPDATE `id` = `id`;
-INSERT INTO config_system_configuration ( `key`, `value`, `description` ) VALUES( 'odc.task-framework.k8s.namespace', 'default', 'k8s namespace name' ) ON DUPLICATE KEY UPDATE `id` = `id`;
-=======
- '5242880', '预检查时所允许检查的 SQL 内容的最大长度，超过该上限将终止预检查并将检查结果置为最高风险等级。单位：字节，默认值：5242880（即 5MB），修改后重启生效') ON DUPLICATE KEY UPDATE `id`=`id`;
->>>>>>> a801cb76
+INSERT INTO config_system_configuration ( `key`, `value`, `description` ) VALUES( 'odc.task-framework.k8s.namespace', 'default', 'k8s namespace name' ) ON DUPLICATE KEY UPDATE `id` = `id`;