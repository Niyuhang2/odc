--
-- data.sql
-- for initialize all required system configuration for config framework,
-- ODC use spring cloud config as config framework
-- @since v3.2.0
--

INSERT INTO `config_system_configuration` (`key`, `value`, `application`, `profile`, `label`, `description`)
VALUES ('sqlexecute.defaultDelimiter', ';', 'odc', 'default', 'master', 'Delimiter for sql-execute') ON DUPLICATE KEY UPDATE `id`=`id`;

INSERT INTO `config_system_configuration` (`key`, `value`, `application`, `profile`, `label`, `description`)
VALUES ('sqlexecute.mysqlAutoCommitMode', 'ON', 'odc', 'default', 'master', 'Auto commit flag for OB-Mysql mode') ON DUPLICATE KEY UPDATE
 `id`=`id`;

INSERT INTO `config_system_configuration` (`key`, `value`, `application`, `profile`, `label`, `description`)
VALUES ('sqlexecute.oracleAutoCommitMode', 'ON', 'odc', 'default', 'master', 'Auto commit flag for OB-Oracle mode') ON DUPLICATE KEY UPDATE `id`=`id`;

INSERT INTO `config_system_configuration` (`key`, `value`, `application`, `profile`, `label`, `description`)
VALUES ('sqlexecute.defaultQueryLimit', '1000', 'odc', 'default', 'master', 'Query limit for sql-execute') ON DUPLICATE KEY UPDATE `id`=`id`;

INSERT INTO `config_system_configuration` (`key`, `value`, `application`, `profile`, `label`, `description`)
VALUES ('odc.chinamobile.4a.httpReadTimeoutSeconds', '10', 'odc', 'default', 'master', '4A API http read timeout') ON DUPLICATE KEY UPDATE `id`=`id`;

INSERT INTO `config_system_configuration` (`key`, `value`, `application`, `profile`, `label`, `description`)
VALUES ('odc.chinamobile.4a.httpConnectTimeoutSeconds', '2', 'odc', 'default', 'master', '4A API http connect timeout') ON DUPLICATE KEY
UPDATE `id`=`id`;

INSERT INTO `config_system_configuration` (`key`, `value`, `application`, `profile`, `label`, `description`)
VALUES ('odc.config.userConfig.cacheRefreshTimeSeconds', '60', 'odc', 'default', 'master', '个人配置缓存刷新时间') ON DUPLICATE KEY
UPDATE `id`=`id`;

INSERT INTO `config_system_configuration` (`key`, `value`, `application`, `profile`, `label`, `description`)
VALUES ('odc.task.file.expireTimeHours', '72', 'odc', 'default', 'master', '任务数据文件过期时间') ON DUPLICATE KEY
UPDATE `id`=`id`;

INSERT INTO config_system_configuration(`key`, `value`, `description`) VALUES('odc.task.mock-data.max-row-count',
 '1000000', '模拟数据单表生成记录条数最大值') ON DUPLICATE KEY UPDATE `id`=`id`;

INSERT INTO config_system_configuration(`key`, `value`, `description`) VALUES('odc.task.async.sql-content-max-length',
 '10485760', '数据库变更任务 SQL 内容允许最大长度，单位：字节。取值不超过 16 MB，默认为 10 MB') ON DUPLICATE KEY UPDATE `id`=`id`;

INSERT INTO config_system_configuration(`key`, `value`, `description`) VALUES('odc.common.task.expiredTimeInMinutes', '1440', '通用任务过期时间') ON DUPLICATE KEY UPDATE `id`=`id`;
INSERT INTO config_system_configuration(`key`, `value`, `description`) VALUES('odc.common.intercept.task.timeoutInSeconds', '3600000', '通用任务执行超时时间') ON DUPLICATE KEY UPDATE `id`=`id`;
INSERT INTO config_system_configuration(`key`, `value`, `description`) VALUES('odc.system.config.heartbeat.enabled', 'true', '心跳检测开关') ON
 DUPLICATE KEY UPDATE `id`=`id`;

INSERT INTO config_system_configuration(`key`, `value`, `description`) VALUES('odc.oauth2.buc.enabled',
 'false', '是否开启 BUC 认证') ON DUPLICATE KEY UPDATE `id`=`id`;

INSERT INTO config_system_configuration(`key`, `value`, `description`) VALUES('odc.oauth2.buc.supportGroupQRCodeUrl',
 'TO_BE_REPLACED', '用户支持群地址') ON DUPLICATE KEY UPDATE `id`=`id`;

INSERT INTO config_system_configuration(`key`, `value`, `description`) VALUES('spring.security.oauth2.client.registration.buc.client-id',
 'TO_BE_REPLACED', 'BUC 应用 client-id') ON DUPLICATE KEY UPDATE `id`=`id`;

INSERT INTO config_system_configuration(`key`, `value`, `description`) VALUES('spring.security.oauth2.client.registration.buc.client-secret',
 'TO_BE_REPLACED', 'BUC 应用 client-secret') ON DUPLICATE KEY UPDATE `id`=`id`;

INSERT INTO config_system_configuration(`key`, `value`, `description`) VALUES('spring.security.oauth2.client.registration.buc.redirect-uri',
 'TO_BE_REPLACED', 'BUC grant code 回调地址，由 spring 框架自动解析，请勿随意更改') ON DUPLICATE KEY UPDATE `id`=`id`;

INSERT INTO config_system_configuration(`key`, `value`, `description`) VALUES('spring.security.oauth2.client.registration.buc.authorization-grant-type',
 'TO_BE_REPLACED', 'OAuth2 授权模式，当前实现为授权码模式') ON DUPLICATE KEY UPDATE `id`=`id`;

INSERT INTO config_system_configuration(`key`, `value`, `description`) VALUES('spring.security.oauth2.client.registration.buc.scope',
 'TO_BE_REPLACED', '应用授权作用域') ON DUPLICATE KEY UPDATE `id`=`id`;

INSERT INTO config_system_configuration(`key`, `value`, `description`) VALUES('spring.security.oauth2.client.provider.buc.authorization-uri',
 'TO_BE_REPLACED', 'BUC 授权服务器提供的获取 grant-code 的地址') ON DUPLICATE KEY UPDATE `id`=`id`;

INSERT INTO config_system_configuration(`key`, `value`, `description`) VALUES('spring.security.oauth2.client.provider.buc.token-uri',
 'TO_BE_REPLACED', 'BUC 授权服务器提供的获取 access-token 的地址') ON DUPLICATE KEY UPDATE `id`=`id`;

INSERT INTO config_system_configuration(`key`, `value`, `description`) VALUES('spring.security.oauth2.client.provider.buc.user-info-uri',
 'TO_BE_REPLACED', 'BUC 授权服务器提供的获取 user-info 的地址') ON DUPLICATE KEY UPDATE `id`=`id`;

INSERT INTO config_system_configuration(`key`, `value`, `description`) VALUES('odc.oauth2.buc.adminEmpIds',
 'TO_BE_REPLACED', 'BUC 默认管理员工号') ON DUPLICATE KEY UPDATE `id`=`id`;

INSERT INTO config_system_configuration(`key`, `value`, `description`) VALUES('odc.oauth2.buc.logoutUrl',
 'TO_BE_REPLACED', '集团登录地址，用于 ODC 退出登录后前端跳转') ON DUPLICATE KEY UPDATE `id`=`id`;

INSERT INTO config_system_configuration(`key`, `value`, `description`) VALUES('odc.oauth2.buc.loginRedirectUrl',
 'TO_BE_REPLACED', '登录失效后再次访问页面时的跳转 url，用于重新登录 ODC') ON DUPLICATE KEY UPDATE `id`=`id`;

INSERT INTO config_system_configuration(`key`, `value`, `description`) VALUES('spring.security.oauth2.client.registration.buc.provider',
 'buc', 'BUC 授权服务提供方配置，兼容配置，请勿修改') ON DUPLICATE KEY UPDATE `id`=`id`;

INSERT INTO config_system_configuration(`key`, `value`, `description`) VALUES('spring.security.oauth2.client.registration.buc.clientAuthenticationMethod',
 'post', 'BUC 授权服务认证请求方式，支持[post|none|basic]，默认为post') ON DUPLICATE KEY UPDATE `id`=`id`;

INSERT INTO config_system_configuration(`key`, `value`, `description`) VALUES('spring.security.oauth2.client.provider.buc.userInfoAuthenticationMethod',
 'form', 'BUC 授权服务器提供的获取 user-info 请求方式，支持[header|query|form]，BUC默认为form') ON DUPLICATE KEY UPDATE `id`=`id`;

INSERT INTO config_system_configuration(`key`, `value`, `description`) VALUES('spring.security.oauth2.client.registration.odc.provider',
 'cas', 'OAuth2 授权服务提供方配置，默认为cas，在自行配置授权服务提供方时修改。') ON DUPLICATE KEY UPDATE `id`=`id`;

INSERT INTO config_system_configuration(`key`, `value`, `description`) VALUES('spring.security.oauth2.client.registration.odc.client-id',
 'TO_BE_REPLACED', 'OAuth2 应用 client-id') ON DUPLICATE KEY UPDATE `id`=`id`;

INSERT INTO config_system_configuration(`key`, `value`, `description`) VALUES('spring.security.oauth2.client.registration.odc.client-secret',
 'TO_BE_REPLACED', 'OAuth2 应用 client-secret') ON DUPLICATE KEY UPDATE `id`=`id`;

INSERT INTO config_system_configuration(`key`, `value`, `description`) VALUES('spring.security.oauth2.client.registration.odc.redirect-uri',
 'TO_BE_REPLACED', 'OAuth2 grant code 回调地址，由 spring 框架自动解析，请勿随意更改') ON DUPLICATE KEY UPDATE `id`=`id`;

INSERT INTO config_system_configuration(`key`, `value`, `description`) VALUES('spring.security.oauth2.client.registration.odc.authorization-grant-type',
 'TO_BE_REPLACED', 'OAuth2 授权模式，当前实现为授权码模式') ON DUPLICATE KEY UPDATE `id`=`id`;

INSERT INTO config_system_configuration(`key`, `value`, `description`) VALUES('spring.security.oauth2.client.registration.odc.scope',
 'TO_BE_REPLACED', 'OAuth2 应用授权作用域') ON DUPLICATE KEY UPDATE `id`=`id`;

INSERT INTO config_system_configuration(`key`, `value`, `description`) VALUES('spring.security.oauth2.client.registration.odc.clientAuthenticationMethod',
 'post', 'OAuth2 授权服务认证请求方式，支持[post|none|basic]，默认为post') ON DUPLICATE KEY UPDATE `id`=`id`;

INSERT INTO config_system_configuration(`key`, `value`, `description`) VALUES('spring.security.oauth2.client.provider.cas.authorization-uri',
 'TO_BE_REPLACED', 'OAuth2 授权服务器提供的获取 grant-code 的地址') ON DUPLICATE KEY UPDATE `id`=`id`;

INSERT INTO config_system_configuration(`key`, `value`, `description`) VALUES('spring.security.oauth2.client.provider.cas.token-uri',
 'TO_BE_REPLACED', 'OAuth2 授权服务器提供的获取 access-token 的地址') ON DUPLICATE KEY UPDATE `id`=`id`;

INSERT INTO config_system_configuration(`key`, `value`, `description`) VALUES('spring.security.oauth2.client.provider.cas.user-info-uri',
 'TO_BE_REPLACED', 'OAuth2 授权服务器提供的获取 user-info 的地址') ON DUPLICATE KEY UPDATE `id`=`id`;

INSERT INTO config_system_configuration(`key`, `value`, `description`) VALUES('spring.security.oauth2.client.provider.cas.userInfoAuthenticationMethod',
 'TO_BE_REPLACED', 'OAuth2 授权服务器提供的获取 user-info 请求方式，支持[header|query|form]') ON DUPLICATE KEY UPDATE `id`=`id`;

INSERT INTO config_system_configuration(`key`, `value`, `description`) VALUES('odc.oauth2.userProfileViewType',
 'FLAT', 'OAuth2 授权服务器提供的获取 userProfile的数据结构，支持[NESTED,FLAT]') ON DUPLICATE KEY UPDATE `id`=`id`;

INSERT INTO config_system_configuration(`key`, `value`, `description`) VALUES('odc.oauth2.nestedAttributeField',
'attributes', 'OAuth2 授权服务器提供的获取 userProfile的数据结构 为NESTED 模式的时候， 获取userinfo的字段') ON DUPLICATE KEY UPDATE `id`=`id`;

INSERT INTO config_system_configuration(`key`, `value`, `description`) VALUES('odc.oauth2.adminAccountNames',
 'admin1,admin2', 'OAuth2 默认管理员账户，[userAccountNameField]配置字段的取值集合。') ON DUPLICATE KEY UPDATE `id`=`id`;

INSERT INTO config_system_configuration(`key`, `value`, `description`) VALUES('odc.oauth2.logoutUrl',
 'TO_BE_REPLACED', '集团登录地址，用于 ODC 退出登录后前端跳转') ON DUPLICATE KEY UPDATE `id`=`id`;

INSERT INTO config_system_configuration(`key`, `value`, `description`) VALUES('odc.oauth2.loginRedirectUrl',
 'TO_BE_REPLACED', '登录失效后再次访问页面时的跳转 url，用于重新登录 ODC') ON DUPLICATE KEY UPDATE `id`=`id`;

INSERT INTO config_system_configuration(`key`, `value`, `description`) VALUES('odc.oauth2.redirectUrlHashEnabled',
'true', '是否开启重定向支持hash#符号，如果不支持，oauth2重定向的时候会截断url#号的内容，默认支持') ON DUPLICATE KEY UPDATE `id`=`id`;

INSERT INTO config_system_configuration(`key`, `value`, `description`) VALUES('odc.oauth2.userAccountNameField',
 'TO_BE_REPLACED', '授权中心返回用户信息字段【用户账户名】') ON DUPLICATE KEY UPDATE `id`=`id`;

INSERT INTO config_system_configuration(`key`, `value`, `description`) VALUES('odc.oauth2.userNickNameField',
 'nickname,name,account', '授权中心返回用户信息字段【用户名称】，允许配置多个字段，优先级按顺序由高到低') ON DUPLICATE KEY UPDATE `id`=`id`;

INSERT INTO config_system_configuration(`key`, `value`, `description`) VALUES('odc.oauth2.organizationNameField',
 'TO_BE_REPLACED', '授权中心返回用户信息字段【组织机构名称】，如果odc.oauth2.organizationName非空，则优先使用组织名称配置项，否则根据当前配置项从OAuth2账号信息中提取') ON DUPLICATE KEY UPDATE `id`=`id`;

INSERT INTO config_system_configuration(`key`, `value`, `description`) VALUES('odc.oauth2.organizationName',
'TO_BE_REPLACED', '指定用户组织机构名称，如果非空，组织名称引用当前配置项的值，否则组织名称基于 odc.oauth2.organizationNameField 从 OAuth2 账号信息中提取') ON DUPLICATE KEY UPDATE `id`=`id`;

INSERT INTO config_system_configuration(`key`, `value`, `description`) VALUES('odc.pldebug.thread-pool.size',
  '0', 'PL 调试功能分配的 ODC 线程数，0 表示使用系统推荐值') ON DUPLICATE KEY UPDATE `id`=`id`;

INSERT INTO config_system_configuration(`key`, `value`, `description`) VALUES('odc.pldebug.session.timeout-seconds',
  '600', 'PL 调试功能超时秒数') ON DUPLICATE KEY UPDATE `id`=`id`;

INSERT INTO config_system_configuration(`key`, `value`, `description`) VALUES('odc.pldebug.sync.enabled',
  'true', 'PL 调试功能是否在开启调试阶段使用sync机制') ON DUPLICATE KEY UPDATE `id`=`id`;

INSERT INTO config_system_configuration(`key`, `value`, `description`) VALUES('odc.resultset.export.thread-count',
 '10', '结果集导出线程池大小') ON DUPLICATE KEY UPDATE `id`=`id`;

INSERT INTO config_system_configuration(`key`, `value`, `description`) VALUES('odc.system.security.sensitive-property-encrypted',
 'true', '是否启用敏感数据传输加密，默认为 true，设置为 false 时则使用明文传输') ON DUPLICATE KEY UPDATE `id`=`id`;

INSERT INTO config_system_configuration(`key`, `value`, `description`) VALUES('odc.obsdk.oracle.pl-parser-type',
 'oracle', 'ODC 使用的 PL Parser 类型，可选值为 ob_oracle / oracle，默认值 oracle') ON DUPLICATE KEY UPDATE `id`=`id`;

INSERT INTO config_system_configuration(`key`, `value`, `description`) VALUES('odc.iam.auth.type', 'local',
'登录鉴权模式') ON DUPLICATE KEY UPDATE `id`=`id`;

INSERT INTO config_system_configuration(`key`, `value`, `description`) VALUES('odc.iam.auth.auto-login.enabled', 'false',
'是否开启前端自动登录') ON DUPLICATE KEY UPDATE `id`=`id`;

INSERT INTO config_system_configuration(`key`, `value`, `description`) VALUES('odc.lab.enabled', 'false',
'是否是开源实验室模式') ON DUPLICATE KEY UPDATE `id`=`id`;

INSERT INTO config_system_configuration(`key`, `value`, `description`) VALUES('odc.lab.tutorial.enabled', 'false',
'体验站场景下，是否开启 Tutorial 功能') ON DUPLICATE KEY UPDATE `id`=`id`;

INSERT INTO config_system_configuration(`key`, `value`, `description`) VALUES('odc.lab.session-limit.enabled', 'false',
'体验站场景下，是否开启用户创建 Session 限流') ON DUPLICATE KEY UPDATE `id`=`id`;

INSERT INTO config_system_configuration(`key`, `value`, `description`) VALUES('odc.lab.apply-permission.hidden', 'false',
'是否隐藏权限申请功能') ON DUPLICATE KEY UPDATE `id`=`id`;

INSERT INTO config_system_configuration(`key`, `value`, `description`) VALUES('odc.lab.admin-id',
'REPLACE_ME', '开源实验室默认管理员账号') ON DUPLICATE KEY UPDATE `id`=`id`;

INSERT INTO config_system_configuration(`key`, `value`, `description`) VALUES('odc.lab.ob.connection.key', 'REPLACE_ME',
'官网体验站 OB 体验连接列表，json 格式') ON DUPLICATE KEY UPDATE `id`=`id`;

INSERT INTO config_system_configuration(`key`, `value`, `description`) VALUES('odc.iam.auth.alipay.openapi.app-id', 'REPLACE_ME',
'开源实验室在支付宝开放开发平台上注册的应用 id') ON DUPLICATE KEY UPDATE `id`=`id`;

INSERT INTO config_system_configuration(`key`, `value`, `description`) VALUES('odc.iam.auth.alipay.openapi.server-url', 'REPLACE_ME',
'支付宝开放开发平台 OpenAPI 网关地址') ON DUPLICATE KEY UPDATE `id`=`id`;

INSERT INTO config_system_configuration(`key`, `value`, `description`) VALUES('odc.iam.auth.alipay.openapi.private-key', 'REPLACE_ME',
'开源实验室在支付宝开放开发平台上注册的应用私钥') ON DUPLICATE KEY UPDATE `id`=`id`;

INSERT INTO config_system_configuration(`key`, `value`, `description`) VALUES('odc.iam.auth.alipay.openapi.alipay-public-key',
'REPLACE_ME', '开源实验室在支付宝开放开发平台上注册的应用公钥') ON DUPLICATE KEY UPDATE `id`=`id`;

INSERT INTO config_system_configuration(`key`, `value`, `description`) VALUES('odc.iam.auth.alipay.openapi.sign-type',
'REPLACE_ME', '开源实验室调用 OpenAPI 接口的加签方式，如 RSA2') ON DUPLICATE KEY UPDATE `id`=`id`;

INSERT INTO config_system_configuration(`key`, `value`, `description`) VALUES('odc.iam.auth.alipay.openapi.format',
'REPLACE_ME', '开源实验室调用 OpenAPI 接口的字段格式，如 JSON') ON DUPLICATE KEY UPDATE `id`=`id`;

INSERT INTO config_system_configuration(`key`, `value`, `description`) VALUES('odc.iam.auth.alipay.openapi.charset', 'REPLACE_ME',
'开源实验室调用 OpenAPI 接口的字符集，如 utf-8, GBK') ON DUPLICATE KEY UPDATE `id`=`id`;

INSERT INTO config_system_configuration(`key`, `value`, `description`) VALUES('odc.iam.auth.alipay.openapi.ob-official-domain', 'REPLACE_ME',
'开源官网域名') ON DUPLICATE KEY UPDATE `id`=`id`;

INSERT INTO config_system_configuration(`key`, `value`, `description`) VALUES('odc.iam.auth.alipay.openapi.ob-official-login-url',
'REPLACE_ME', '开源官网登录 URL') ON DUPLICATE KEY UPDATE `id`=`id`;

INSERT INTO config_system_configuration(`key`, `value`, `description`) VALUES('odc.iam.auth.alipay.openapi.ob-official-logout-url',
'REPLACE_ME', '开源官网登出 URL') ON DUPLICATE KEY UPDATE `id`=`id`;

INSERT INTO config_system_configuration(`key`, `value`, `description`) VALUES('odc.lab.resource.revoke-interval-seconds',
'28800', 'lab 资源回收时间，默认8小时') ON DUPLICATE KEY UPDATE `id`=`id`;

INSERT INTO config_system_configuration(`key`, `value`, `description`) VALUES('odc.system.info.support-email',
'', '用户支持反馈邮箱，为空表示使用默认值，设置后会覆盖默认值') ON DUPLICATE KEY UPDATE `id`=`id`;

INSERT INTO config_system_configuration(`key`, `value`, `description`) VALUES('odc.system.info.support-url',
'', '用户支持 URL 地址，为空表示使用默认值，设置后会覆盖默认值') ON DUPLICATE KEY UPDATE `id`=`id`;

INSERT INTO config_system_configuration(`key`, `value`, `description`) VALUES('odc.system.info.home-page-text',
'', '主页文案，为空表示使用默认值，设置后会覆盖默认值') ON DUPLICATE KEY UPDATE `id`=`id`;

INSERT INTO config_system_configuration(`key`, `value`, `description`) VALUES('odc.connect.session.history-update-interval-millis',
'600000', '连接 session 历史刷新时间间隔') ON DUPLICATE KEY UPDATE `id`=`id`;

INSERT INTO config_system_configuration(`key`, `value`, `description`) VALUES('odc.lab.schedule.fix-delay-millis',
'7200000', 'lab 模块定时任务间隔时间') ON DUPLICATE KEY UPDATE `id`=`id`;

INSERT INTO config_system_configuration(`key`, `value`, `description`) VALUES('odc.lab.schedule.user-expired-time-millis',
'180000', 'lab 模块清理不活跃用户创建session权限时间') ON DUPLICATE KEY UPDATE `id`=`id`;

INSERT INTO config_system_configuration(`key`, `value`, `description`) VALUES('odc.lab.schedule.update-session-permission-delay-millis',
'1000', 'lab 查询空闲资源定时任务周期') ON DUPLICATE KEY UPDATE `id`=`id`;


-- rate limit related
INSERT INTO config_system_configuration(`key`, `value`, `description`) VALUES('odc.web.rate-limit.enabled',
  'false', '限流配置，是否开启限流，默认为 false') ON DUPLICATE KEY UPDATE `id`=`id`;
INSERT INTO config_system_configuration(`key`, `value`, `description`) VALUES('odc.web.rate-limit.url-white-list',
  '/api/v1/info,/sqls/getResult', '限流配置，限流 API 白名单, 默认为 /api/v1/info,/sqls/getResult') ON DUPLICATE KEY UPDATE `id`=`id`;
INSERT INTO config_system_configuration(`key`, `value`, `description`) VALUES('odc.web.rate-limit.api.capacity',
  '20', '限流配置，API 调用，令牌桶的容量，默认为 20') ON DUPLICATE KEY UPDATE `id`=`id`;
INSERT INTO config_system_configuration(`key`, `value`, `description`) VALUES('odc.web.rate-limit.api.refill-tokens',
  '10', '限流配置，API 调用，令牌每次填充数量，默认为 10') ON DUPLICATE KEY UPDATE `id`=`id`;
INSERT INTO config_system_configuration(`key`, `value`, `description`) VALUES('odc.web.rate-limit.api.refill-duration-seconds',
  '5', '限流配置，API 调用，令牌填充间隔，单位 秒，默认为 5') ON DUPLICATE KEY UPDATE `id`=`id`;
INSERT INTO config_system_configuration(`key`, `value`, `description`) VALUES('odc.web.rate-limit.sql.capacity',
  '10000', '限流配置，SQL 执行数量，令牌桶的容量，默认为 10000') ON DUPLICATE KEY UPDATE `id`=`id`;
INSERT INTO config_system_configuration(`key`, `value`, `description`) VALUES('odc.web.rate-limit.sql.refill-tokens',
  '1000', '限流配置，SQL 执行数量，令牌每次填充数量，默认为 1000') ON DUPLICATE KEY UPDATE `id`=`id`;
INSERT INTO config_system_configuration(`key`, `value`, `description`) VALUES('odc.web.rate-limit.sql.refill-duration-seconds',
  '10', '限流配置，SQL 执行数量，令牌填充间隔，单位 秒，默认为 10') ON DUPLICATE KEY UPDATE `id`=`id`;

INSERT INTO config_system_configuration(`key`, `value`, `description`) VALUES('odc.web.static-resource.cache-timeout-seconds',
  '60', '静态资源缓存时间，单位 秒，默认为 60') ON DUPLICATE KEY UPDATE `id`=`id`;


INSERT INTO config_system_configuration(`key`, `value`, `description`) VALUES('odc.cloud.max-response-size',
  '1048576', '公有云模式下接口最大下行数据量，单位为字节，默认大小 1024KB，超过此限制则通过OSS文件进行返回值中转') ON DUPLICATE KEY UPDATE `id`=`id`;

INSERT INTO config_system_configuration(`key`, `value`, `description`) VALUES('odc.audit.enabled',
  'true', '是否开启操作审计，默认打开') ON DUPLICATE KEY UPDATE `id`=`id`;

INSERT INTO `config_system_configuration` (`key`, `value`, `application`, `profile`, `label`, `description`)
VALUES ('sqlexecute.defaultObjectDraggingOption', 'object_name', 'odc', 'default', 'master', 'Default object dragging option can
only accept the value object_name|select_stmt|insert_stmt|update_stmt|delete_stmt') ON DUPLICATE KEY UPDATE `id`=`id`;

INSERT INTO `config_system_configuration` (`key`, `value`, `application`, `profile`, `label`, `description`)
VALUES ('connect.sessionMode', 'MultiSession', 'odc', 'default', 'master', 'Default session mode can only accept the
value SingleSession|MultiSession') ON DUPLICATE KEY UPDATE `id`=`id`;

INSERT INTO `config_system_configuration` (`key`, `value`, `application`, `profile`, `label`, `description`)
VALUES ('odc.objectstorage.upload-timeout-seconds', '60', 'odc', 'default', 'master', '单个文件分块上传超时时间，单位为秒，默认 60 秒') ON DUPLICATE KEY UPDATE
`id`=`id`;

INSERT INTO `config_system_configuration` (`key`, `value`, `application`, `profile`, `label`, `description`)
VALUES ('odc.objectstorage.local.dir', '#{systemProperties[''user.home''].concat(T(java.io.File).separator).concat(''data'').concat(T(java
.io.File).separator).concat(''files'')}', 'odc', 'default', 'master','本地文件存储根目录') ON DUPLICATE KEY UPDATE `id`=`id`;

INSERT INTO `config_system_configuration` (`key`, `value`, `application`, `profile`, `label`, `description`)
VALUES ('odc.objectstorage.max-concurrent-count', '16', 'odc', 'default', 'master', '文件存储模块最大并发线程数，默认 16') ON DUPLICATE KEY UPDATE
`id`=`id`;

INSERT INTO `config_system_configuration` (`key`, `value`, `application`, `profile`, `label`, `description`)
VALUES ('odc.objectstorage.default-block-split-length', '1048576', 'odc', 'default', 'master', '文件存储模块默认分块大小，单位为 byte，默认 1024*1024 bytes
(1M)') ON DUPLICATE KEY UPDATE `id`=`id`;

INSERT INTO `config_system_configuration` (`key`, `value`, `application`, `profile`, `label`, `description`)
VALUES ('odc.objectstorage.try-lock-timeout-milliseconds', '10000', 'odc', 'default', 'master', '文件存储模块锁超时时间，单位为毫秒，默认 10000 毫秒') ON
DUPLICATE KEY UPDATE `id`=`id`;

INSERT INTO `config_system_configuration` (`key`, `value`, `application`, `profile`, `label`, `description`)
VALUES ('odc.script.max-edit-length', '#{20*1024*1024}', 'odc', 'default', 'master', '文件存储模块锁超时时间，单位为毫秒，默认 10000 毫秒') ON
DUPLICATE KEY UPDATE `id`=`id`;

-- 修改 odc.script.max-edit-length 配置项的 description 字段
UPDATE `config_system_configuration` SET `description`='脚本管理功能允许编辑的最大脚本长度，超出该长度的脚本不允许编辑，单位为字节，默认值 20 MB' WHERE `key`='odc.script.max-edit-length';

INSERT INTO `config_system_configuration` (`key`, `value`, `application`, `profile`, `label`, `description`)
VALUES ('odc.script.max-upload-length', '#{250*1024*1024}', 'odc', 'default', 'master', '文件存储模块锁超时时间，单位为毫秒，默认 10000 毫秒') ON
DUPLICATE KEY UPDATE `id`=`id`;

-- 修改 odc.script.max-upload-length 配置项的 description 字段
UPDATE `config_system_configuration` SET `description`='脚本管理功能允许上传的最大脚本长度，超出该长度的脚本不允许上传，单位为字节，默认值 250 MB' WHERE `key`='odc.script.max-upload-length';

INSERT INTO `config_system_configuration` (`key`, `value`, `description`)
VALUES ('odc.rpc.connect-timeout-seconds', '10', 'rpc 调用连接超时时间，单位为秒，默认是 10 秒') ON DUPLICATE KEY UPDATE `id`=`id`;

INSERT INTO `config_system_configuration` (`key`, `value`, `description`)
VALUES ('odc.rpc.read-timeout-seconds', '60', 'rpc 调用超时时间，单位为秒，默认是 60 秒') ON DUPLICATE KEY UPDATE `id`=`id`;
INSERT INTO `config_system_configuration` (`key`, `value`, `application`, `profile`, `label`, `description`)
VALUES ('odc.flow.async.max-upload-file-count', '500', 'odc', 'default', 'master', '异步任务最大上传文件数量，默认 500 个') ON
DUPLICATE KEY UPDATE `id`=`id`;

INSERT INTO `config_system_configuration` (`key`, `value`, `application`, `profile`, `label`, `description`)
VALUES ('odc.flow.async.max-upload-file-total-size', '#{256*1024*1024}', 'odc', 'default', 'master', '异步任务最大上传文件总大小，单位为字节，默认 256 MB') ON
DUPLICATE KEY UPDATE `id`=`id`;

INSERT INTO config_system_configuration(`key`, `value`, `description`) VALUES('odc.task.file-expire-hours', '336', '流程任务附带文件最多保留小时数，默认 336 小时，即 2 星期') ON DUPLICATE KEY UPDATE `id`=`id`;

INSERT INTO config_system_configuration(`key`, `value`, `description`) VALUES('odc.connect.host-white-list',
 '', 'ODC 数据库连接主机白名单，只允许用户连接在白名单内的主机，防止 SSRF 安全漏洞。默认为空，表示允许所有访问所有主机') ON DUPLICATE KEY UPDATE `id`=`id`;
INSERT INTO `config_system_configuration` (`key`, `value`, `description`) VALUES ('odc.connect.min-query-timeout-seconds',
   '60', 'ODC 数据库连接最小查询超时时间，单位 秒，默认值 60') ON DUPLICATE KEY UPDATE `id`=`id`;
INSERT INTO `config_system_configuration` (`key`, `value`, `description`) VALUES ('odc.connect.private.temp-connection-only',
   'false', '是否开启个人连接只支持创建临时链接，true 表示开启，默认值 false') ON DUPLICATE KEY UPDATE `id`=`id`;
INSERT INTO `config_system_configuration` (`key`, `value`, `description`) VALUES ('odc.connect.temp-connection-operations',
   '*', '临时连接支持的操作列表，逗号分隔多个操作，支持的操作包括  create/delete/update/read ，为空或者 * 表示所有操作，默认值为 *') ON DUPLICATE KEY UPDATE `id`=`id`;
INSERT INTO `config_system_configuration` (`key`, `value`, `description`) VALUES ('odc.connect.persistent-connection-operations',
   '*', '持久连接支持的操作列表，逗号分隔多个操作，支持的操作包括  create/delete/update/read ，为空或者 * 表示所有操作，默认值为 *') ON DUPLICATE KEY UPDATE `id`=`id`;

--
-- v3.3.2
--

-- 4A HTTP
INSERT INTO config_system_configuration(`key`, `value`, `description`) VALUES('odc.chinamobile.4a.http.connect-timeout-seconds',
 '5', '4A  HTTP API 连接超时，默认值 5') ON DUPLICATE KEY UPDATE `id`=`id`;
INSERT INTO config_system_configuration(`key`, `value`, `description`) VALUES('odc.chinamobile.4a.http.read-timeout-seconds',
 '20', '4A  HTTP API 读超时，默认值 20') ON DUPLICATE KEY UPDATE `id`=`id`;

-- 4A 审批拦截
INSERT INTO config_system_configuration(`key`, `value`, `description`) VALUES('odc.chinamobile.4a.intercept.enabled',
 'false', '是否启用 4a 拦截，默认值 false') ON DUPLICATE KEY UPDATE `id`=`id`;
INSERT INTO config_system_configuration(`key`, `value`, `description`) VALUES('odc.chinamobile.4a.intercept.batch-check-enabled',
 'false', '是否支持 批量 check API，默认值 false') ON DUPLICATE KEY UPDATE `id`=`id`;
INSERT INTO config_system_configuration(`key`, `value`, `description`) VALUES('odc.chinamobile.4a.intercept.approve-timeout-seconds',
 '3600', '4A 拦截审批超时时长，默认为 3600 （1 小时），如果超过审批超时时长没有获取到审批结果，则自动取消变更任务') ON DUPLICATE KEY UPDATE `id`=`id`;
INSERT INTO config_system_configuration(`key`, `value`, `description`) VALUES('odc.chinamobile.4a.intercept.approve-account-name',
 'CHANGE_ME', '4A 拦截审批审批账号名称，ODC 会根据这个账号名称查找待审批的数据库变更任务，和 4A 金库服务审批任务集成') ON DUPLICATE KEY UPDATE `id`=`id`;
INSERT INTO config_system_configuration(`key`, `value`, `description`) VALUES('odc.chinamobile.4a.intercept.api-list',
 '/api/v2/connect/sessions/*/sqls/asyncExecute,/api/v1/schema/tableModify/*,/api/v1/schema/plModify/*',
 '需要拦截的 API 清单，多个值使用逗号分隔，当 odc.chinamobile.4a.intercept.enabled = true 时有效') ON DUPLICATE KEY UPDATE `id`=`id`;
INSERT INTO config_system_configuration(`key`, `value`, `description`) VALUES('odc.chinamobile.4a.intercept.check-url',
 '', 'SQL 检查 API URL，即是否需要触发金库接口') ON DUPLICATE KEY UPDATE `id`=`id`;
INSERT INTO config_system_configuration(`key`, `value`, `description`) VALUES('odc.chinamobile.4a.intercept.batch-check-url',
  '', 'SQL 批量检查 API URL，即是否需要触发金库接口，和 check-url 相比，发送的 sqlStatement 参数改为 sqlStatements 数组') ON DUPLICATE KEY UPDATE `id`=`id`;
INSERT INTO config_system_configuration(`key`, `value`, `description`) VALUES('odc.chinamobile.4a.intercept.status-url',
 '', '审批状态查询 API URL，即查询金库审批是否通过') ON DUPLICATE KEY UPDATE `id`=`id`;
INSERT INTO config_system_configuration(`key`, `value`, `description`) VALUES('odc.chinamobile.4a.intercept.cancel-url',
  '', '取消金库审批 URL，预期用于取消尚未完成审批的工单，当前未使用') ON DUPLICATE KEY UPDATE `id`=`id`;

-- 4A Mock API
INSERT INTO config_system_configuration(`key`, `value`, `description`) VALUES('odc.chinamobile.4a.mock.enabled',
  'false', '是否开启 4A 审批 MOCK，默认为 false') ON DUPLICATE KEY UPDATE `id`=`id`;
INSERT INTO config_system_configuration(`key`, `value`, `description`) VALUES('odc.chinamobile.4a.mock.approve-accept-sql-pattern',
  '.*', '4A 审批 MOCK 审批通过 SQL 匹配规则，语法为正则表达式，odc.chinamobile.4a.mock.api.enabled=true 时生效，默认为 .*， 表示全都匹配')
  ON DUPLICATE KEY UPDATE `id`=`id`;
INSERT INTO config_system_configuration(`key`, `value`, `description`) VALUES('odc.chinamobile.4a.mock.approve-deny-sql-pattern',
  '', '4A 审批 MOCK 审批拒绝 SQL 匹配规则，语法为正则表达式，odc.chinamobile.4a.mock.api.enabled=true 时生效，默认为空， 表示全都不匹配')
  ON DUPLICATE KEY UPDATE `id`=`id`;
INSERT INTO config_system_configuration(`key`, `value`, `description`) VALUES('odc.chinamobile.4a.mock.block-sql-pattern',
  '', '4A 审批 MOCK 阻拦 SQL 匹配规则，语法为正则表达式，odc.chinamobile.4a.mock.api.enabled=true 时生效，默认为空， 表示全都不匹配')
  ON DUPLICATE KEY UPDATE `id`=`id`;
INSERT INTO config_system_configuration(`key`, `value`, `description`) VALUES('odc.chinamobile.4a.mock.pass-sql-pattern',
  '', '4A 审批 MOCK 白名单 SQL 匹配规则，语法为正则表达式，odc.chinamobile.4a.mock.api.enabled=true 时生效，默认为空， 表示全都不匹配')
  ON DUPLICATE KEY UPDATE `id`=`id`;


-- 堡垒机集成
INSERT INTO config_system_configuration(`key`, `value`, `description`) VALUES('odc.integration.bastion.encryption.enabled',
 'false', '堡垒机集成参数是否加密，默认值 false') ON DUPLICATE KEY UPDATE `id`=`id`;
INSERT INTO config_system_configuration(`key`, `value`, `description`) VALUES('odc.integration.bastion.encryption.algorithm',
 'RAW', '堡垒机集成参数加密算法，可选值 RAW、AES256_BASE64、CMCC4A，默认值 RAW 表示不加密') ON DUPLICATE KEY UPDATE `id`=`id`;
INSERT INTO config_system_configuration(`key`, `value`, `description`) VALUES('odc.integration.bastion.encryption.secret',
 '', '堡垒机集成参数加密秘钥，当 algorithm 值非 RAW 时有效, 跳转时 data 参数值需使用此秘钥加密后传递，ODC 会使用此密钥对参数值解密') ON DUPLICATE KEY UPDATE `id`=`id`;

INSERT INTO config_system_configuration(`key`, `value`, `description`) VALUES('odc.integration.bastion.account.http.connect-timeout-seconds',
 '5', '堡垒机账号集成 HTTP API 连接超时，默认值 5') ON DUPLICATE KEY UPDATE `id`=`id`;
INSERT INTO config_system_configuration(`key`, `value`, `description`) VALUES('odc.integration.bastion.account.http.read-timeout-seconds',
 '20', '堡垒机账号集成 HTTP API 读超时，默认值 20') ON DUPLICATE KEY UPDATE `id`=`id`;
INSERT INTO config_system_configuration(`key`, `value`, `description`) VALUES('odc.integration.bastion.account.auto-login-enabled',
   'false', '堡垒机账号集成 是否支持自动登录，默认值 false') ON DUPLICATE KEY UPDATE `id`=`id`;
INSERT INTO config_system_configuration(`key`, `value`, `description`) VALUES('odc.integration.bastion.account.mock-username',
   '', '堡垒机账号集成 账号自动登录模拟账号名称，值非空则会忽略后续基于账号查询 API 的验证过程，以配置的 mock-username 作为当前登录用户名称，用于测试阶段集成验证，默认值为空，')
   ON DUPLICATE KEY UPDATE `id`=`id`;
INSERT INTO config_system_configuration(`key`, `value`, `description`) VALUES('odc.integration.bastion.account.query.request-method',
   'POST', '堡垒机账号集成 账号查询 API 请求 方法，用于堡垒机集成场景 ODC 调用外部服务确认账号信息是否有效，可选值 GET/POST/PUT/PATCH，默认值 POST')
   ON DUPLICATE KEY UPDATE `id`=`id`;
INSERT INTO config_system_configuration(`key`, `value`, `description`) VALUES('odc.integration.bastion.account.query.request-url',
   '', '堡垒机账号集成 账号查询 API 请求 URL，用于堡垒机集成场景 ODC 调用外部服务确认账号信息是否有效。')
   ON DUPLICATE KEY UPDATE `id`=`id`;
INSERT INTO config_system_configuration(`key`, `value`, `description`) VALUES('odc.integration.bastion.account.query.request-headers',
   '', '堡垒机账号集成 账号查询 API 请求 headers，值可引用模板变量，支持的模板变量包括：${account_verify_token}，为空表示不包含 headers')
   ON DUPLICATE KEY UPDATE `id`=`id`;
INSERT INTO config_system_configuration(`key`, `value`, `description`) VALUES('odc.integration.bastion.account.query.request-body',
   '', '堡垒机账号集成 账号查询 API 请求 body，值可引用模板变量，支持的模板变量包括：${account_verify_token}，为空表示不包含 request body')
   ON DUPLICATE KEY UPDATE `id`=`id`;
INSERT INTO config_system_configuration(`key`, `value`, `description`) VALUES('odc.integration.bastion.account.query.request-encrypted',
   'true', '堡垒机账号集成 账号查询 API request body 是否加密，默认值 true 表示加密')
   ON DUPLICATE KEY UPDATE `id`=`id`;
INSERT INTO config_system_configuration(`key`, `value`, `description`) VALUES('odc.integration.bastion.account.query.response-encrypted',
   'true', '堡垒机账号集成 账号查询 API response body 是否加密，默认值 true 表示加密')
   ON DUPLICATE KEY UPDATE `id`=`id`;
INSERT INTO config_system_configuration(`key`, `value`, `description`) VALUES('odc.integration.bastion.account.query.response-body-valid-expression',
   'true', '堡垒机账号集成 账号查询 API 调用成功判断 response body 判定表达式，默认值 true 表示不校验 response body')
   ON DUPLICATE KEY UPDATE `id`=`id`;
INSERT INTO config_system_configuration(`key`, `value`, `description`) VALUES('odc.integration.bastion.account.query.response-body-username-extract-expression',
   '[''data''][''username'']', '堡垒机账号集成 账号查询 API response body 账户名称提取表达式，默认值 [''data''][''username'']')
   ON DUPLICATE KEY UPDATE `id`=`id`;
INSERT INTO config_system_configuration(`key`, `value`, `description`) VALUES('odc.integration.bastion.account.query.response-body-nickname-extract-expression',
   '[''data''][''nickName'']', '堡垒机账号集成 账号查询 API response body 账户昵称提取表达式，默认值 [''data''][''nickName'']')
   ON DUPLICATE KEY UPDATE `id`=`id`;

-- 连接管理
INSERT INTO config_system_configuration(`key`, `value`, `description`) VALUES('odc.connect.temp.expire-after-inactive-interval-seconds',
   '86400', '临时连接不活跃之后的保留周期，单位：秒，默认值 86400') ON DUPLICATE KEY UPDATE `id`=`id`;
INSERT INTO config_system_configuration(`key`, `value`, `description`) VALUES('odc.connect.temp.expire-check-interval-millis',
   '600000', '临时连接配置清理检查周期，单位：毫秒，默认值 600000 表示 10 分钟') ON DUPLICATE KEY UPDATE `id`=`id`;
update config_system_configuration set `value`='120000',`description`=
'连接 session 历史刷新时间间隔，单位：毫秒，默认值为 120000 表示 2 分钟，需要保证小于 session 在内存中可能存留的最短时间（3 分钟）'
 where `key`='odc.connect.session.history-update-interval-millis';

-- WEB 安全
INSERT INTO config_system_configuration(`key`, `value`, `description`) VALUES('odc.web.security.csrf.enabled',
  'true', '是否开启 CSRF 防护，默认值 true')
  ON DUPLICATE KEY UPDATE `id`=`id`;
INSERT INTO config_system_configuration(`key`, `value`, `description`) VALUES('odc.web.security.cors.enabled',
  'false', '是否开启 CORS 支持，默认不支持，前端通过 CDN 部署且后端 API 部署的 domain 和前端访问 domain 不一致时需开启本项配置')
  ON DUPLICATE KEY UPDATE `id`=`id`;
INSERT INTO config_system_configuration(`key`, `value`, `description`) VALUES('odc.web.security.cors.allowedOrigins',
  '*', 'CORS 允许的 origins domain 列表，多个值使用逗号分隔，默认值 * 表示允许所有 Origins，当 odc.web.security.cors.enabled=true 时配置有效')
  ON DUPLICATE KEY UPDATE `id`=`id`;

--
-- v4.0.0
--
INSERT INTO config_system_configuration(`key`, `value`, `description`) VALUES('odc.iam.authentication.captcha.enabled', 'false',
'是否开启验证码机制，默认关闭') ON DUPLICATE KEY UPDATE `id`=`id`;
INSERT INTO config_system_configuration(`key`, `value`, `description`) VALUES('odc.session.default-time-zone', 'Asia/Shanghai',
'oracle 模式下 timestamp with local time zone 类型的默认时区设置') ON DUPLICATE KEY UPDATE `id`=`id`;
INSERT INTO config_system_configuration(`key`, `value`, `description`) VALUES('odc.iam.user.default-roles', 'private_connection,apply_connection',
'创建新用户默认关联的角色，多个值用逗号分隔') ON DUPLICATE KEY UPDATE `id`=`id`;

-- OBCloud
INSERT INTO config_system_configuration(`key`, `value`, `description`) VALUES('odc.integration.obcloud.login-url',
  'CHANGE_ME', 'OB Cloud 环境登录 URL')
  ON DUPLICATE KEY UPDATE `id`=`id`;
INSERT INTO config_system_configuration(`key`, `value`, `description`) VALUES('odc.integration.obcloud.logout-url',
  'CHANGE_ME', 'OB Cloud 环境登出 URL')
  ON DUPLICATE KEY UPDATE `id`=`id`;

-- SQL 执行
INSERT INTO config_system_configuration(`key`, `value`, `description`) VALUES('odc.session.sql-execute.oracle.remove-comment-prefix',
 'false', 'SQL 执行 Oracle 模式是否移除注释前缀，默认为 false。如果设置为 true，SQL 拆句会去除注释前缀，可以用于绕过部分 OB 版本 (如 3.1.x) PL 语句包含注释前缀执行报错的问题') ON DUPLICATE KEY UPDATE `id`=`id`;

INSERT INTO config_system_configuration(`key`, `value`, `description`) VALUES('odc.session.sql-execute.result-set.max-cached-lines',
 '10000', 'SQL 执行结果集缓存最大条目数，该配置主要影响大字段查看功能，若结果集规模太大可能超过此配置造成无法查看相关二进制数据') ON DUPLICATE KEY UPDATE `id`=`id`;

INSERT INTO config_system_configuration(`key`, `value`, `description`) VALUES('odc.session.sql-execute.result-set.max-cached-size',
 '1073741824', 'SQL 执行结果集缓存最大字节数，该配置主要影响大字段查看功能，若结果集规模太大可能超过此配置造成无法查看相关二进制数据') ON DUPLICATE KEY UPDATE `id`=`id`;

INSERT INTO config_system_configuration(`key`, `value`, `description`) VALUES('odc.session.sql-execute.max-result-set-rows',
   '-1', '结果集查询条数限制，默认为 -1，表示不限制') ON DUPLICATE KEY UPDATE `id`=`id`;

INSERT INTO config_system_configuration(`key`, `value`, `description`) VALUES('odc.session.sql-execute.max-single-session-count',
   '-1', '独立 session 模式下，允许建立的最大连接数，默认为 -1，表示不限制') ON DUPLICATE KEY UPDATE `id`=`id`;

INSERT INTO config_system_configuration(`key`, `value`, `description`) VALUES('odc.session.sql-execute.user-max-count',
   '-1', '允许创建 Session 的最大用户数，默认 -1，表示不限制') ON DUPLICATE KEY UPDATE `id`=`id`;
INSERT INTO config_system_configuration(`key`, `value`, `description`) VALUES('odc.session.sql-execute.backend-query-timeout-micros',
  '60000000', 'ODC 会话后台连接的查询超时时间，单位为微秒，默认 60 秒') ON DUPLICATE KEY UPDATE `id`=`id`;
INSERT INTO config_system_configuration(`key`, `value`, `description`) VALUES('odc.session.sql-execute.add-internal-rowid',
  'true', 'SQL 执行时是否对用户输入的 SQL 进行改写增加 rowid 字段，默认为 true') ON DUPLICATE KEY UPDATE `id`=`id`;
INSERT INTO config_system_configuration(`key`, `value`, `description`) VALUES('odc.session.timeout-mins',
  '480', 'ODC 连接会话超时时间，单位为分钟，默认 480 分钟') ON DUPLICATE KEY UPDATE `id`=`id`;
INSERT INTO config_system_configuration(`key`, `value`, `description`) VALUES('odc.session.sql-execute.max-sql-length',
   '-1', '单次执行的最大 SQL 语句长度，默认为 0, <=0 表示不限制') ON DUPLICATE KEY UPDATE `id`=`id`;
INSERT INTO config_system_configuration(`key`, `value`, `description`) VALUES('odc.session.sql-execute.max-sql-statement-count',
   '-1', '单次执行的最大 SQL 语句数量，默认为 0, <=0 表示不限制') ON DUPLICATE KEY UPDATE `id`=`id`;
INSERT INTO config_system_configuration(`key`, `value`, `description`) VALUES('odc.session.database.max-table-count',
   '-1', '当前 database 最大表数量，默认为 0， <=0 表示不限制') ON DUPLICATE KEY UPDATE `id`=`id`;
INSERT INTO config_system_configuration(`key`, `value`, `description`) VALUES('odc.session.database.max-table-partition-count',
   '-1', '当前 database 最大表分区数量，默认为 0， <=0 表示不限制') ON DUPLICATE KEY UPDATE `id`=`id`;
INSERT INTO config_system_configuration(`key`, `value`, `description`) VALUES('odc.session.database.max-data-size',
   '-1', '当前 database 最大数据空间占用，单位字节，默认为 0， <=0 表示不限制') ON DUPLICATE KEY UPDATE `id`=`id`;
INSERT INTO config_system_configuration(`key`, `value`, `description`) VALUES('odc.session.database.max-memstore-size',
   '-1', '当前 database 最大 MemStore 空间占用，单位字节，默认值 -1， <=0 表示不限制') ON DUPLICATE KEY UPDATE `id`=`id`;
INSERT INTO config_system_configuration(`key`, `value`, `description`) VALUES('odc.session.full-link-trace.enabled',
   'true', '是否开启全链路诊断的功能，默认为开启') ON DUPLICATE KEY UPDATE `id`=`id`;
INSERT INTO config_system_configuration(`key`, `value`, `description`) VALUES('odc.session.full-link-trace-timeout-seconds',
   '60', '查询全链路追踪的超时时间，单位为秒，默认 60 秒') ON DUPLICATE KEY UPDATE `id`=`id`;

INSERT INTO config_system_configuration(`key`, `value`, `description`) VALUES('odc.security.file.upload.safe-suffix-list',
   '*', '允许上传的文件名扩展名，默认 *，表示允许所有文件扩展名') ON DUPLICATE KEY UPDATE `id`=`id`;

--
-- cloud object-storage
--
INSERT INTO config_system_configuration(`key`, `value`, `description`) VALUES('odc.cloud.object-storage.provider',
 'NONE', '云存储服务提供厂商，可选值 NONE/ALIBABA_CLOUD/AWS ，默认为 NONE 表示不使用云储存') ON DUPLICATE KEY UPDATE `id`=`id`;
INSERT INTO config_system_configuration(`key`, `value`, `description`) VALUES('odc.cloud.object-storage.region',
 'CHANGE_ME', '云存储服务 RegionId') ON DUPLICATE KEY UPDATE `id`=`id`;
INSERT INTO config_system_configuration(`key`, `value`, `description`) VALUES('odc.cloud.object-storage.endpoint',
 'CHANGE_ME', '云存储服务 Endpoint') ON DUPLICATE KEY UPDATE `id`=`id`;
INSERT INTO config_system_configuration(`key`, `value`, `description`) VALUES('odc.cloud.object-storage.access-key-id',
 'CHANGE_ME', '云存储服务 accessKeyId') ON DUPLICATE KEY UPDATE `id`=`id`;
INSERT INTO config_system_configuration(`key`, `value`, `description`) VALUES('odc.cloud.object-storage.access-key-secret',
 'CHANGE_ME', '云存储服务 accessKeySecret') ON DUPLICATE KEY UPDATE `id`=`id`;
INSERT INTO config_system_configuration(`key`, `value`, `description`) VALUES('odc.cloud.object-storage.bucket-name',
 'CHANGE_ME', '云存储服务 bucketName') ON DUPLICATE KEY UPDATE `id`=`id`;
INSERT INTO config_system_configuration(`key`, `value`, `description`) VALUES('odc.cloud.object-storage.role-arn',
 'CHANGE_ME', '云存储服务 roleArn，用于生成 STS 临时 token') ON DUPLICATE KEY UPDATE `id`=`id`;
INSERT INTO config_system_configuration(`key`, `value`, `description`) VALUES('odc.cloud.object-storage.role-name',
 'ODCCloudStoragePutOnly', '云存储服务 roleName，用于在云环境查询 roleArn，默认值 ODCCloudStoragePutOnly') ON DUPLICATE KEY UPDATE `id`=`id`;
INSERT INTO config_system_configuration(`key`, `value`, `description`) VALUES('odc.cloud.object-storage.role-session-name',
 'ODCCloudStorageTempUpload', '云存储服务 roleSessionName，用于生成 STS 临时 token，默认值 ODCCloudStorageTempUpload') ON DUPLICATE KEY UPDATE `id`=`id`;

-- file interaction mode
INSERT INTO config_system_configuration(`key`, `value`, `description`) VALUES('odc.file.interaction-mode',
'LOCAL', '文件交互模式，可选值 LOCAL/CLOUD_STORAGE，默认值 LOCAL') ON DUPLICATE KEY UPDATE `id`=`id`;

INSERT INTO `config_system_configuration` (`key`, `value`, `application`, `profile`, `label`, `description`)
VALUES ('sqlexecute.sqlCheckMode', 'AUTO', 'odc', 'default', 'master', 'Default sql check mode can only accept the
value AUTO|MANUAL') ON DUPLICATE KEY UPDATE `id`=`id`;

INSERT INTO `config_system_configuration` (`key`, `value`, `application`, `profile`, `label`, `description`)
VALUES ('odc.automatic-auth-rule.enabled', 'true', 'odc', 'default', 'master', '是否开启自动授权规则功能，默认为 true，表示开启；多云环境默认关闭') ON DUPLICATE KEY UPDATE `id`=`id`;

--
-- v4.1.3
--
insert into `config_system_configuration` (`key`, `value`, `application`, `profile`, `label`, `description`)
VALUES ('odc.notification.enabled', 'false', 'odc', 'default', 'master', '是否开启消息通知，默认 false，表示不开启') ON DUPLICATE KEY update `id`=`id`;
insert into `config_system_configuration` (`key`, `value`, `application`, `profile`, `label`, `description`)
VALUES ('odc.notification.event-dequeue-batch-size', '5', 'odc', 'default', 'master', '批量处理事件数量，默认 5') ON DUPLICATE KEY update `id`=`id`;
insert into `config_system_configuration` (`key`, `value`, `application`, `profile`, `label`, `description`)
VALUES ('odc.notification.notification-dequeue-batch-size', '5', 'odc', 'default', 'master', '批量处理消息通知数量，默认 5') ON DUPLICATE KEY update `id`=`id`;
insert into `config_system_configuration` (`key`, `value`, `application`, `profile`, `label`, `description`)
VALUES ('odc.notification.dequeue-event-fixed-delay-millis', '10000', 'odc', 'default', 'master', '处理事件的定时任务周期，默认 10000 MS') ON DUPLICATE
 KEY update `id`=`id`;
insert into `config_system_configuration` (`key`, `value`, `application`, `profile`, `label`, `description`)
VALUES ('odc.notification.dequeue-created-notification-fixed-delay-millis', '20000', 'odc', 'default', 'master', '处理 CREATED 消息的定时任务周期，默认 20000 MS') ON DUPLICATE KEY update `id`=`id`;
insert into `config_system_configuration` (`key`, `value`, `application`, `profile`, `label`, `description`)
VALUES ('odc.notification.dequeue-failed-notification-fixed-delay-millis', '60000', 'odc', 'default', 'master', '处理 SENT_FAILED 消息的定时任务周期，默认 60000 MS') ON DUPLICATE KEY update `id`=`id`;
insert into `config_system_configuration` (`key`, `value`, `application`, `profile`, `label`, `description`)
VALUES ('odc.notification.max-resend-times', '3', 'odc', 'default', 'master', '重新处理 SENT_FAILED 消息的最大重试次数，默认 3') ON DUPLICATE KEY
update `id`=`id`;
INSERT INTO config_system_configuration(`key`, `value`, `description`) VALUES('odc.lab.resource.mysql-init-script-template',
'create user if not exists {{dbUsername}}@''%'' identified by {{password}};  create database if not exists {{dbName}};  grant all privileges on {{dbName}}.* to {{dbUsername}}@''%'';  grant select on oceanbase.gv$tenant to {{dbUsername}}@''%'';  grant select on oceanbase.gv$unit to {{dbUsername}}@''%'';  grant select on oceanbase.gv$table to {{dbUsername}}@''%'';  grant select on oceanbase.gv$sysstat to {{dbUsername}}@''%'';  grant select on oceanbase.gv$memory to {{dbUsername}}@''%'';  grant select on oceanbase.gv$memstore to {{dbUsername}}@''%'';  grant select on oceanbase.gv$sql_audit to {{dbUsername}}@''%'';  grant select on oceanbase.gv$plan_cache_plan_stat to {{dbUsername}}@''%'';  grant select on oceanbase.gv$plan_cache_plan_explain to {{dbUsername}}@''%'';'
, '实验室体验资源创建脚本模板，MySQL 模式，包含 create database/create user/grant privilege 过程，支持的变量包括 {{dbName}}, {{dbUsername}}, {{password}}'
) ON DUPLICATE KEY UPDATE `id`=`id`;
INSERT INTO config_system_configuration(`key`, `value`, `description`) VALUES('odc.lab.resource.mysql-revoke-script-template',
'create user if not exists {{dbUsername}}@''%'' identified by {{password}};   drop user {{dbUsername}};   drop database if exists {{dbUsername}};'
, '实验室体验资源回收脚本模板，MySQL 模式，包含 drop database/drop user 过程，支持的变量包括 {{dbName}}, {{dbUsername}}, {{password}}'
) ON DUPLICATE KEY UPDATE `id`=`id`;
INSERT INTO config_system_configuration(`key`, `value`, `description`) VALUES('odc.lab.resource.oracle-init-script-template',
'-- TO_BE_REPLACED'
, '实验室体验资源创建脚本模板，Oracle 模式，包含 create user/grant privilege 过程，支持的变量包括 {{dbName}}, {{dbUsername}}, {{password}}') ON DUPLICATE KEY UPDATE `id`=`id`;
INSERT INTO config_system_configuration(`key`, `value`, `description`) VALUES('odc.lab.resource.oracle-revoke-script-template',
'-- TO_BE_REPLACED'
, '实验室体验资源回收脚本模板，Oracle 模式，包含 drop user 过程，支持的变量包括 {{dbName}}, {{dbUsername}}, {{password}}') ON DUPLICATE KEY UPDATE `id`=`id`;
INSERT INTO config_system_configuration(`key`, `value`, `description`) VALUES('odc.web.security.denied-http-requests','{}', '禁用的 API 列表，json 格式，默认为空。一个例子：[{"antMatcherPath":"/api/v2/iam/users","method":"POST"},{"antMatcherPath":"/api/v2/iam/users/batchCreate","method":"POST"}]') ON DUPLICATE KEY UPDATE `id`=`id`;

--
-- v4.2.0
--
INSERT INTO config_system_configuration ( `key`, `value`, `description` )
VALUES
	( 'odc.site.url', 'http://localhost:8989', '外部访问 ODC 网站的地址，以 http/https 开始，包含VIP地址/域名/端口的网址，且结尾不含斜杠（/）' )
	ON DUPLICATE KEY UPDATE `id` = `id`;

INSERT INTO config_system_configuration ( `key`, `value`, `description` )
VALUES
	( 'odc.integration.sql-interceptor.connect-timeout-seconds', '5', 'SQL 拦截集成 HTTP 请求连接超时时间，单位：秒' )
	ON DUPLICATE KEY UPDATE `id` = `id`;

INSERT INTO config_system_configuration ( `key`, `value`, `description` )
VALUES
	( 'odc.integration.sql-interceptor.socket-timeout-seconds', '30', 'SQL 拦截集成 HTTP 请求 Socket 超时时间，单位：秒' )
	ON DUPLICATE KEY UPDATE `id` = `id`;

INSERT INTO config_system_configuration ( `key`, `value`, `description` )
VALUES
  ( 'odc.integration.approval.connect-timeout-seconds', '5', '审批集成 HTTP 请求连接超时时间，单位：秒' )
  ON DUPLICATE KEY UPDATE `id` = `id`;

INSERT INTO config_system_configuration ( `key`, `value`, `description` )
VALUES
  ( 'odc.integration.approval.socket-timeout-seconds', '30', '审批集成 HTTP 请求 Socket 超时时间，单位：秒' )
  ON DUPLICATE KEY UPDATE `id` = `id`;

INSERT INTO config_system_configuration ( `key`, `value`, `description` )
VALUES
  ( 'odc.task.async.result-preview-max-size-bytes', '5242880', '数据库变更任务查询结果预览最大文件大小，单位：字节' )
  ON DUPLICATE KEY UPDATE `id` = `id`;

INSERT INTO config_system_configuration ( `key`, `value`, `description` )
VALUES
  ( 'odc.task.async.rollback.total-max-change-lines', '1000000', '生成备份回滚方案支持的数据库变更任务的最大变更行数' )
  ON DUPLICATE KEY UPDATE `id` = `id`;

INSERT INTO config_system_configuration ( `key`, `value`, `description` )
VALUES
  ( 'odc.task.async.rollback.max-rollback-content-size-bytes', '268435456', '生成备份回滚方案支持的数据库变更任务生成的最大文件大小，单位：字节。默认为 256 MB' )
  ON DUPLICATE KEY UPDATE `id` = `id`;

INSERT INTO config_system_configuration ( `key`, `value`, `description` )
VALUES
  ( 'odc.task.async.rollback.max-timeout-millisecond', '900000', '数据库变更任务中生成备份回滚方案节点的超时时间，单位：毫秒。默认 15 分钟' )
  ON DUPLICATE KEY UPDATE `id` = `id`;

INSERT INTO config_system_configuration ( `key`, `value`, `description` )
VALUES
  ( 'odc.rollback.each-sql-max-change-lines', '100000', '生成备份回滚方案支持的单条变更 sql 的最大变更行数' )
  ON DUPLICATE KEY UPDATE `id` = `id`;

INSERT INTO config_system_configuration ( `key`, `value`, `description` )
VALUES
  ( 'odc.rollback.query-data-batch-size', '1000', '生成备份回滚方案批量查询数据的数量' )
  ON DUPLICATE KEY UPDATE `id` = `id`;

INSERT INTO config_system_configuration(`key`, `value`, `description`) VALUES('odc.osc.cloud.enabled-instance-ids',
  '', 'instances that enable OSC')
  ON DUPLICATE KEY UPDATE `id`=`id`;

INSERT INTO config_system_configuration(`key`, `value`, `description`) VALUES('odc.osc.enable-full-verify',
  'false', 'enable oms migrate link full verify or not, default is false')
  ON DUPLICATE KEY UPDATE `id`=`id`;

INSERT INTO config_system_configuration(`key`, `value`, `description`) VALUES('odc.osc.oms.url',
  'CHANGE_ME', 'oms url')
  ON DUPLICATE KEY UPDATE `id`=`id`;

INSERT INTO config_system_configuration(`key`, `value`, `description`) VALUES('odc.osc.oms.authorization',
  'CHANGE_ME', 'oms authorization, base64(username:password)')
  ON DUPLICATE KEY UPDATE `id`=`id`;

INSERT INTO config_system_configuration(`key`, `value`, `description`) VALUES('odc.osc.oms.region',
  'CHANGE_ME', 'oms region')
  ON DUPLICATE KEY UPDATE `id`=`id`;

INSERT INTO config_system_configuration(`key`, `value`, `description`) VALUES('odc.features.task.osc.enabled', 'false',
'是否开启无锁结构变更任务，默认不开启') ON DUPLICATE KEY UPDATE `id`=`id`;

INSERT INTO config_system_configuration ( `key`, `value`, `description` ) VALUES( 'odc.connect.database.sync-databases-interval-millis', '180000', '同步数据源下所有数据库到 metadb 的间隔时间，默认 3 分钟，单位毫秒' ) ON DUPLICATE KEY UPDATE `id` = `id`;
INSERT INTO config_system_configuration ( `key`, `value`, `description` ) VALUES( 'odc.task.dlm.default-single-task-row-limit', '20000', 'DLM 单个任务默认每秒行限制' ) ON DUPLICATE KEY UPDATE `id` = `id`;
INSERT INTO config_system_configuration ( `key`, `value`, `description` ) VALUES( 'odc.task.dlm.max-single-task-row-limit', '50000', 'DLM 单个任务最大每秒行限制' ) ON DUPLICATE KEY UPDATE `id` = `id`;

INSERT INTO config_system_configuration ( `key`, `value`, `description` ) VALUES( 'odc.task.dlm.default-single-task-data-size-limit', '1024', 'DLM 单个任务默认每秒数据量限制，单位：KB' ) ON DUPLICATE KEY UPDATE `id` = `id`;
INSERT INTO config_system_configuration ( `key`, `value`, `description` ) VALUES( 'odc.task.dlm.max-single-task-data-size-limit', '10240', 'DLM 单个任务最大每秒数据量限制，单位：KB' ) ON DUPLICATE KEY UPDATE `id` = `id`;

INSERT INTO config_system_configuration ( `key`, `value`, `description` ) VALUES( 'odc.task.dlm.default-single-thread-batch-size', '200', 'DLM 单条 SQL 处理数据行数' ) ON DUPLICATE KEY UPDATE `id` = `id`;
INSERT INTO config_system_configuration ( `key`, `value`, `description` ) VALUES( 'odc.task.dlm.single-task-read-write-ratio', '0.5', 'DLM 单个任务读写线程比值，默认 0.5 即读写线程个数为 1:2' ) ON DUPLICATE KEY UPDATE `id` = `id`;
INSERT INTO config_system_configuration ( `key`, `value`, `description` ) VALUES( 'odc.task.dlm.single-task-thread-pool-size', '12', 'DLM 单个任务可用线程数' ) ON DUPLICATE KEY UPDATE `id` = `id`;
INSERT INTO config_system_configuration ( `key`, `value`, `description` ) VALUES( 'odc.task.dlm.thread-pool-size', '100', '单个 POD 中 DLM 任务线程池大小' ) ON DUPLICATE KEY UPDATE `id` = `id`;
INSERT INTO config_system_configuration ( `key`, `value`, `description` ) VALUES( 'odc.task.dlm.support-breakpoint-recovery', 'true', 'DLM 任务是否开启断点恢复' ) ON DUPLICATE KEY UPDATE `id` = `id`;

INSERT INTO config_system_configuration ( `key`, `value`, `description` ) VALUES( 'odc.task.datatransfer.use-server-prep-stmts', 'true', '导入导出是否开启 ps 协议，默认为开启' ) ON DUPLICATE KEY UPDATE `id` = `id`;
INSERT INTO config_system_configuration ( `key`, `value`, `description` ) VALUES( 'odc.task.datatransfer.cursor-fetch-size', '20', '导出时游标的 fetch size，默认为 20，最大值为 1000' ) ON DUPLICATE KEY UPDATE `id` = `id`;

INSERT INTO config_system_configuration ( `key`, `value`, `description` ) VALUES( 'odc.data-security.masking.enabled', 'true', '是否开启数据脱敏，默认为开启' ) ON DUPLICATE KEY UPDATE `id` = `id`;
INSERT INTO config_system_configuration ( `key`, `value`, `description` ) VALUES( 'odc.task.partition-plan.schedule-cron', '0 0 * * * ?', '默认调度周期：每天 0 点' ) ON DUPLICATE KEY UPDATE `id` = `id`;

--
-- v4.2.1
--
INSERT INTO config_system_configuration(`key`, `value`, `description`) VALUES('odc.integration.url-white-list',
 '', 'Only whitelisted URLs are allowed when configuring the integration API to prevent SSRF security vulnerabilities. The whitelist is empty by default, allowing access to all URLs.') ON DUPLICATE KEY UPDATE `id`=`id`;

---
--- v4.2.3
---
INSERT INTO config_system_configuration ( `key`, `value`, `description` ) VALUES( 'odc.iam.auth.alipay.max-failed-login-attempt-times', '5', '登录失败情况下最大重试次数，小于等于 0 意味着次数无限制，改变此参数后需要重启生效' ) ON DUPLICATE KEY UPDATE `id` = `id`;
INSERT INTO config_system_configuration ( `key`, `value`, `description` ) VALUES( 'odc.iam.auth.alipay.failed-login-lock-timeout-seconds', '600', '账户被锁定时长，默认 600 秒，如果该值小于等于 0 意味着不锁定，改变此参数后需要重启生效' ) ON DUPLICATE KEY UPDATE `id` = `id`;
INSERT INTO config_system_configuration ( `key`, `value`, `description` ) VALUES( 'odc.integration.bastion.enabled', 'false', '堡垒机集成是否启用，默认值 false，改变此参数后需要重启生效') ON DUPLICATE KEY UPDATE `id`=`id`;

INSERT INTO config_system_configuration ( `key`, `value`, `description` ) VALUES( 'odc.server.obclient.command-black-list',
 'connect,conn,edit,nopager,notee,pager,print,prompt,rehash,system,tee,resetconnection', 'Prohibited commands that can be executed by obclient' ) ON DUPLICATE KEY UPDATE `id` = `id`;

--
-- v4.2.4
--
INSERT INTO config_system_configuration ( `key`, `value`, `description` ) VALUES( 'odc.task-framework.run-mode', 'THREAD', 'ODC task run mode contain: THREAD/K8S, default is THREAD' ) ON DUPLICATE KEY UPDATE `id` = `id`;
<<<<<<< HEAD
INSERT INTO config_system_configuration ( `key`, `value`, `description` ) VALUES( 'odc.task-framework.odc-url', '', 'odc server url, constituted by domain or k8s service name, will use odc server ip when it is null') ON DUPLICATE KEY UPDATE `id`=`id`;
INSERT INTO config_system_configuration ( `key`, `value`, `description` ) VALUES( 'odc.task-framework.k8s.kube-config', '', 'use k8s kube config connect to k8s default, instead of use k8s url when kube config is null' ) ON DUPLICATE KEY UPDATE `id` = `id`;
INSERT INTO config_system_configuration ( `key`, `value`, `description` ) VALUES( 'odc.task-framework.k8s.url', '', 'use k8s url connect to k8s when kube config is null' ) ON DUPLICATE KEY UPDATE `id` = `id`;
=======
INSERT INTO config_system_configuration ( `key`, `value`, `description` ) VALUES( 'odc.task-framework.odc-url', '', 'odc server url is used to report task result by TaskExecutor, use odc server ip when odc url is null') ON DUPLICATE KEY UPDATE `id`=`id`;
INSERT INTO config_system_configuration ( `key`, `value`, `description` ) VALUES( 'odc.task-framework.k8s.kube-config', '', 'kube config base64 encoded is used k8s connect default' ) ON DUPLICATE KEY UPDATE `id` = `id`;
INSERT INTO config_system_configuration ( `key`, `value`, `description` ) VALUES( 'odc.task-framework.k8s.kube-url', '', 'kube url be used to connect k8s when kube config is null' ) ON DUPLICATE KEY UPDATE `id` = `id`;
>>>>>>> 01578d90
INSERT INTO config_system_configuration ( `key`, `value`, `description` ) VALUES( 'odc.task-framework.k8s.namespace', 'default', 'k8s namespace name' ) ON DUPLICATE KEY UPDATE `id` = `id`;<|MERGE_RESOLUTION|>--- conflicted
+++ resolved
@@ -711,13 +711,7 @@
 -- v4.2.4
 --
 INSERT INTO config_system_configuration ( `key`, `value`, `description` ) VALUES( 'odc.task-framework.run-mode', 'THREAD', 'ODC task run mode contain: THREAD/K8S, default is THREAD' ) ON DUPLICATE KEY UPDATE `id` = `id`;
-<<<<<<< HEAD
-INSERT INTO config_system_configuration ( `key`, `value`, `description` ) VALUES( 'odc.task-framework.odc-url', '', 'odc server url, constituted by domain or k8s service name, will use odc server ip when it is null') ON DUPLICATE KEY UPDATE `id`=`id`;
-INSERT INTO config_system_configuration ( `key`, `value`, `description` ) VALUES( 'odc.task-framework.k8s.kube-config', '', 'use k8s kube config connect to k8s default, instead of use k8s url when kube config is null' ) ON DUPLICATE KEY UPDATE `id` = `id`;
-INSERT INTO config_system_configuration ( `key`, `value`, `description` ) VALUES( 'odc.task-framework.k8s.url', '', 'use k8s url connect to k8s when kube config is null' ) ON DUPLICATE KEY UPDATE `id` = `id`;
-=======
 INSERT INTO config_system_configuration ( `key`, `value`, `description` ) VALUES( 'odc.task-framework.odc-url', '', 'odc server url is used to report task result by TaskExecutor, use odc server ip when odc url is null') ON DUPLICATE KEY UPDATE `id`=`id`;
 INSERT INTO config_system_configuration ( `key`, `value`, `description` ) VALUES( 'odc.task-framework.k8s.kube-config', '', 'kube config base64 encoded is used k8s connect default' ) ON DUPLICATE KEY UPDATE `id` = `id`;
 INSERT INTO config_system_configuration ( `key`, `value`, `description` ) VALUES( 'odc.task-framework.k8s.kube-url', '', 'kube url be used to connect k8s when kube config is null' ) ON DUPLICATE KEY UPDATE `id` = `id`;
->>>>>>> 01578d90
 INSERT INTO config_system_configuration ( `key`, `value`, `description` ) VALUES( 'odc.task-framework.k8s.namespace', 'default', 'k8s namespace name' ) ON DUPLICATE KEY UPDATE `id` = `id`;