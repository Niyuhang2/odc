--
-- data.sql
-- for initialize all required system configuration for config framework,
-- ODC use spring cloud config as config framework
-- @since v3.2.0
--

INSERT INTO `config_system_configuration` (`key`, `value`, `application`, `profile`, `label`, `description`)
VALUES ('sqlexecute.defaultDelimiter', ';', 'odc', 'default', 'master', 'Delimiter for sql-execute') ON DUPLICATE KEY UPDATE `id`=`id`;

INSERT INTO `config_system_configuration` (`key`, `value`, `application`, `profile`, `label`, `description`)
VALUES ('sqlexecute.mysqlAutoCommitMode', 'ON', 'odc', 'default', 'master', 'Auto commit flag for OB-Mysql mode') ON DUPLICATE KEY UPDATE
 `id`=`id`;

INSERT INTO `config_system_configuration` (`key`, `value`, `application`, `profile`, `label`, `description`)
VALUES ('sqlexecute.oracleAutoCommitMode', 'ON', 'odc', 'default', 'master', 'Auto commit flag for OB-Oracle mode') ON DUPLICATE KEY UPDATE `id`=`id`;

INSERT INTO `config_system_configuration` (`key`, `value`, `application`, `profile`, `label`, `description`)
VALUES ('sqlexecute.defaultQueryLimit', '1000', 'odc', 'default', 'master', 'Query limit for sql-execute') ON DUPLICATE KEY UPDATE `id`=`id`;

INSERT INTO `config_system_configuration` (`key`, `value`, `application`, `profile`, `label`, `description`)
VALUES ('odc.chinamobile.4a.httpReadTimeoutSeconds', '10', 'odc', 'default', 'master', '4A API http read timeout') ON DUPLICATE KEY UPDATE `id`=`id`;

INSERT INTO `config_system_configuration` (`key`, `value`, `application`, `profile`, `label`, `description`)
VALUES ('odc.chinamobile.4a.httpConnectTimeoutSeconds', '2', 'odc', 'default', 'master', '4A API http connect timeout') ON DUPLICATE KEY
UPDATE `id`=`id`;

INSERT INTO `config_system_configuration` (`key`, `value`, `application`, `profile`, `label`, `description`)
VALUES ('odc.config.userConfig.cacheRefreshTimeSeconds', '60', 'odc', 'default', 'master', '个人配置缓存刷新时间') ON DUPLICATE KEY
UPDATE `id`=`id`;

INSERT INTO `config_system_configuration` (`key`, `value`, `application`, `profile`, `label`, `description`)
VALUES ('odc.task.file.expireTimeHours', '72', 'odc', 'default', 'master', '任务数据文件过期时间') ON DUPLICATE KEY
UPDATE `id`=`id`;

INSERT INTO config_system_configuration(`key`, `value`, `description`) VALUES('odc.task.mock-data.max-row-count',
 '1000000', '模拟数据单表生成记录条数最大值') ON DUPLICATE KEY UPDATE `id`=`id`;

INSERT INTO config_system_configuration(`key`, `value`, `description`) VALUES('odc.task.async.sql-content-max-length',
 '10485760', '数据库变更任务 SQL 内容允许最大长度，单位：字节。取值不超过 16 MB，默认为 10 MB') ON DUPLICATE KEY UPDATE `id`=`id`;

INSERT INTO config_system_configuration(`key`, `value`, `description`) VALUES('odc.common.task.expiredTimeInMinutes', '1440', '通用任务过期时间') ON DUPLICATE KEY UPDATE `id`=`id`;
INSERT INTO config_system_configuration(`key`, `value`, `description`) VALUES('odc.common.intercept.task.timeoutInSeconds', '3600000', '通用任务执行超时时间') ON DUPLICATE KEY UPDATE `id`=`id`;
INSERT INTO config_system_configuration(`key`, `value`, `description`) VALUES('odc.system.config.heartbeat.enabled', 'true', '心跳检测开关') ON
 DUPLICATE KEY UPDATE `id`=`id`;

INSERT INTO config_system_configuration(`key`, `value`, `description`) VALUES('odc.oauth2.buc.enabled',
 'false', '是否开启 BUC 认证') ON DUPLICATE KEY UPDATE `id`=`id`;

INSERT INTO config_system_configuration(`key`, `value`, `description`) VALUES('odc.oauth2.buc.supportGroupQRCodeUrl',
 'TO_BE_REPLACED', '用户支持群地址') ON DUPLICATE KEY UPDATE `id`=`id`;

INSERT INTO config_system_configuration(`key`, `value`, `description`) VALUES('spring.security.oauth2.client.registration.buc.client-id',
 'TO_BE_REPLACED', 'BUC 应用 client-id') ON DUPLICATE KEY UPDATE `id`=`id`;

INSERT INTO config_system_configuration(`key`, `value`, `description`) VALUES('spring.security.oauth2.client.registration.buc.client-secret',
 'TO_BE_REPLACED', 'BUC 应用 client-secret') ON DUPLICATE KEY UPDATE `id`=`id`;

INSERT INTO config_system_configuration(`key`, `value`, `description`) VALUES('spring.security.oauth2.client.registration.buc.redirect-uri',
 'TO_BE_REPLACED', 'BUC grant code 回调地址，由 spring 框架自动解析，请勿随意更改') ON DUPLICATE KEY UPDATE `id`=`id`;

INSERT INTO config_system_configuration(`key`, `value`, `description`) VALUES('spring.security.oauth2.client.registration.buc.authorization-grant-type',
 'TO_BE_REPLACED', 'OAuth2 授权模式，当前实现为授权码模式') ON DUPLICATE KEY UPDATE `id`=`id`;

INSERT INTO config_system_configuration(`key`, `value`, `description`) VALUES('spring.security.oauth2.client.registration.buc.scope',
 'TO_BE_REPLACED', '应用授权作用域') ON DUPLICATE KEY UPDATE `id`=`id`;

INSERT INTO config_system_configuration(`key`, `value`, `description`) VALUES('spring.security.oauth2.client.provider.buc.authorization-uri',
 'TO_BE_REPLACED', 'BUC 授权服务器提供的获取 grant-code 的地址') ON DUPLICATE KEY UPDATE `id`=`id`;

INSERT INTO config_system_configuration(`key`, `value`, `description`) VALUES('spring.security.oauth2.client.provider.buc.token-uri',
 'TO_BE_REPLACED', 'BUC 授权服务器提供的获取 access-token 的地址') ON DUPLICATE KEY UPDATE `id`=`id`;

INSERT INTO config_system_configuration(`key`, `value`, `description`) VALUES('spring.security.oauth2.client.provider.buc.user-info-uri',
 'TO_BE_REPLACED', 'BUC 授权服务器提供的获取 user-info 的地址') ON DUPLICATE KEY UPDATE `id`=`id`;

INSERT INTO config_system_configuration(`key`, `value`, `description`) VALUES('odc.oauth2.buc.adminEmpIds',
 'TO_BE_REPLACED', 'BUC 默认管理员工号') ON DUPLICATE KEY UPDATE `id`=`id`;

INSERT INTO config_system_configuration(`key`, `value`, `description`) VALUES('odc.oauth2.buc.logoutUrl',
 'TO_BE_REPLACED', '集团登录地址，用于 ODC 退出登录后前端跳转') ON DUPLICATE KEY UPDATE `id`=`id`;

INSERT INTO config_system_configuration(`key`, `value`, `description`) VALUES('odc.oauth2.buc.loginRedirectUrl',
 'TO_BE_REPLACED', '登录失效后再次访问页面时的跳转 url，用于重新登录 ODC') ON DUPLICATE KEY UPDATE `id`=`id`;

INSERT INTO config_system_configuration(`key`, `value`, `description`) VALUES('spring.security.oauth2.client.registration.buc.provider',
 'buc', 'BUC 授权服务提供方配置，兼容配置，请勿修改') ON DUPLICATE KEY UPDATE `id`=`id`;

INSERT INTO config_system_configuration(`key`, `value`, `description`) VALUES('spring.security.oauth2.client.registration.buc.clientAuthenticationMethod',
 'post', 'BUC 授权服务认证请求方式，支持[post|none|basic]，默认为post') ON DUPLICATE KEY UPDATE `id`=`id`;

INSERT INTO config_system_configuration(`key`, `value`, `description`) VALUES('spring.security.oauth2.client.provider.buc.userInfoAuthenticationMethod',
 'form', 'BUC 授权服务器提供的获取 user-info 请求方式，支持[header|query|form]，BUC默认为form') ON DUPLICATE KEY UPDATE `id`=`id`;

INSERT INTO config_system_configuration(`key`, `value`, `description`) VALUES('spring.security.oauth2.client.registration.odc.provider',
 'cas', 'OAuth2 授权服务提供方配置，默认为cas，在自行配置授权服务提供方时修改。') ON DUPLICATE KEY UPDATE `id`=`id`;

INSERT INTO config_system_configuration(`key`, `value`, `description`) VALUES('spring.security.oauth2.client.registration.odc.client-id',
 'TO_BE_REPLACED', 'OAuth2 应用 client-id') ON DUPLICATE KEY UPDATE `id`=`id`;

INSERT INTO config_system_configuration(`key`, `value`, `description`) VALUES('spring.security.oauth2.client.registration.odc.client-secret',
 'TO_BE_REPLACED', 'OAuth2 应用 client-secret') ON DUPLICATE KEY UPDATE `id`=`id`;

INSERT INTO config_system_configuration(`key`, `value`, `description`) VALUES('spring.security.oauth2.client.registration.odc.redirect-uri',
 'TO_BE_REPLACED', 'OAuth2 grant code 回调地址，由 spring 框架自动解析，请勿随意更改') ON DUPLICATE KEY UPDATE `id`=`id`;

INSERT INTO config_system_configuration(`key`, `value`, `description`) VALUES('spring.security.oauth2.client.registration.odc.authorization-grant-type',
 'TO_BE_REPLACED', 'OAuth2 授权模式，当前实现为授权码模式') ON DUPLICATE KEY UPDATE `id`=`id`;

INSERT INTO config_system_configuration(`key`, `value`, `description`) VALUES('spring.security.oauth2.client.registration.odc.scope',
 'TO_BE_REPLACED', 'OAuth2 应用授权作用域') ON DUPLICATE KEY UPDATE `id`=`id`;

INSERT INTO config_system_configuration(`key`, `value`, `description`) VALUES('spring.security.oauth2.client.registration.odc.clientAuthenticationMethod',
 'post', 'OAuth2 授权服务认证请求方式，支持[post|none|basic]，默认为post') ON DUPLICATE KEY UPDATE `id`=`id`;

INSERT INTO config_system_configuration(`key`, `value`, `description`) VALUES('spring.security.oauth2.client.provider.cas.authorization-uri',
 'TO_BE_REPLACED', 'OAuth2 授权服务器提供的获取 grant-code 的地址') ON DUPLICATE KEY UPDATE `id`=`id`;

INSERT INTO config_system_configuration(`key`, `value`, `description`) VALUES('spring.security.oauth2.client.provider.cas.token-uri',
 'TO_BE_REPLACED', 'OAuth2 授权服务器提供的获取 access-token 的地址') ON DUPLICATE KEY UPDATE `id`=`id`;

INSERT INTO config_system_configuration(`key`, `value`, `description`) VALUES('spring.security.oauth2.client.provider.cas.user-info-uri',
 'TO_BE_REPLACED', 'OAuth2 授权服务器提供的获取 user-info 的地址') ON DUPLICATE KEY UPDATE `id`=`id`;

INSERT INTO config_system_configuration(`key`, `value`, `description`) VALUES('spring.security.oauth2.client.provider.cas.userInfoAuthenticationMethod',
 'TO_BE_REPLACED', 'OAuth2 授权服务器提供的获取 user-info 请求方式，支持[header|query|form]') ON DUPLICATE KEY UPDATE `id`=`id`;

INSERT INTO config_system_configuration(`key`, `value`, `description`) VALUES('odc.oauth2.userProfileViewType',
 'FLAT', 'OAuth2 授权服务器提供的获取 userProfile的数据结构，支持[NESTED,FLAT]') ON DUPLICATE KEY UPDATE `id`=`id`;

INSERT INTO config_system_configuration(`key`, `value`, `description`) VALUES('odc.oauth2.nestedAttributeField',
'attributes', 'OAuth2 授权服务器提供的获取 userProfile的数据结构 为NESTED 模式的时候， 获取userinfo的字段') ON DUPLICATE KEY UPDATE `id`=`id`;

INSERT INTO config_system_configuration(`key`, `value`, `description`) VALUES('odc.oauth2.adminAccountNames',
 'admin1,admin2', 'OAuth2 默认管理员账户，[userAccountNameField]配置字段的取值集合。') ON DUPLICATE KEY UPDATE `id`=`id`;

INSERT INTO config_system_configuration(`key`, `value`, `description`) VALUES('odc.oauth2.logoutUrl',
 'TO_BE_REPLACED', '集团登录地址，用于 ODC 退出登录后前端跳转') ON DUPLICATE KEY UPDATE `id`=`id`;

INSERT INTO config_system_configuration(`key`, `value`, `description`) VALUES('odc.oauth2.loginRedirectUrl',
 'TO_BE_REPLACED', '登录失效后再次访问页面时的跳转 url，用于重新登录 ODC') ON DUPLICATE KEY UPDATE `id`=`id`;

INSERT INTO config_system_configuration(`key`, `value`, `description`) VALUES('odc.oauth2.redirectUrlHashEnabled',
'true', '是否开启重定向支持hash#符号，如果不支持，oauth2重定向的时候会截断url#号的内容，默认支持') ON DUPLICATE KEY UPDATE `id`=`id`;

INSERT INTO config_system_configuration(`key`, `value`, `description`) VALUES('odc.oauth2.userAccountNameField',
 'TO_BE_REPLACED', '授权中心返回用户信息字段【用户账户名】') ON DUPLICATE KEY UPDATE `id`=`id`;

INSERT INTO config_system_configuration(`key`, `value`, `description`) VALUES('odc.oauth2.userNickNameField',
 'nickname,name,account', '授权中心返回用户信息字段【用户名称】，允许配置多个字段，优先级按顺序由高到低') ON DUPLICATE KEY UPDATE `id`=`id`;

INSERT INTO config_system_configuration(`key`, `value`, `description`) VALUES('odc.oauth2.organizationNameField',
 'TO_BE_REPLACED', '授权中心返回用户信息字段【组织机构名称】，如果odc.oauth2.organizationName非空，则优先使用组织名称配置项，否则根据当前配置项从OAuth2账号信息中提取') ON DUPLICATE KEY UPDATE `id`=`id`;

INSERT INTO config_system_configuration(`key`, `value`, `description`) VALUES('odc.oauth2.organizationName',
'TO_BE_REPLACED', '指定用户组织机构名称，如果非空，组织名称引用当前配置项的值，否则组织名称基于 odc.oauth2.organizationNameField 从 OAuth2 账号信息中提取') ON DUPLICATE KEY UPDATE `id`=`id`;

INSERT INTO config_system_configuration(`key`, `value`, `description`) VALUES('odc.pldebug.thread-pool.size',
  '0', 'PL 调试功能分配的 ODC 线程数，0 表示使用系统推荐值') ON DUPLICATE KEY UPDATE `id`=`id`;

INSERT INTO config_system_configuration(`key`, `value`, `description`) VALUES('odc.pldebug.session.timeout-seconds',
  '600', 'PL 调试功能超时秒数') ON DUPLICATE KEY UPDATE `id`=`id`;

INSERT INTO config_system_configuration(`key`, `value`, `description`) VALUES('odc.pldebug.sync.enabled',
  'true', 'PL 调试功能是否在开启调试阶段使用sync机制') ON DUPLICATE KEY UPDATE `id`=`id`;

INSERT INTO config_system_configuration(`key`, `value`, `description`) VALUES('odc.resultset.export.thread-count',
 '10', '结果集导出线程池大小') ON DUPLICATE KEY UPDATE `id`=`id`;

INSERT INTO config_system_configuration(`key`, `value`, `description`) VALUES('odc.system.security.sensitive-property-encrypted',
 'true', '是否启用敏感数据传输加密，默认为 true，设置为 false 时则使用明文传输') ON DUPLICATE KEY UPDATE `id`=`id`;

INSERT INTO config_system_configuration(`key`, `value`, `description`) VALUES('odc.obsdk.oracle.pl-parser-type',
 'oracle', 'ODC 使用的 PL Parser 类型，可选值为 ob_oracle / oracle，默认值 oracle') ON DUPLICATE KEY UPDATE `id`=`id`;

INSERT INTO config_system_configuration(`key`, `value`, `description`) VALUES('odc.iam.auth.type', 'local',
'登录鉴权模式') ON DUPLICATE KEY UPDATE `id`=`id`;

INSERT INTO config_system_configuration(`key`, `value`, `description`) VALUES('odc.iam.auth.auto-login.enabled', 'false',
'是否开启前端自动登录') ON DUPLICATE KEY UPDATE `id`=`id`;

INSERT INTO config_system_configuration(`key`, `value`, `description`) VALUES('odc.lab.enabled', 'false',
'是否是开源实验室模式') ON DUPLICATE KEY UPDATE `id`=`id`;

INSERT INTO config_system_configuration(`key`, `value`, `description`) VALUES('odc.lab.tutorial.enabled', 'false',
'体验站场景下，是否开启 Tutorial 功能') ON DUPLICATE KEY UPDATE `id`=`id`;

INSERT INTO config_system_configuration(`key`, `value`, `description`) VALUES('odc.lab.session-limit.enabled', 'false',
'体验站场景下，是否开启用户创建 Session 限流') ON DUPLICATE KEY UPDATE `id`=`id`;

INSERT INTO config_system_configuration(`key`, `value`, `description`) VALUES('odc.lab.apply-permission.hidden', 'false',
'是否隐藏权限申请功能') ON DUPLICATE KEY UPDATE `id`=`id`;

INSERT INTO config_system_configuration(`key`, `value`, `description`) VALUES('odc.lab.admin-id',
'REPLACE_ME', '开源实验室默认管理员账号') ON DUPLICATE KEY UPDATE `id`=`id`;

INSERT INTO config_system_configuration(`key`, `value`, `description`) VALUES('odc.lab.ob.connection.key', 'REPLACE_ME',
'官网体验站 OB 体验连接列表，json 格式') ON DUPLICATE KEY UPDATE `id`=`id`;

INSERT INTO config_system_configuration(`key`, `value`, `description`) VALUES('odc.iam.auth.alipay.openapi.app-id', 'REPLACE_ME',
'开源实验室在支付宝开放开发平台上注册的应用 id') ON DUPLICATE KEY UPDATE `id`=`id`;

INSERT INTO config_system_configuration(`key`, `value`, `description`) VALUES('odc.iam.auth.alipay.openapi.server-url', 'REPLACE_ME',
'支付宝开放开发平台 OpenAPI 网关地址') ON DUPLICATE KEY UPDATE `id`=`id`;

INSERT INTO config_system_configuration(`key`, `value`, `description`) VALUES('odc.iam.auth.alipay.openapi.private-key', 'REPLACE_ME',
'开源实验室在支付宝开放开发平台上注册的应用私钥') ON DUPLICATE KEY UPDATE `id`=`id`;

INSERT INTO config_system_configuration(`key`, `value`, `description`) VALUES('odc.iam.auth.alipay.openapi.alipay-public-key',
'REPLACE_ME', '开源实验室在支付宝开放开发平台上注册的应用公钥') ON DUPLICATE KEY UPDATE `id`=`id`;

INSERT INTO config_system_configuration(`key`, `value`, `description`) VALUES('odc.iam.auth.alipay.openapi.sign-type',
'REPLACE_ME', '开源实验室调用 OpenAPI 接口的加签方式，如 RSA2') ON DUPLICATE KEY UPDATE `id`=`id`;

INSERT INTO config_system_configuration(`key`, `value`, `description`) VALUES('odc.iam.auth.alipay.openapi.format',
'REPLACE_ME', '开源实验室调用 OpenAPI 接口的字段格式，如 JSON') ON DUPLICATE KEY UPDATE `id`=`id`;

INSERT INTO config_system_configuration(`key`, `value`, `description`) VALUES('odc.iam.auth.alipay.openapi.charset', 'REPLACE_ME',
'开源实验室调用 OpenAPI 接口的字符集，如 utf-8, GBK') ON DUPLICATE KEY UPDATE `id`=`id`;

INSERT INTO config_system_configuration(`key`, `value`, `description`) VALUES('odc.iam.auth.alipay.openapi.ob-official-domain', 'REPLACE_ME',
'开源官网域名') ON DUPLICATE KEY UPDATE `id`=`id`;

INSERT INTO config_system_configuration(`key`, `value`, `description`) VALUES('odc.iam.auth.alipay.openapi.ob-official-login-url',
'REPLACE_ME', '开源官网登录 URL') ON DUPLICATE KEY UPDATE `id`=`id`;

INSERT INTO config_system_configuration(`key`, `value`, `description`) VALUES('odc.iam.auth.alipay.openapi.ob-official-logout-url',
'REPLACE_ME', '开源官网登出 URL') ON DUPLICATE KEY UPDATE `id`=`id`;

INSERT INTO config_system_configuration(`key`, `value`, `description`) VALUES('odc.lab.resource.revoke-interval-seconds',
'28800', 'lab 资源回收时间，默认8小时') ON DUPLICATE KEY UPDATE `id`=`id`;

INSERT INTO config_system_configuration(`key`, `value`, `description`) VALUES('odc.system.info.support-email',
'', '用户支持反馈邮箱，为空表示使用默认值，设置后会覆盖默认值') ON DUPLICATE KEY UPDATE `id`=`id`;

INSERT INTO config_system_configuration(`key`, `value`, `description`) VALUES('odc.system.info.support-url',
'', '用户支持 URL 地址，为空表示使用默认值，设置后会覆盖默认值') ON DUPLICATE KEY UPDATE `id`=`id`;

INSERT INTO config_system_configuration(`key`, `value`, `description`) VALUES('odc.system.info.home-page-text',
'', '主页文案，为空表示使用默认值，设置后会覆盖默认值') ON DUPLICATE KEY UPDATE `id`=`id`;

INSERT INTO config_system_configuration(`key`, `value`, `description`) VALUES('odc.connect.session.history-update-interval-millis',
'600000', '连接 session 历史刷新时间间隔') ON DUPLICATE KEY UPDATE `id`=`id`;

INSERT INTO config_system_configuration(`key`, `value`, `description`) VALUES('odc.lab.schedule.fix-delay-millis',
'7200000', 'lab 模块定时任务间隔时间') ON DUPLICATE KEY UPDATE `id`=`id`;

INSERT INTO config_system_configuration(`key`, `value`, `description`) VALUES('odc.lab.schedule.user-expired-time-millis',
'180000', 'lab 模块清理不活跃用户创建session权限时间') ON DUPLICATE KEY UPDATE `id`=`id`;

INSERT INTO config_system_configuration(`key`, `value`, `description`) VALUES('odc.lab.schedule.update-session-permission-delay-millis',
'1000', 'lab 查询空闲资源定时任务周期') ON DUPLICATE KEY UPDATE `id`=`id`;


-- rate limit related
INSERT INTO config_system_configuration(`key`, `value`, `description`) VALUES('odc.web.rate-limit.enabled',
  'false', '限流配置，是否开启限流，默认为 false') ON DUPLICATE KEY UPDATE `id`=`id`;
INSERT INTO config_system_configuration(`key`, `value`, `description`) VALUES('odc.web.rate-limit.url-white-list',
  '/api/v1/info,/sqls/getResult', '限流配置，限流 API 白名单, 默认为 /api/v1/info,/sqls/getResult') ON DUPLICATE KEY UPDATE `id`=`id`;
INSERT INTO config_system_configuration(`key`, `value`, `description`) VALUES('odc.web.rate-limit.api.capacity',
  '20', '限流配置，API 调用，令牌桶的容量，默认为 20') ON DUPLICATE KEY UPDATE `id`=`id`;
INSERT INTO config_system_configuration(`key`, `value`, `description`) VALUES('odc.web.rate-limit.api.refill-tokens',
  '10', '限流配置，API 调用，令牌每次填充数量，默认为 10') ON DUPLICATE KEY UPDATE `id`=`id`;
INSERT INTO config_system_configuration(`key`, `value`, `description`) VALUES('odc.web.rate-limit.api.refill-duration-seconds',
  '5', '限流配置，API 调用，令牌填充间隔，单位 秒，默认为 5') ON DUPLICATE KEY UPDATE `id`=`id`;
INSERT INTO config_system_configuration(`key`, `value`, `description`) VALUES('odc.web.rate-limit.sql.capacity',
  '10000', '限流配置，SQL 执行数量，令牌桶的容量，默认为 10000') ON DUPLICATE KEY UPDATE `id`=`id`;
INSERT INTO config_system_configuration(`key`, `value`, `description`) VALUES('odc.web.rate-limit.sql.refill-tokens',
  '1000', '限流配置，SQL 执行数量，令牌每次填充数量，默认为 1000') ON DUPLICATE KEY UPDATE `id`=`id`;
INSERT INTO config_system_configuration(`key`, `value`, `description`) VALUES('odc.web.rate-limit.sql.refill-duration-seconds',
  '10', '限流配置，SQL 执行数量，令牌填充间隔，单位 秒，默认为 10') ON DUPLICATE KEY UPDATE `id`=`id`;

INSERT INTO config_system_configuration(`key`, `value`, `description`) VALUES('odc.web.static-resource.cache-timeout-seconds',
  '60', '静态资源缓存时间，单位 秒，默认为 60') ON DUPLICATE KEY UPDATE `id`=`id`;


INSERT INTO config_system_configuration(`key`, `value`, `description`) VALUES('odc.cloud.max-response-size',
  '1048576', '公有云模式下接口最大下行数据量，单位为字节，默认大小 1024KB，超过此限制则通过OSS文件进行返回值中转') ON DUPLICATE KEY UPDATE `id`=`id`;

INSERT INTO config_system_configuration(`key`, `value`, `description`) VALUES('odc.audit.enabled',
  'true', '是否开启操作审计，默认打开') ON DUPLICATE KEY UPDATE `id`=`id`;

INSERT INTO `config_system_configuration` (`key`, `value`, `application`, `profile`, `label`, `description`)
VALUES ('sqlexecute.defaultObjectDraggingOption', 'object_name', 'odc', 'default', 'master', 'Default object dragging option can
only accept the value object_name|select_stmt|insert_stmt|update_stmt|delete_stmt') ON DUPLICATE KEY UPDATE `id`=`id`;

INSERT INTO `config_system_configuration` (`key`, `value`, `application`, `profile`, `label`, `description`)
VALUES ('connect.sessionMode', 'MultiSession', 'odc', 'default', 'master', 'Default session mode can only accept the
value SingleSession|MultiSession') ON DUPLICATE KEY UPDATE `id`=`id`;

INSERT INTO `config_system_configuration` (`key`, `value`, `application`, `profile`, `label`, `description`)
VALUES ('odc.objectstorage.upload-timeout-seconds', '60', 'odc', 'default', 'master', '单个文件分块上传超时时间，单位为秒，默认 60 秒') ON DUPLICATE KEY UPDATE
`id`=`id`;

INSERT INTO `config_system_configuration` (`key`, `value`, `application`, `profile`, `label`, `description`)
VALUES ('odc.objectstorage.local.dir', '#{systemProperties[''user.home''].concat(T(java.io.File).separator).concat(''data'').concat(T(java
.io.File).separator).concat(''files'')}', 'odc', 'default', 'master','本地文件存储根目录') ON DUPLICATE KEY UPDATE `id`=`id`;

INSERT INTO `config_system_configuration` (`key`, `value`, `application`, `profile`, `label`, `description`)
VALUES ('odc.objectstorage.max-concurrent-count', '16', 'odc', 'default', 'master', '文件存储模块最大并发线程数，默认 16') ON DUPLICATE KEY UPDATE
`id`=`id`;

INSERT INTO `config_system_configuration` (`key`, `value`, `application`, `profile`, `label`, `description`)
VALUES ('odc.objectstorage.default-block-split-length', '1048576', 'odc', 'default', 'master', '文件存储模块默认分块大小，单位为 byte，默认 1024*1024 bytes
(1M)') ON DUPLICATE KEY UPDATE `id`=`id`;

INSERT INTO `config_system_configuration` (`key`, `value`, `application`, `profile`, `label`, `description`)
VALUES ('odc.objectstorage.try-lock-timeout-milliseconds', '10000', 'odc', 'default', 'master', '文件存储模块锁超时时间，单位为毫秒，默认 10000 毫秒') ON
DUPLICATE KEY UPDATE `id`=`id`;

INSERT INTO `config_system_configuration` (`key`, `value`, `application`, `profile`, `label`, `description`)
VALUES ('odc.script.max-edit-length', '#{20*1024*1024}', 'odc', 'default', 'master', '文件存储模块锁超时时间，单位为毫秒，默认 10000 毫秒') ON
DUPLICATE KEY UPDATE `id`=`id`;

-- 修改 odc.script.max-edit-length 配置项的 description 字段
UPDATE `config_system_configuration` SET `description`='脚本管理功能允许编辑的最大脚本长度，超出该长度的脚本不允许编辑，单位为字节，默认值 20 MB' WHERE `key`='odc.script.max-edit-length';

INSERT INTO `config_system_configuration` (`key`, `value`, `application`, `profile`, `label`, `description`)
VALUES ('odc.script.max-upload-length', '#{250*1024*1024}', 'odc', 'default', 'master', '文件存储模块锁超时时间，单位为毫秒，默认 10000 毫秒') ON
DUPLICATE KEY UPDATE `id`=`id`;

-- 修改 odc.script.max-upload-length 配置项的 description 字段
UPDATE `config_system_configuration` SET `description`='脚本管理功能允许上传的最大脚本长度，超出该长度的脚本不允许上传，单位为字节，默认值 250 MB' WHERE `key`='odc.script.max-upload-length';

INSERT INTO `config_system_configuration` (`key`, `value`, `description`)
VALUES ('odc.rpc.connect-timeout-seconds', '10', 'rpc 调用连接超时时间，单位为秒，默认是 10 秒') ON DUPLICATE KEY UPDATE `id`=`id`;

INSERT INTO `config_system_configuration` (`key`, `value`, `description`)
VALUES ('odc.rpc.read-timeout-seconds', '60', 'rpc 调用超时时间，单位为秒，默认是 60 秒') ON DUPLICATE KEY UPDATE `id`=`id`;
INSERT INTO `config_system_configuration` (`key`, `value`, `application`, `profile`, `label`, `description`)
VALUES ('odc.flow.async.max-upload-file-count', '500', 'odc', 'default', 'master', '异步任务最大上传文件数量，默认 500 个') ON
DUPLICATE KEY UPDATE `id`=`id`;

INSERT INTO `config_system_configuration` (`key`, `value`, `application`, `profile`, `label`, `description`)
VALUES ('odc.flow.async.max-upload-file-total-size', '#{256*1024*1024}', 'odc', 'default', 'master', '异步任务最大上传文件总大小，单位为字节，默认 256 MB') ON
DUPLICATE KEY UPDATE `id`=`id`;

INSERT INTO config_system_configuration(`key`, `value`, `description`) VALUES('odc.task.file-expire-hours', '336', '流程任务附带文件最多保留小时数，默认 336 小时，即 2 星期') ON DUPLICATE KEY UPDATE `id`=`id`;

INSERT INTO config_system_configuration(`key`, `value`, `description`) VALUES('odc.connect.host-white-list',
 '', 'ODC 数据库连接主机白名单，只允许用户连接在白名单内的主机，防止 SSRF 安全漏洞。默认为空，表示允许所有访问所有主机') ON DUPLICATE KEY UPDATE `id`=`id`;
INSERT INTO `config_system_configuration` (`key`, `value`, `description`) VALUES ('odc.connect.min-query-timeout-seconds',
   '60', 'ODC 数据库连接最小查询超时时间，单位 秒，默认值 60') ON DUPLICATE KEY UPDATE `id`=`id`;
INSERT INTO `config_system_configuration` (`key`, `value`, `description`) VALUES ('odc.connect.private.temp-connection-only',
   'false', '是否开启个人连接只支持创建临时链接，true 表示开启，默认值 false') ON DUPLICATE KEY UPDATE `id`=`id`;
INSERT INTO `config_system_configuration` (`key`, `value`, `description`) VALUES ('odc.connect.temp-connection-operations',
   '*', '临时连接支持的操作列表，逗号分隔多个操作，支持的操作包括  create/delete/update/read ，为空或者 * 表示所有操作，默认值为 *') ON DUPLICATE KEY UPDATE `id`=`id`;
INSERT INTO `config_system_configuration` (`key`, `value`, `description`) VALUES ('odc.connect.persistent-connection-operations',
   '*', '持久连接支持的操作列表，逗号分隔多个操作，支持的操作包括  create/delete/update/read ，为空或者 * 表示所有操作，默认值为 *') ON DUPLICATE KEY UPDATE `id`=`id`;

--
-- v3.3.2
--

-- 4A HTTP
INSERT INTO config_system_configuration(`key`, `value`, `description`) VALUES('odc.chinamobile.4a.http.connect-timeout-seconds',
 '5', '4A  HTTP API 连接超时，默认值 5') ON DUPLICATE KEY UPDATE `id`=`id`;
INSERT INTO config_system_configuration(`key`, `value`, `description`) VALUES('odc.chinamobile.4a.http.read-timeout-seconds',
 '20', '4A  HTTP API 读超时，默认值 20') ON DUPLICATE KEY UPDATE `id`=`id`;

-- 4A 审批拦截
INSERT INTO config_system_configuration(`key`, `value`, `description`) VALUES('odc.chinamobile.4a.intercept.enabled',
 'false', '是否启用 4a 拦截，默认值 false') ON DUPLICATE KEY UPDATE `id`=`id`;
INSERT INTO config_system_configuration(`key`, `value`, `description`) VALUES('odc.chinamobile.4a.intercept.batch-check-enabled',
 'false', '是否支持 批量 check API，默认值 false') ON DUPLICATE KEY UPDATE `id`=`id`;
INSERT INTO config_system_configuration(`key`, `value`, `description`) VALUES('odc.chinamobile.4a.intercept.approve-timeout-seconds',
 '3600', '4A 拦截审批超时时长，默认为 3600 （1 小时），如果超过审批超时时长没有获取到审批结果，则自动取消变更任务') ON DUPLICATE KEY UPDATE `id`=`id`;
INSERT INTO config_system_configuration(`key`, `value`, `description`) VALUES('odc.chinamobile.4a.intercept.approve-account-name',
 'CHANGE_ME', '4A 拦截审批审批账号名称，ODC 会根据这个账号名称查找待审批的数据库变更任务，和 4A 金库服务审批任务集成') ON DUPLICATE KEY UPDATE `id`=`id`;
INSERT INTO config_system_configuration(`key`, `value`, `description`) VALUES('odc.chinamobile.4a.intercept.api-list',
 '/api/v2/connect/sessions/*/sqls/asyncExecute,/api/v1/schema/tableModify/*,/api/v1/schema/plModify/*',
 '需要拦截的 API 清单，多个值使用逗号分隔，当 odc.chinamobile.4a.intercept.enabled = true 时有效') ON DUPLICATE KEY UPDATE `id`=`id`;
INSERT INTO config_system_configuration(`key`, `value`, `description`) VALUES('odc.chinamobile.4a.intercept.check-url',
 '', 'SQL 检查 API URL，即是否需要触发金库接口') ON DUPLICATE KEY UPDATE `id`=`id`;
INSERT INTO config_system_configuration(`key`, `value`, `description`) VALUES('odc.chinamobile.4a.intercept.batch-check-url',
  '', 'SQL 批量检查 API URL，即是否需要触发金库接口，和 check-url 相比，发送的 sqlStatement 参数改为 sqlStatements 数组') ON DUPLICATE KEY UPDATE `id`=`id`;
INSERT INTO config_system_configuration(`key`, `value`, `description`) VALUES('odc.chinamobile.4a.intercept.status-url',
 '', '审批状态查询 API URL，即查询金库审批是否通过') ON DUPLICATE KEY UPDATE `id`=`id`;
INSERT INTO config_system_configuration(`key`, `value`, `description`) VALUES('odc.chinamobile.4a.intercept.cancel-url',
  '', '取消金库审批 URL，预期用于取消尚未完成审批的工单，当前未使用') ON DUPLICATE KEY UPDATE `id`=`id`;

-- 4A Mock API
INSERT INTO config_system_configuration(`key`, `value`, `description`) VALUES('odc.chinamobile.4a.mock.enabled',
  'false', '是否开启 4A 审批 MOCK，默认为 false') ON DUPLICATE KEY UPDATE `id`=`id`;
INSERT INTO config_system_configuration(`key`, `value`, `description`) VALUES('odc.chinamobile.4a.mock.approve-accept-sql-pattern',
  '.*', '4A 审批 MOCK 审批通过 SQL 匹配规则，语法为正则表达式，odc.chinamobile.4a.mock.api.enabled=true 时生效，默认为 .*， 表示全都匹配')
  ON DUPLICATE KEY UPDATE `id`=`id`;
INSERT INTO config_system_configuration(`key`, `value`, `description`) VALUES('odc.chinamobile.4a.mock.approve-deny-sql-pattern',
  '', '4A 审批 MOCK 审批拒绝 SQL 匹配规则，语法为正则表达式，odc.chinamobile.4a.mock.api.enabled=true 时生效，默认为空， 表示全都不匹配')
  ON DUPLICATE KEY UPDATE `id`=`id`;
INSERT INTO config_system_configuration(`key`, `value`, `description`) VALUES('odc.chinamobile.4a.mock.block-sql-pattern',
  '', '4A 审批 MOCK 阻拦 SQL 匹配规则，语法为正则表达式，odc.chinamobile.4a.mock.api.enabled=true 时生效，默认为空， 表示全都不匹配')
  ON DUPLICATE KEY UPDATE `id`=`id`;
INSERT INTO config_system_configuration(`key`, `value`, `description`) VALUES('odc.chinamobile.4a.mock.pass-sql-pattern',
  '', '4A 审批 MOCK 白名单 SQL 匹配规则，语法为正则表达式，odc.chinamobile.4a.mock.api.enabled=true 时生效，默认为空， 表示全都不匹配')
  ON DUPLICATE KEY UPDATE `id`=`id`;


-- 堡垒机集成
INSERT INTO config_system_configuration(`key`, `value`, `description`) VALUES('odc.integration.bastion.encryption.enabled',
 'false', '堡垒机集成参数是否加密，默认值 false') ON DUPLICATE KEY UPDATE `id`=`id`;
INSERT INTO config_system_configuration(`key`, `value`, `description`) VALUES('odc.integration.bastion.encryption.algorithm',
 'RAW', '堡垒机集成参数加密算法，可选值 RAW、AES256_BASE64、CMCC4A，默认值 RAW 表示不加密') ON DUPLICATE KEY UPDATE `id`=`id`;
INSERT INTO config_system_configuration(`key`, `value`, `description`) VALUES('odc.integration.bastion.encryption.secret',
 '', '堡垒机集成参数加密秘钥，当 algorithm 值非 RAW 时有效, 跳转时 data 参数值需使用此秘钥加密后传递，ODC 会使用此密钥对参数值解密') ON DUPLICATE KEY UPDATE `id`=`id`;

INSERT INTO config_system_configuration(`key`, `value`, `description`) VALUES('odc.integration.bastion.account.http.connect-timeout-seconds',
 '5', '堡垒机账号集成 HTTP API 连接超时，默认值 5') ON DUPLICATE KEY UPDATE `id`=`id`;
INSERT INTO config_system_configuration(`key`, `value`, `description`) VALUES('odc.integration.bastion.account.http.read-timeout-seconds',
 '20', '堡垒机账号集成 HTTP API 读超时，默认值 20') ON DUPLICATE KEY UPDATE `id`=`id`;
INSERT INTO config_system_configuration(`key`, `value`, `description`) VALUES('odc.integration.bastion.account.auto-login-enabled',
   'false', '堡垒机账号集成 是否支持自动登录，默认值 false') ON DUPLICATE KEY UPDATE `id`=`id`;
INSERT INTO config_system_configuration(`key`, `value`, `description`) VALUES('odc.integration.bastion.account.mock-username',
   '', '堡垒机账号集成 账号自动登录模拟账号名称，值非空则会忽略后续基于账号查询 API 的验证过程，以配置的 mock-username 作为当前登录用户名称，用于测试阶段集成验证，默认值为空，')
   ON DUPLICATE KEY UPDATE `id`=`id`;
INSERT INTO config_system_configuration(`key`, `value`, `description`) VALUES('odc.integration.bastion.account.query.request-method',
   'POST', '堡垒机账号集成 账号查询 API 请求 方法，用于堡垒机集成场景 ODC 调用外部服务确认账号信息是否有效，可选值 GET/POST/PUT/PATCH，默认值 POST')
   ON DUPLICATE KEY UPDATE `id`=`id`;
INSERT INTO config_system_configuration(`key`, `value`, `description`) VALUES('odc.integration.bastion.account.query.request-url',
   '', '堡垒机账号集成 账号查询 API 请求 URL，用于堡垒机集成场景 ODC 调用外部服务确认账号信息是否有效。')
   ON DUPLICATE KEY UPDATE `id`=`id`;
INSERT INTO config_system_configuration(`key`, `value`, `description`) VALUES('odc.integration.bastion.account.query.request-headers',
   '', '堡垒机账号集成 账号查询 API 请求 headers，值可引用模板变量，支持的模板变量包括：${account_verify_token}，为空表示不包含 headers')
   ON DUPLICATE KEY UPDATE `id`=`id`;
INSERT INTO config_system_configuration(`key`, `value`, `description`) VALUES('odc.integration.bastion.account.query.request-body',
   '', '堡垒机账号集成 账号查询 API 请求 body，值可引用模板变量，支持的模板变量包括：${account_verify_token}，为空表示不包含 request body')
   ON DUPLICATE KEY UPDATE `id`=`id`;
INSERT INTO config_system_configuration(`key`, `value`, `description`) VALUES('odc.integration.bastion.account.query.request-encrypted',
   'true', '堡垒机账号集成 账号查询 API request body 是否加密，默认值 true 表示加密')
   ON DUPLICATE KEY UPDATE `id`=`id`;
INSERT INTO config_system_configuration(`key`, `value`, `description`) VALUES('odc.integration.bastion.account.query.response-encrypted',
   'true', '堡垒机账号集成 账号查询 API response body 是否加密，默认值 true 表示加密')
   ON DUPLICATE KEY UPDATE `id`=`id`;
INSERT INTO config_system_configuration(`key`, `value`, `description`) VALUES('odc.integration.bastion.account.query.response-body-valid-expression',
   'true', '堡垒机账号集成 账号查询 API 调用成功判断 response body 判定表达式，默认值 true 表示不校验 response body')
   ON DUPLICATE KEY UPDATE `id`=`id`;
INSERT INTO config_system_configuration(`key`, `value`, `description`) VALUES('odc.integration.bastion.account.query.response-body-username-extract-expression',
   '[''data''][''username'']', '堡垒机账号集成 账号查询 API response body 账户名称提取表达式，默认值 [''data''][''username'']')
   ON DUPLICATE KEY UPDATE `id`=`id`;
INSERT INTO config_system_configuration(`key`, `value`, `description`) VALUES('odc.integration.bastion.account.query.response-body-nickname-extract-expression',
   '[''data''][''nickName'']', '堡垒机账号集成 账号查询 API response body 账户昵称提取表达式，默认值 [''data''][''nickName'']')
   ON DUPLICATE KEY UPDATE `id`=`id`;

-- 连接管理
INSERT INTO config_system_configuration(`key`, `value`, `description`) VALUES('odc.connect.temp.expire-after-inactive-interval-seconds',
   '86400', '临时连接不活跃之后的保留周期，单位：秒，默认值 86400') ON DUPLICATE KEY UPDATE `id`=`id`;
INSERT INTO config_system_configuration(`key`, `value`, `description`) VALUES('odc.connect.temp.expire-check-interval-millis',
   '600000', '临时连接配置清理检查周期，单位：毫秒，默认值 600000 表示 10 分钟') ON DUPLICATE KEY UPDATE `id`=`id`;
update config_system_configuration set `value`='120000',`description`=
'连接 session 历史刷新时间间隔，单位：毫秒，默认值为 120000 表示 2 分钟，需要保证小于 session 在内存中可能存留的最短时间（3 分钟）'
 where `key`='odc.connect.session.history-update-interval-millis';

-- WEB 安全
INSERT INTO config_system_configuration(`key`, `value`, `description`) VALUES('odc.web.security.csrf.enabled',
  'true', '是否开启 CSRF 防护，默认值 true')
  ON DUPLICATE KEY UPDATE `id`=`id`;
INSERT INTO config_system_configuration(`key`, `value`, `description`) VALUES('odc.web.security.cors.enabled',
  'false', '是否开启 CORS 支持，默认不支持，前端通过 CDN 部署且后端 API 部署的 domain 和前端访问 domain 不一致时需开启本项配置')
  ON DUPLICATE KEY UPDATE `id`=`id`;
INSERT INTO config_system_configuration(`key`, `value`, `description`) VALUES('odc.web.security.cors.allowedOrigins',
  '*', 'CORS 允许的 origins domain 列表，多个值使用逗号分隔，默认值 * 表示允许所有 Origins，当 odc.web.security.cors.enabled=true 时配置有效')
  ON DUPLICATE KEY UPDATE `id`=`id`;

--
-- v4.0.0
--
INSERT INTO config_system_configuration(`key`, `value`, `description`) VALUES('odc.iam.authentication.captcha.enabled', 'false',
'是否开启验证码机制，默认关闭') ON DUPLICATE KEY UPDATE `id`=`id`;
INSERT INTO config_system_configuration(`key`, `value`, `description`) VALUES('odc.session.default-time-zone', 'Asia/Shanghai',
'oracle 模式下 timestamp with local time zone 类型的默认时区设置') ON DUPLICATE KEY UPDATE `id`=`id`;
INSERT INTO config_system_configuration(`key`, `value`, `description`) VALUES('odc.iam.user.default-roles', 'private_connection,apply_connection',
'创建新用户默认关联的角色，多个值用逗号分隔') ON DUPLICATE KEY UPDATE `id`=`id`;

-- OBCloud
INSERT INTO config_system_configuration(`key`, `value`, `description`) VALUES('odc.integration.obcloud.login-url',
  'CHANGE_ME', 'OB Cloud 环境登录 URL')
  ON DUPLICATE KEY UPDATE `id`=`id`;
INSERT INTO config_system_configuration(`key`, `value`, `description`) VALUES('odc.integration.obcloud.logout-url',
  'CHANGE_ME', 'OB Cloud 环境登出 URL')
  ON DUPLICATE KEY UPDATE `id`=`id`;

-- SQL 执行
INSERT INTO config_system_configuration(`key`, `value`, `description`) VALUES('odc.session.sql-execute.oracle.remove-comment-prefix',
 'false', 'SQL 执行 Oracle 模式是否移除注释前缀，默认为 false。如果设置为 true，SQL 拆句会去除注释前缀，可以用于绕过部分 OB 版本 (如 3.1.x) PL 语句包含注释前缀执行报错的问题') ON DUPLICATE KEY UPDATE `id`=`id`;

INSERT INTO config_system_configuration(`key`, `value`, `description`) VALUES('odc.session.sql-execute.result-set.max-cached-lines',
 '10000', 'SQL 执行结果集缓存最大条目数，该配置主要影响大字段查看功能，若结果集规模太大可能超过此配置造成无法查看相关二进制数据') ON DUPLICATE KEY UPDATE `id`=`id`;

INSERT INTO config_system_configuration(`key`, `value`, `description`) VALUES('odc.session.sql-execute.result-set.max-cached-size',
 '1073741824', 'SQL 执行结果集缓存最大字节数，该配置主要影响大字段查看功能，若结果集规模太大可能超过此配置造成无法查看相关二进制数据') ON DUPLICATE KEY UPDATE `id`=`id`;

INSERT INTO config_system_configuration(`key`, `value`, `description`) VALUES('odc.session.sql-execute.max-result-set-rows',
   '-1', '结果集查询条数限制，默认为 -1，表示不限制') ON DUPLICATE KEY UPDATE `id`=`id`;

INSERT INTO config_system_configuration(`key`, `value`, `description`) VALUES('odc.session.sql-execute.max-single-session-count',
   '-1', '独立 session 模式下，允许建立的最大连接数，默认为 -1，表示不限制') ON DUPLICATE KEY UPDATE `id`=`id`;

INSERT INTO config_system_configuration(`key`, `value`, `description`) VALUES('odc.session.sql-execute.user-max-count',
   '-1', '允许创建 Session 的最大用户数，默认 -1，表示不限制') ON DUPLICATE KEY UPDATE `id`=`id`;
INSERT INTO config_system_configuration(`key`, `value`, `description`) VALUES('odc.session.sql-execute.backend-query-timeout-micros',
  '60000000', 'ODC 会话后台连接的查询超时时间，单位为微秒，默认 60 秒') ON DUPLICATE KEY UPDATE `id`=`id`;
INSERT INTO config_system_configuration(`key`, `value`, `description`) VALUES('odc.session.sql-execute.add-internal-rowid',
  'true', 'SQL 执行时是否对用户输入的 SQL 进行改写增加 rowid 字段，默认为 true') ON DUPLICATE KEY UPDATE `id`=`id`;
INSERT INTO config_system_configuration(`key`, `value`, `description`) VALUES('odc.session.timeout-mins',
  '480', 'ODC 连接会话超时时间，单位为分钟，默认 480 分钟') ON DUPLICATE KEY UPDATE `id`=`id`;
INSERT INTO config_system_configuration(`key`, `value`, `description`) VALUES('odc.session.sql-execute.max-sql-length',
   '-1', '单次执行的最大 SQL 语句长度，默认为 0, <=0 表示不限制') ON DUPLICATE KEY UPDATE `id`=`id`;
INSERT INTO config_system_configuration(`key`, `value`, `description`) VALUES('odc.session.sql-execute.max-sql-statement-count',
   '-1', '单次执行的最大 SQL 语句数量，默认为 0, <=0 表示不限制') ON DUPLICATE KEY UPDATE `id`=`id`;
INSERT INTO config_system_configuration(`key`, `value`, `description`) VALUES('odc.session.database.max-table-count',
   '-1', '当前 database 最大表数量，默认为 0， <=0 表示不限制') ON DUPLICATE KEY UPDATE `id`=`id`;
INSERT INTO config_system_configuration(`key`, `value`, `description`) VALUES('odc.session.database.max-table-partition-count',
   '-1', '当前 database 最大表分区数量，默认为 0， <=0 表示不限制') ON DUPLICATE KEY UPDATE `id`=`id`;
INSERT INTO config_system_configuration(`key`, `value`, `description`) VALUES('odc.session.database.max-data-size',
   '-1', '当前 database 最大数据空间占用，单位字节，默认为 0， <=0 表示不限制') ON DUPLICATE KEY UPDATE `id`=`id`;
INSERT INTO config_system_configuration(`key`, `value`, `description`) VALUES('odc.session.database.max-memstore-size',
   '-1', '当前 database 最大 MemStore 空间占用，单位字节，默认值 -1， <=0 表示不限制') ON DUPLICATE KEY UPDATE `id`=`id`;
INSERT INTO config_system_configuration(`key`, `value`, `description`) VALUES('odc.session.full-link-trace.enabled',
   'true', '是否开启全链路诊断的功能，默认为开启') ON DUPLICATE KEY UPDATE `id`=`id`;
INSERT INTO config_system_configuration(`key`, `value`, `description`) VALUES('odc.session.full-link-trace-timeout-seconds',
   '60', '查询全链路追踪的超时时间，单位为秒，默认 60 秒') ON DUPLICATE KEY UPDATE `id`=`id`;

INSERT INTO config_system_configuration(`key`, `value`, `description`) VALUES('odc.security.file.upload.safe-suffix-list',
   '*', '允许上传的文件名扩展名，默认 *，表示允许所有文件扩展名') ON DUPLICATE KEY UPDATE `id`=`id`;

--
-- cloud object-storage
--
INSERT INTO config_system_configuration(`key`, `value`, `description`) VALUES('odc.cloud.object-storage.provider',
 'NONE', '云存储服务提供厂商，可选值 NONE/ALIBABA_CLOUD/AWS ，默认为 NONE 表示不使用云储存') ON DUPLICATE KEY UPDATE `id`=`id`;
INSERT INTO config_system_configuration(`key`, `value`, `description`) VALUES('odc.cloud.object-storage.region',
 'CHANGE_ME', '云存储服务 RegionId') ON DUPLICATE KEY UPDATE `id`=`id`;
INSERT INTO config_system_configuration(`key`, `value`, `description`) VALUES('odc.cloud.object-storage.endpoint',
 'CHANGE_ME', '云存储服务 Endpoint') ON DUPLICATE KEY UPDATE `id`=`id`;
INSERT INTO config_system_configuration(`key`, `value`, `description`) (SELECT 'odc.cloud.object-storage.public-endpoint', `value`, '云存储服务公网 Endpoint' FROM config_system_configuration WHERE `key`='odc.cloud.object-storage.endpoint')
 ON DUPLICATE KEY UPDATE `id`=`id`;
INSERT INTO config_system_configuration(`key`, `value`, `description`) VALUES('odc.cloud.object-storage.internal-endpoint',
 'CHANGE_ME', '云存储服务内网 Endpoint') ON DUPLICATE KEY UPDATE `id`=`id`;
INSERT INTO config_system_configuration(`key`, `value`, `description`) VALUES('odc.cloud.object-storage.access-key-id',
 'CHANGE_ME', '云存储服务 accessKeyId') ON DUPLICATE KEY UPDATE `id`=`id`;
INSERT INTO config_system_configuration(`key`, `value`, `description`) VALUES('odc.cloud.object-storage.access-key-secret',
 'CHANGE_ME', '云存储服务 accessKeySecret') ON DUPLICATE KEY UPDATE `id`=`id`;
INSERT INTO config_system_configuration(`key`, `value`, `description`) VALUES('odc.cloud.object-storage.bucket-name',
 'CHANGE_ME', '云存储服务 bucketName') ON DUPLICATE KEY UPDATE `id`=`id`;
INSERT INTO config_system_configuration(`key`, `value`, `description`) VALUES('odc.cloud.object-storage.role-arn',
 'CHANGE_ME', '云存储服务 roleArn，用于生成 STS 临时 token') ON DUPLICATE KEY UPDATE `id`=`id`;
INSERT INTO config_system_configuration(`key`, `value`, `description`) VALUES('odc.cloud.object-storage.role-name',
 'ODCCloudStoragePutOnly', '云存储服务 roleName，用于在云环境查询 roleArn，默认值 ODCCloudStoragePutOnly') ON DUPLICATE KEY UPDATE `id`=`id`;
INSERT INTO config_system_configuration(`key`, `value`, `description`) VALUES('odc.cloud.object-storage.role-session-name',
 'ODCCloudStorageTempUpload', '云存储服务 roleSessionName，用于生成 STS 临时 token，默认值 ODCCloudStorageTempUpload') ON DUPLICATE KEY UPDATE `id`=`id`;

-- file interaction mode
INSERT INTO config_system_configuration(`key`, `value`, `description`) VALUES('odc.file.interaction-mode',
'LOCAL', '文件交互模式，可选值 LOCAL/CLOUD_STORAGE，默认值 LOCAL') ON DUPLICATE KEY UPDATE `id`=`id`;

INSERT INTO `config_system_configuration` (`key`, `value`, `application`, `profile`, `label`, `description`)
VALUES ('sqlexecute.sqlCheckMode', 'AUTO', 'odc', 'default', 'master', 'Default sql check mode can only accept the
value AUTO|MANUAL') ON DUPLICATE KEY UPDATE `id`=`id`;

INSERT INTO `config_system_configuration` (`key`, `value`, `application`, `profile`, `label`, `description`)
VALUES ('odc.automatic-auth-rule.enabled', 'true', 'odc', 'default', 'master', '是否开启自动授权规则功能，默认为 true，表示开启；多云环境默认关闭') ON DUPLICATE KEY UPDATE `id`=`id`;

--
-- v4.1.3
--
insert into `config_system_configuration` (`key`, `value`, `application`, `profile`, `label`, `description`)
VALUES ('odc.notification.enabled', 'false', 'odc', 'default', 'master', '是否开启消息通知，默认 false，表示不开启') ON DUPLICATE KEY update `id`=`id`;
insert into `config_system_configuration` (`key`, `value`, `application`, `profile`, `label`, `description`)
VALUES ('odc.notification.event-dequeue-batch-size', '5', 'odc', 'default', 'master', '批量处理事件数量，默认 5') ON DUPLICATE KEY update `id`=`id`;
insert into `config_system_configuration` (`key`, `value`, `application`, `profile`, `label`, `description`)
VALUES ('odc.notification.notification-dequeue-batch-size', '5', 'odc', 'default', 'master', '批量处理消息通知数量，默认 5') ON DUPLICATE KEY update `id`=`id`;
insert into `config_system_configuration` (`key`, `value`, `application`, `profile`, `label`, `description`)
VALUES ('odc.notification.dequeue-event-fixed-delay-millis', '10000', 'odc', 'default', 'master', '处理事件的定时任务周期，默认 10000 MS') ON DUPLICATE
 KEY update `id`=`id`;
insert into `config_system_configuration` (`key`, `value`, `application`, `profile`, `label`, `description`)
VALUES ('odc.notification.dequeue-created-notification-fixed-delay-millis', '20000', 'odc', 'default', 'master', '处理 CREATED 消息的定时任务周期，默认 20000 MS') ON DUPLICATE KEY update `id`=`id`;
insert into `config_system_configuration` (`key`, `value`, `application`, `profile`, `label`, `description`)
VALUES ('odc.notification.dequeue-failed-notification-fixed-delay-millis', '60000', 'odc', 'default', 'master', '处理 SENT_FAILED 消息的定时任务周期，默认 60000 MS') ON DUPLICATE KEY update `id`=`id`;
insert into `config_system_configuration` (`key`, `value`, `application`, `profile`, `label`, `description`)
VALUES ('odc.notification.max-resend-times', '3', 'odc', 'default', 'master', '重新处理 SENT_FAILED 消息的最大重试次数，默认 3') ON DUPLICATE KEY
update `id`=`id`;
INSERT INTO config_system_configuration(`key`, `value`, `description`) VALUES('odc.lab.resource.mysql-init-script-template',
'create user if not exists {{dbUsername}}@''%'' identified by {{password}};  create database if not exists {{dbName}};  grant all privileges on {{dbName}}.* to {{dbUsername}}@''%'';  grant select on oceanbase.gv$tenant to {{dbUsername}}@''%'';  grant select on oceanbase.gv$unit to {{dbUsername}}@''%'';  grant select on oceanbase.gv$table to {{dbUsername}}@''%'';  grant select on oceanbase.gv$sysstat to {{dbUsername}}@''%'';  grant select on oceanbase.gv$memory to {{dbUsername}}@''%'';  grant select on oceanbase.gv$memstore to {{dbUsername}}@''%'';  grant select on oceanbase.gv$sql_audit to {{dbUsername}}@''%'';  grant select on oceanbase.gv$plan_cache_plan_stat to {{dbUsername}}@''%'';  grant select on oceanbase.gv$plan_cache_plan_explain to {{dbUsername}}@''%'';'
, '实验室体验资源创建脚本模板，MySQL 模式，包含 create database/create user/grant privilege 过程，支持的变量包括 {{dbName}}, {{dbUsername}}, {{password}}'
) ON DUPLICATE KEY UPDATE `id`=`id`;
INSERT INTO config_system_configuration(`key`, `value`, `description`) VALUES('odc.lab.resource.mysql-revoke-script-template',
'create user if not exists {{dbUsername}}@''%'' identified by {{password}};   drop user {{dbUsername}};   drop database if exists {{dbUsername}};'
, '实验室体验资源回收脚本模板，MySQL 模式，包含 drop database/drop user 过程，支持的变量包括 {{dbName}}, {{dbUsername}}, {{password}}'
) ON DUPLICATE KEY UPDATE `id`=`id`;
INSERT INTO config_system_configuration(`key`, `value`, `description`) VALUES('odc.lab.resource.oracle-init-script-template',
'-- TO_BE_REPLACED'
, '实验室体验资源创建脚本模板，Oracle 模式，包含 create user/grant privilege 过程，支持的变量包括 {{dbName}}, {{dbUsername}}, {{password}}') ON DUPLICATE KEY UPDATE `id`=`id`;
INSERT INTO config_system_configuration(`key`, `value`, `description`) VALUES('odc.lab.resource.oracle-revoke-script-template',
'-- TO_BE_REPLACED'
, '实验室体验资源回收脚本模板，Oracle 模式，包含 drop user 过程，支持的变量包括 {{dbName}}, {{dbUsername}}, {{password}}') ON DUPLICATE KEY UPDATE `id`=`id`;
INSERT INTO config_system_configuration(`key`, `value`, `description`) VALUES('odc.web.security.denied-http-requests','{}', '禁用的 API 列表，json 格式，默认为空。一个例子：[{"antMatcherPath":"/api/v2/iam/users","method":"POST"},{"antMatcherPath":"/api/v2/iam/users/batchCreate","method":"POST"}]') ON DUPLICATE KEY UPDATE `id`=`id`;

--
-- v4.2.0
--
INSERT INTO config_system_configuration ( `key`, `value`, `description` )
VALUES
	( 'odc.site.url', 'http://localhost:8989', '外部访问 ODC 网站的地址，以 http/https 开始，包含VIP地址/域名/端口的网址，且结尾不含斜杠（/）' )
	ON DUPLICATE KEY UPDATE `id` = `id`;

INSERT INTO config_system_configuration ( `key`, `value`, `description` )
VALUES
	( 'odc.integration.sql-interceptor.connect-timeout-seconds', '5', 'SQL 拦截集成 HTTP 请求连接超时时间，单位：秒' )
	ON DUPLICATE KEY UPDATE `id` = `id`;

INSERT INTO config_system_configuration ( `key`, `value`, `description` )
VALUES
	( 'odc.integration.sql-interceptor.socket-timeout-seconds', '30', 'SQL 拦截集成 HTTP 请求 Socket 超时时间，单位：秒' )
	ON DUPLICATE KEY UPDATE `id` = `id`;

INSERT INTO config_system_configuration ( `key`, `value`, `description` )
VALUES
  ( 'odc.integration.approval.connect-timeout-seconds', '5', '审批集成 HTTP 请求连接超时时间，单位：秒' )
  ON DUPLICATE KEY UPDATE `id` = `id`;

INSERT INTO config_system_configuration ( `key`, `value`, `description` )
VALUES
  ( 'odc.integration.approval.socket-timeout-seconds', '30', '审批集成 HTTP 请求 Socket 超时时间，单位：秒' )
  ON DUPLICATE KEY UPDATE `id` = `id`;

INSERT INTO config_system_configuration ( `key`, `value`, `description` )
VALUES
  ( 'odc.task.async.result-preview-max-size-bytes', '5242880', '数据库变更任务查询结果预览最大文件大小，单位：字节' )
  ON DUPLICATE KEY UPDATE `id` = `id`;

INSERT INTO config_system_configuration ( `key`, `value`, `description` )
VALUES
  ( 'odc.task.async.rollback.total-max-change-lines', '1000000', '生成备份回滚方案支持的数据库变更任务的最大变更行数' )
  ON DUPLICATE KEY UPDATE `id` = `id`;

INSERT INTO config_system_configuration ( `key`, `value`, `description` )
VALUES
  ( 'odc.task.async.rollback.max-rollback-content-size-bytes', '268435456', '生成备份回滚方案支持的数据库变更任务生成的最大文件大小，单位：字节。默认为 256 MB' )
  ON DUPLICATE KEY UPDATE `id` = `id`;

INSERT INTO config_system_configuration ( `key`, `value`, `description` )
VALUES
  ( 'odc.task.async.rollback.max-timeout-millisecond', '900000', '数据库变更任务中生成备份回滚方案节点的超时时间，单位：毫秒。默认 15 分钟' )
  ON DUPLICATE KEY UPDATE `id` = `id`;

INSERT INTO config_system_configuration ( `key`, `value`, `description` )
VALUES
  ( 'odc.rollback.each-sql-max-change-lines', '100000', '生成备份回滚方案支持的单条变更 sql 的最大变更行数' )
  ON DUPLICATE KEY UPDATE `id` = `id`;

INSERT INTO config_system_configuration ( `key`, `value`, `description` )
VALUES
  ( 'odc.rollback.query-data-batch-size', '1000', '生成备份回滚方案批量查询数据的数量' )
  ON DUPLICATE KEY UPDATE `id` = `id`;

INSERT INTO config_system_configuration(`key`, `value`, `description`) VALUES('odc.osc.cloud.enabled-instance-ids',
  '', 'instances that enable OSC')
  ON DUPLICATE KEY UPDATE `id`=`id`;

INSERT INTO config_system_configuration(`key`, `value`, `description`) VALUES('odc.osc.enable-full-verify',
  'false', 'enable oms migrate link full verify or not, default is false')
  ON DUPLICATE KEY UPDATE `id`=`id`;

INSERT INTO config_system_configuration(`key`, `value`, `description`) VALUES('odc.osc.oms.url',
  'CHANGE_ME', 'oms url')
  ON DUPLICATE KEY UPDATE `id`=`id`;

INSERT INTO config_system_configuration(`key`, `value`, `description`) VALUES('odc.osc.oms.authorization',
  'CHANGE_ME', 'oms authorization, base64(username:password)')
  ON DUPLICATE KEY UPDATE `id`=`id`;

INSERT INTO config_system_configuration(`key`, `value`, `description`) VALUES('odc.osc.oms.region',
  'CHANGE_ME', 'oms region')
  ON DUPLICATE KEY UPDATE `id`=`id`;

INSERT INTO config_system_configuration(`key`, `value`, `description`) VALUES('odc.features.task.osc.enabled', 'false',
'是否开启无锁结构变更任务，默认不开启') ON DUPLICATE KEY UPDATE `id`=`id`;

INSERT INTO config_system_configuration ( `key`, `value`, `description` ) VALUES( 'odc.connect.database.sync.interval-millis', '180000', '同步数据源下所有数据库到 metadb 的间隔时间，默认 3 分钟，单位毫秒' ) ON DUPLICATE KEY UPDATE `id` = `id`;
INSERT INTO config_system_configuration ( `key`, `value`, `description` ) VALUES( 'odc.task.dlm.default-single-task-row-limit', '20000', 'DLM 单个任务默认每秒行限制' ) ON DUPLICATE KEY UPDATE `id` = `id`;
INSERT INTO config_system_configuration ( `key`, `value`, `description` ) VALUES( 'odc.task.dlm.max-single-task-row-limit', '50000', 'DLM 单个任务最大每秒行限制' ) ON DUPLICATE KEY UPDATE `id` = `id`;

INSERT INTO config_system_configuration ( `key`, `value`, `description` ) VALUES( 'odc.task.dlm.default-single-task-data-size-limit', '1024', 'DLM 单个任务默认每秒数据量限制，单位：KB' ) ON DUPLICATE KEY UPDATE `id` = `id`;
INSERT INTO config_system_configuration ( `key`, `value`, `description` ) VALUES( 'odc.task.dlm.max-single-task-data-size-limit', '10240', 'DLM 单个任务最大每秒数据量限制，单位：KB' ) ON DUPLICATE KEY UPDATE `id` = `id`;

INSERT INTO config_system_configuration ( `key`, `value`, `description` ) VALUES( 'odc.task.dlm.default-single-thread-batch-size', '200', 'DLM 单条 SQL 处理数据行数' ) ON DUPLICATE KEY UPDATE `id` = `id`;
INSERT INTO config_system_configuration ( `key`, `value`, `description` ) VALUES( 'odc.task.dlm.single-task-read-write-ratio', '0.5', 'DLM 单个任务读写线程比值，默认 0.5 即读写线程个数为 1:2' ) ON DUPLICATE KEY UPDATE `id` = `id`;
INSERT INTO config_system_configuration ( `key`, `value`, `description` ) VALUES( 'odc.task.dlm.single-task-thread-pool-size', '12', 'DLM 单个任务可用线程数' ) ON DUPLICATE KEY UPDATE `id` = `id`;
INSERT INTO config_system_configuration ( `key`, `value`, `description` ) VALUES( 'odc.task.dlm.thread-pool-size', '100', '单个 POD 中 DLM 任务线程池大小' ) ON DUPLICATE KEY UPDATE `id` = `id`;
INSERT INTO config_system_configuration ( `key`, `value`, `description` ) VALUES( 'odc.task.dlm.support-breakpoint-recovery', 'true', 'DLM 任务是否开启断点恢复' ) ON DUPLICATE KEY UPDATE `id` = `id`;
INSERT INTO config_system_configuration ( `key`, `value`, `description` ) VALUES( 'odc.task.dlm.task-connection-query-timeout-seconds', '180', 'DLM 任务 SQL 超时时间' ) ON DUPLICATE KEY UPDATE `id` = `id`;
INSERT INTO config_system_configuration ( `key`, `value`, `description` ) VALUES( 'odc.task.dlm.sharding-strategy', 'FIXED_LENGTH', 'DLM 分片策略，默认值 FIXED_LENGTH 表示均匀分片，适合小规格实例。使用 MATCH 策略时将出现少量慢 SQL，整体性能会有较大提升，适合大规格实例。' ) ON DUPLICATE KEY UPDATE `id` = `id`;
INSERT INTO config_system_configuration ( `key`, `value`, `description` ) VALUES( 'odc.task.dlm.default-scan-batch-size', '10000', 'DLM 分片大小，默认值 10000 表示分片 SQL 每次会扫描 10000 个主键' ) ON DUPLICATE KEY UPDATE `id` = `id`;

INSERT INTO config_system_configuration ( `key`, `value`, `description` ) VALUES( 'odc.task.datatransfer.use-server-prep-stmts', 'true', '导入导出是否开启 ps 协议，默认为开启' ) ON DUPLICATE KEY UPDATE `id` = `id`;
INSERT INTO config_system_configuration ( `key`, `value`, `description` ) VALUES( 'odc.task.datatransfer.cursor-fetch-size', '20', '导出时游标的 fetch size，默认为 20，最大值为 1000' ) ON DUPLICATE KEY UPDATE `id` = `id`;

INSERT INTO config_system_configuration ( `key`, `value`, `description` ) VALUES( 'odc.data-security.masking.enabled', 'true', '是否开启数据脱敏，默认为开启' ) ON DUPLICATE KEY UPDATE `id` = `id`;
INSERT INTO config_system_configuration ( `key`, `value`, `description` ) VALUES( 'odc.task.partition-plan.schedule-cron', '0 0 * * * ?', '默认调度周期：每天 0 点' ) ON DUPLICATE KEY UPDATE `id` = `id`;

--
-- v4.2.1
--
INSERT INTO config_system_configuration(`key`, `value`, `description`) VALUES('odc.integration.url-white-list',
 '', 'Only whitelisted URLs are allowed when configuring the integration API to prevent SSRF security vulnerabilities. The whitelist is empty by default, allowing access to all URLs.') ON DUPLICATE KEY UPDATE `id`=`id`;

---
--- v4.2.3
---
INSERT INTO config_system_configuration ( `key`, `value`, `description` ) VALUES( 'odc.iam.auth.alipay.max-failed-login-attempt-times', '5', '登录失败情况下最大重试次数，小于等于 0 意味着次数无限制，改变此参数后需要重启生效' ) ON DUPLICATE KEY UPDATE `id` = `id`;
INSERT INTO config_system_configuration ( `key`, `value`, `description` ) VALUES( 'odc.iam.auth.alipay.failed-login-lock-timeout-seconds', '600', '账户被锁定时长，默认 600 秒，如果该值小于等于 0 意味着不锁定，改变此参数后需要重启生效' ) ON DUPLICATE KEY UPDATE `id` = `id`;
INSERT INTO config_system_configuration ( `key`, `value`, `description` ) VALUES( 'odc.integration.bastion.enabled', 'false', '堡垒机集成是否启用，默认值 false，改变此参数后需要重启生效') ON DUPLICATE KEY UPDATE `id`=`id`;

INSERT INTO config_system_configuration ( `key`, `value`, `description` ) VALUES( 'odc.server.obclient.command-black-list',
 'connect,conn,edit,nopager,notee,pager,print,prompt,rehash,system,tee,resetconnection', 'Prohibited commands that can be executed by obclient' ) ON DUPLICATE KEY UPDATE `id` = `id`;

INSERT INTO config_system_configuration ( `key`, `value`, `description` ) VALUES( 'odc.connect.database.sync.block-internal-database', 'true',
 'Whether block internal databases during synchronizing databases when the datasource is bound to a project. Default true.') ON DUPLICATE KEY UPDATE `id`=`id`;

INSERT INTO config_system_configuration(`key`, `value`, `description`) VALUES('odc.task.pre-check.max-sql-content-bytes',
 '5242880', '预检查时所允许检查的 SQL 内容的最大长度，超过该上限将终止预检查并将检查结果置为最高风险等级。单位：字节，默认值：5242880（即 5MB），修改后重启生效') ON DUPLICATE KEY UPDATE `id`=`id`;

--
-- v4.2.4
--
INSERT INTO config_system_configuration ( `key`, `value`, `description` ) VALUES( 'odc.task-framework.run-mode', 'PROCESS', 'ODC task run mode contain: LEGACY/PROCESS/K8S, default is PROCESS' ) ON DUPLICATE KEY UPDATE `id` = `id`;
INSERT INTO config_system_configuration ( `key`, `value`, `description` ) VALUES( 'odc.task-framework.odc-url', '', 'odc server url is used to report task result by TaskExecutor, use odc server ip when odc url is null') ON DUPLICATE KEY UPDATE `id`=`id`;
INSERT INTO config_system_configuration ( `key`, `value`, `description` ) VALUES( 'odc.task-framework.start-preparing-job-cron-expression', '0/1 * * * * ?', 'start preparing job cron expression, modify value restart to take affect' ) ON DUPLICATE KEY UPDATE `id` = `id`;
INSERT INTO config_system_configuration ( `key`, `value`, `description` ) VALUES( 'odc.task-framework.check-running-job-cron-expression', '* 0/1 * * * ?', 'check running job cron expression, modify value restart to take affect' ) ON DUPLICATE KEY UPDATE `id` = `id`;
INSERT INTO config_system_configuration ( `key`, `value`, `description` ) VALUES( 'odc.task-framework.do-canceling-job-cron-expression', '0/10 * * * * ?', 'check canceling job cron expression, modify value restart to take affect' ) ON DUPLICATE KEY UPDATE `id` = `id`;
INSERT INTO config_system_configuration ( `key`, `value`, `description` ) VALUES( 'odc.task-framework.job-heart-timeout-seconds', '300', 'job heart timeout seconds, job will failed or retrying' ) ON DUPLICATE KEY UPDATE `id` = `id`;

INSERT INTO config_system_configuration ( `key`, `value`, `description` ) VALUES( 'odc.task-framework.k8s.kube-config', '', 'kube config base64 encoded is used k8s connect default' ) ON DUPLICATE KEY UPDATE `id` = `id`;
INSERT INTO config_system_configuration ( `key`, `value`, `description` ) VALUES( 'odc.task-framework.k8s.kube-url', '', 'kube url be used to connect k8s when kube config is null' ) ON DUPLICATE KEY UPDATE `id` = `id`;
<<<<<<< HEAD
=======
INSERT INTO config_system_configuration ( `key`, `value`, `description` ) VALUES( 'odc.task-framework.k8s.region', '', 'k8s region id' ) ON DUPLICATE KEY UPDATE `id` = `id`;
>>>>>>> 0deeeaf2
INSERT INTO config_system_configuration ( `key`, `value`, `description` ) VALUES( 'odc.task-framework.k8s.namespace', 'default', 'k8s namespace name' ) ON DUPLICATE KEY UPDATE `id` = `id`;
INSERT INTO config_system_configuration ( `key`, `value`, `description` ) VALUES( 'odc.task-framework.k8s.request-cpu', '2', 'k8s pod request cpu' ) ON DUPLICATE KEY UPDATE `id` = `id`;
INSERT INTO config_system_configuration ( `key`, `value`, `description` ) VALUES( 'odc.task-framework.k8s.request-mem', '2048', 'k8s pod request memory, unit is MB' ) ON DUPLICATE KEY UPDATE `id` = `id`;
INSERT INTO config_system_configuration ( `key`, `value`, `description` ) VALUES( 'odc.task-framework.k8s.limit-cpu', '2', 'k8s pod limit cpu' ) ON DUPLICATE KEY UPDATE `id` = `id`;
INSERT INTO config_system_configuration ( `key`, `value`, `description` ) VALUES( 'odc.task-framework.k8s.limit-mem', '2048', 'k8s pod limit memory,unit is MB' ) ON DUPLICATE KEY UPDATE `id` = `id`;
INSERT INTO config_system_configuration ( `key`, `value`, `description` ) VALUES( 'odc.task-framework.k8s.enable-mount', 'false', 'k8s pod enable mount' ) ON DUPLICATE KEY UPDATE `id` = `id`;
INSERT INTO config_system_configuration ( `key`, `value`, `description` ) VALUES( 'odc.task-framework.k8s.mount-path', '/opt/odc/data', 'k8s pod mount path on host' ) ON DUPLICATE KEY UPDATE `id` = `id`;
INSERT INTO config_system_configuration ( `key`, `value`, `description` ) VALUES( 'odc.task-framework.k8s.mount-disk-size', '64', 'k8s pod mount disk size, unit is GB' ) ON DUPLICATE KEY UPDATE `id` = `id`;
INSERT INTO config_system_configuration ( `key`, `value`, `description` ) VALUES( 'odc.task-framework.k8s.pod-image-name', '', 'k8s pod image name' ) ON DUPLICATE KEY UPDATE `id` = `id`;<|MERGE_RESOLUTION|>--- conflicted
+++ resolved
@@ -732,10 +732,7 @@
 
 INSERT INTO config_system_configuration ( `key`, `value`, `description` ) VALUES( 'odc.task-framework.k8s.kube-config', '', 'kube config base64 encoded is used k8s connect default' ) ON DUPLICATE KEY UPDATE `id` = `id`;
 INSERT INTO config_system_configuration ( `key`, `value`, `description` ) VALUES( 'odc.task-framework.k8s.kube-url', '', 'kube url be used to connect k8s when kube config is null' ) ON DUPLICATE KEY UPDATE `id` = `id`;
-<<<<<<< HEAD
-=======
 INSERT INTO config_system_configuration ( `key`, `value`, `description` ) VALUES( 'odc.task-framework.k8s.region', '', 'k8s region id' ) ON DUPLICATE KEY UPDATE `id` = `id`;
->>>>>>> 0deeeaf2
 INSERT INTO config_system_configuration ( `key`, `value`, `description` ) VALUES( 'odc.task-framework.k8s.namespace', 'default', 'k8s namespace name' ) ON DUPLICATE KEY UPDATE `id` = `id`;
 INSERT INTO config_system_configuration ( `key`, `value`, `description` ) VALUES( 'odc.task-framework.k8s.request-cpu', '2', 'k8s pod request cpu' ) ON DUPLICATE KEY UPDATE `id` = `id`;
 INSERT INTO config_system_configuration ( `key`, `value`, `description` ) VALUES( 'odc.task-framework.k8s.request-mem', '2048', 'k8s pod request memory, unit is MB' ) ON DUPLICATE KEY UPDATE `id` = `id`;
