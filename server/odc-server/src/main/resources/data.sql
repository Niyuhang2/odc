--
-- data.sql
-- for initialize all required system configuration for config framework,
-- ODC use spring cloud config as config framework
-- @since v3.2.0
--

INSERT INTO `config_system_configuration` (`key`, `value`, `application`, `profile`, `label`, `description`)
VALUES ('sqlexecute.defaultDelimiter', ';', 'odc', 'default', 'master', 'Delimiter for sql-execute') ON DUPLICATE KEY UPDATE `id`=`id`;

INSERT INTO `config_system_configuration` (`key`, `value`, `application`, `profile`, `label`, `description`)
VALUES ('sqlexecute.mysqlAutoCommitMode', 'ON', 'odc', 'default', 'master', 'Auto commit flag for OB-Mysql mode') ON DUPLICATE KEY UPDATE
 `id`=`id`;

INSERT INTO `config_system_configuration` (`key`, `value`, `application`, `profile`, `label`, `description`)
VALUES ('sqlexecute.oracleAutoCommitMode', 'ON', 'odc', 'default', 'master', 'Auto commit flag for OB-Oracle mode') ON DUPLICATE KEY UPDATE `id`=`id`;

INSERT INTO `config_system_configuration` (`key`, `value`, `application`, `profile`, `label`, `description`)
VALUES ('sqlexecute.defaultQueryLimit', '1000', 'odc', 'default', 'master', 'Query limit for sql-execute') ON DUPLICATE KEY UPDATE `id`=`id`;

INSERT INTO `config_system_configuration` (`key`, `value`, `application`, `profile`, `label`, `description`)
VALUES ('odc.chinamobile.4a.httpReadTimeoutSeconds', '10', 'odc', 'default', 'master', '4A API http read timeout') ON DUPLICATE KEY UPDATE `id`=`id`;

INSERT INTO `config_system_configuration` (`key`, `value`, `application`, `profile`, `label`, `description`)
VALUES ('odc.chinamobile.4a.httpConnectTimeoutSeconds', '2', 'odc', 'default', 'master', '4A API http connect timeout') ON DUPLICATE KEY
UPDATE `id`=`id`;

INSERT INTO `config_system_configuration` (`key`, `value`, `application`, `profile`, `label`, `description`)
VALUES ('odc.config.userConfig.cacheRefreshTimeSeconds', '60', 'odc', 'default', 'master', '个人配置缓存刷新时间') ON DUPLICATE KEY
UPDATE `id`=`id`;

INSERT INTO `config_system_configuration` (`key`, `value`, `application`, `profile`, `label`, `description`)
VALUES ('odc.task.file.expireTimeHours', '72', 'odc', 'default', 'master', '任务数据文件过期时间') ON DUPLICATE KEY
UPDATE `id`=`id`;

INSERT INTO config_system_configuration(`key`, `value`, `description`) VALUES('odc.task.mock-data.max-row-count',
 '1000000', '模拟数据单表生成记录条数最大值') ON DUPLICATE KEY UPDATE `id`=`id`;

INSERT INTO config_system_configuration(`key`, `value`, `description`) VALUES('odc.task.async.sql-content-max-length',
 '10485760', '数据库变更任务 SQL 内容允许最大长度，单位：字节。取值不超过 16 MB，默认为 10 MB') ON DUPLICATE KEY UPDATE `id`=`id`;

INSERT INTO config_system_configuration(`key`, `value`, `description`) VALUES('odc.common.task.expiredTimeInMinutes', '1440', '通用任务过期时间') ON DUPLICATE KEY UPDATE `id`=`id`;
INSERT INTO config_system_configuration(`key`, `value`, `description`) VALUES('odc.common.intercept.task.timeoutInSeconds', '3600000', '通用任务执行超时时间') ON DUPLICATE KEY UPDATE `id`=`id`;
INSERT INTO config_system_configuration(`key`, `value`, `description`) VALUES('odc.system.config.heartbeat.enabled', 'true', '心跳检测开关') ON
 DUPLICATE KEY UPDATE `id`=`id`;

INSERT INTO config_system_configuration(`key`, `value`, `description`) VALUES('odc.oauth2.buc.enabled',
 'false', '是否开启 BUC 认证') ON DUPLICATE KEY UPDATE `id`=`id`;

INSERT INTO config_system_configuration(`key`, `value`, `description`) VALUES('odc.oauth2.buc.supportGroupQRCodeUrl',
 'TO_BE_REPLACED', '用户支持群地址') ON DUPLICATE KEY UPDATE `id`=`id`;

INSERT INTO config_system_configuration(`key`, `value`, `description`) VALUES('spring.security.oauth2.client.registration.buc.client-id',
 'TO_BE_REPLACED', 'BUC 应用 client-id') ON DUPLICATE KEY UPDATE `id`=`id`;

INSERT INTO config_system_configuration(`key`, `value`, `description`) VALUES('spring.security.oauth2.client.registration.buc.client-secret',
 'TO_BE_REPLACED', 'BUC 应用 client-secret') ON DUPLICATE KEY UPDATE `id`=`id`;

INSERT INTO config_system_configuration(`key`, `value`, `description`) VALUES('spring.security.oauth2.client.registration.buc.redirect-uri',
 'TO_BE_REPLACED', 'BUC grant code 回调地址，由 spring 框架自动解析，请勿随意更改') ON DUPLICATE KEY UPDATE `id`=`id`;

INSERT INTO config_system_configuration(`key`, `value`, `description`) VALUES('spring.security.oauth2.client.registration.buc.authorization-grant-type',
 'TO_BE_REPLACED', 'OAuth2 授权模式，当前实现为授权码模式') ON DUPLICATE KEY UPDATE `id`=`id`;

INSERT INTO config_system_configuration(`key`, `value`, `description`) VALUES('spring.security.oauth2.client.registration.buc.scope',
 'TO_BE_REPLACED', '应用授权作用域') ON DUPLICATE KEY UPDATE `id`=`id`;

INSERT INTO config_system_configuration(`key`, `value`, `description`) VALUES('spring.security.oauth2.client.provider.buc.authorization-uri',
 'TO_BE_REPLACED', 'BUC 授权服务器提供的获取 grant-code 的地址') ON DUPLICATE KEY UPDATE `id`=`id`;

INSERT INTO config_system_configuration(`key`, `value`, `description`) VALUES('spring.security.oauth2.client.provider.buc.token-uri',
 'TO_BE_REPLACED', 'BUC 授权服务器提供的获取 access-token 的地址') ON DUPLICATE KEY UPDATE `id`=`id`;

INSERT INTO config_system_configuration(`key`, `value`, `description`) VALUES('spring.security.oauth2.client.provider.buc.user-info-uri',
 'TO_BE_REPLACED', 'BUC 授权服务器提供的获取 user-info 的地址') ON DUPLICATE KEY UPDATE `id`=`id`;

INSERT INTO config_system_configuration(`key`, `value`, `description`) VALUES('odc.oauth2.buc.adminEmpIds',
 'TO_BE_REPLACED', 'BUC 默认管理员工号') ON DUPLICATE KEY UPDATE `id`=`id`;

INSERT INTO config_system_configuration(`key`, `value`, `description`) VALUES('odc.oauth2.buc.logoutUrl',
 'TO_BE_REPLACED', '集团登录地址，用于 ODC 退出登录后前端跳转') ON DUPLICATE KEY UPDATE `id`=`id`;

INSERT INTO config_system_configuration(`key`, `value`, `description`) VALUES('odc.oauth2.buc.loginRedirectUrl',
 'TO_BE_REPLACED', '登录失效后再次访问页面时的跳转 url，用于重新登录 ODC') ON DUPLICATE KEY UPDATE `id`=`id`;

INSERT INTO config_system_configuration(`key`, `value`, `description`) VALUES('spring.security.oauth2.client.registration.buc.provider',
 'buc', 'BUC 授权服务提供方配置，兼容配置，请勿修改') ON DUPLICATE KEY UPDATE `id`=`id`;

INSERT INTO config_system_configuration(`key`, `value`, `description`) VALUES('spring.security.oauth2.client.registration.buc.clientAuthenticationMethod',
 'post', 'BUC 授权服务认证请求方式，支持[post|none|basic]，默认为post') ON DUPLICATE KEY UPDATE `id`=`id`;

INSERT INTO config_system_configuration(`key`, `value`, `description`) VALUES('spring.security.oauth2.client.provider.buc.userInfoAuthenticationMethod',
 'form', 'BUC 授权服务器提供的获取 user-info 请求方式，支持[header|query|form]，BUC默认为form') ON DUPLICATE KEY UPDATE `id`=`id`;

INSERT INTO config_system_configuration(`key`, `value`, `description`) VALUES('spring.security.oauth2.client.registration.odc.provider',
 'cas', 'OAuth2 授权服务提供方配置，默认为cas，在自行配置授权服务提供方时修改。') ON DUPLICATE KEY UPDATE `id`=`id`;

INSERT INTO config_system_configuration(`key`, `value`, `description`) VALUES('spring.security.oauth2.client.registration.odc.client-id',
 'TO_BE_REPLACED', 'OAuth2 应用 client-id') ON DUPLICATE KEY UPDATE `id`=`id`;

INSERT INTO config_system_configuration(`key`, `value`, `description`) VALUES('spring.security.oauth2.client.registration.odc.client-secret',
 'TO_BE_REPLACED', 'OAuth2 应用 client-secret') ON DUPLICATE KEY UPDATE `id`=`id`;

INSERT INTO config_system_configuration(`key`, `value`, `description`) VALUES('spring.security.oauth2.client.registration.odc.redirect-uri',
 'TO_BE_REPLACED', 'OAuth2 grant code 回调地址，由 spring 框架自动解析，请勿随意更改') ON DUPLICATE KEY UPDATE `id`=`id`;

INSERT INTO config_system_configuration(`key`, `value`, `description`) VALUES('spring.security.oauth2.client.registration.odc.authorization-grant-type',
 'TO_BE_REPLACED', 'OAuth2 授权模式，当前实现为授权码模式') ON DUPLICATE KEY UPDATE `id`=`id`;

INSERT INTO config_system_configuration(`key`, `value`, `description`) VALUES('spring.security.oauth2.client.registration.odc.scope',
 'TO_BE_REPLACED', 'OAuth2 应用授权作用域') ON DUPLICATE KEY UPDATE `id`=`id`;

INSERT INTO config_system_configuration(`key`, `value`, `description`) VALUES('spring.security.oauth2.client.registration.odc.clientAuthenticationMethod',
 'post', 'OAuth2 授权服务认证请求方式，支持[post|none|basic]，默认为post') ON DUPLICATE KEY UPDATE `id`=`id`;

INSERT INTO config_system_configuration(`key`, `value`, `description`) VALUES('spring.security.oauth2.client.provider.cas.authorization-uri',
 'TO_BE_REPLACED', 'OAuth2 授权服务器提供的获取 grant-code 的地址') ON DUPLICATE KEY UPDATE `id`=`id`;

INSERT INTO config_system_configuration(`key`, `value`, `description`) VALUES('spring.security.oauth2.client.provider.cas.token-uri',
 'TO_BE_REPLACED', 'OAuth2 授权服务器提供的获取 access-token 的地址') ON DUPLICATE KEY UPDATE `id`=`id`;

INSERT INTO config_system_configuration(`key`, `value`, `description`) VALUES('spring.security.oauth2.client.provider.cas.user-info-uri',
 'TO_BE_REPLACED', 'OAuth2 授权服务器提供的获取 user-info 的地址') ON DUPLICATE KEY UPDATE `id`=`id`;

INSERT INTO config_system_configuration(`key`, `value`, `description`) VALUES('spring.security.oauth2.client.provider.cas.userInfoAuthenticationMethod',
 'TO_BE_REPLACED', 'OAuth2 授权服务器提供的获取 user-info 请求方式，支持[header|query|form]') ON DUPLICATE KEY UPDATE `id`=`id`;

INSERT INTO config_system_configuration(`key`, `value`, `description`) VALUES('odc.oauth2.userProfileViewType',
 'FLAT', 'OAuth2 授权服务器提供的获取 userProfile的数据结构，支持[NESTED,FLAT]') ON DUPLICATE KEY UPDATE `id`=`id`;

INSERT INTO config_system_configuration(`key`, `value`, `description`) VALUES('odc.oauth2.nestedAttributeField',
'attributes', 'OAuth2 授权服务器提供的获取 userProfile的数据结构 为NESTED 模式的时候， 获取userinfo的字段') ON DUPLICATE KEY UPDATE `id`=`id`;

INSERT INTO config_system_configuration(`key`, `value`, `description`) VALUES('odc.oauth2.adminAccountNames',
 'admin1,admin2', 'OAuth2 默认管理员账户，[userAccountNameField]配置字段的取值集合。') ON DUPLICATE KEY UPDATE `id`=`id`;

INSERT INTO config_system_configuration(`key`, `value`, `description`) VALUES('odc.oauth2.logoutUrl',
 'TO_BE_REPLACED', '集团登录地址，用于 ODC 退出登录后前端跳转') ON DUPLICATE KEY UPDATE `id`=`id`;

INSERT INTO config_system_configuration(`key`, `value`, `description`) VALUES('odc.oauth2.loginRedirectUrl',
 'TO_BE_REPLACED', '登录失效后再次访问页面时的跳转 url，用于重新登录 ODC') ON DUPLICATE KEY UPDATE `id`=`id`;

INSERT INTO config_system_configuration(`key`, `value`, `description`) VALUES('odc.oauth2.redirectUrlHashEnabled',
'true', '是否开启重定向支持hash#符号，如果不支持，oauth2重定向的时候会截断url#号的内容，默认支持') ON DUPLICATE KEY UPDATE `id`=`id`;

INSERT INTO config_system_configuration(`key`, `value`, `description`) VALUES('odc.oauth2.userAccountNameField',
 'TO_BE_REPLACED', '授权中心返回用户信息字段【用户账户名】') ON DUPLICATE KEY UPDATE `id`=`id`;

INSERT INTO config_system_configuration(`key`, `value`, `description`) VALUES('odc.oauth2.userNickNameField',
 'nickname,name,account', '授权中心返回用户信息字段【用户名称】，允许配置多个字段，优先级按顺序由高到低') ON DUPLICATE KEY UPDATE `id`=`id`;

INSERT INTO config_system_configuration(`key`, `value`, `description`) VALUES('odc.oauth2.organizationNameField',
 'TO_BE_REPLACED', '授权中心返回用户信息字段【组织机构名称】，如果odc.oauth2.organizationName非空，则优先使用组织名称配置项，否则根据当前配置项从OAuth2账号信息中提取') ON DUPLICATE KEY UPDATE `id`=`id`;

INSERT INTO config_system_configuration(`key`, `value`, `description`) VALUES('odc.oauth2.organizationName',
'TO_BE_REPLACED', '指定用户组织机构名称，如果非空，组织名称引用当前配置项的值，否则组织名称基于 odc.oauth2.organizationNameField 从 OAuth2 账号信息中提取') ON DUPLICATE KEY UPDATE `id`=`id`;

INSERT INTO config_system_configuration(`key`, `value`, `description`) VALUES('odc.pldebug.thread-pool.size',
  '0', 'PL 调试功能分配的 ODC 线程数，0 表示使用系统推荐值') ON DUPLICATE KEY UPDATE `id`=`id`;

INSERT INTO config_system_configuration(`key`, `value`, `description`) VALUES('odc.pldebug.session.timeout-seconds',
  '600', 'PL 调试功能超时秒数') ON DUPLICATE KEY UPDATE `id`=`id`;

INSERT INTO config_system_configuration(`key`, `value`, `description`) VALUES('odc.pldebug.sync.enabled',
  'true', 'PL 调试功能是否在开启调试阶段使用sync机制') ON DUPLICATE KEY UPDATE `id`=`id`;

INSERT INTO config_system_configuration(`key`, `value`, `description`) VALUES('odc.resultset.export.thread-count',
 '10', '结果集导出线程池大小') ON DUPLICATE KEY UPDATE `id`=`id`;

INSERT INTO config_system_configuration(`key`, `value`, `description`) VALUES('odc.system.security.sensitive-property-encrypted',
 'true', '是否启用敏感数据传输加密，默认为 true，设置为 false 时则使用明文传输') ON DUPLICATE KEY UPDATE `id`=`id`;

INSERT INTO config_system_configuration(`key`, `value`, `description`) VALUES('odc.obsdk.oracle.pl-parser-type',
 'oracle', 'ODC 使用的 PL Parser 类型，可选值为 ob_oracle / oracle，默认值 oracle') ON DUPLICATE KEY UPDATE `id`=`id`;

INSERT INTO config_system_configuration(`key`, `value`, `description`) VALUES('odc.iam.auth.type', 'local',
'登录鉴权模式') ON DUPLICATE KEY UPDATE `id`=`id`;

INSERT INTO config_system_configuration(`key`, `value`, `description`) VALUES('odc.iam.auth.auto-login.enabled', 'false',
'是否开启前端自动登录') ON DUPLICATE KEY UPDATE `id`=`id`;

INSERT INTO config_system_configuration(`key`, `value`, `description`) VALUES('odc.lab.enabled', 'false',
'是否是开源实验室模式') ON DUPLICATE KEY UPDATE `id`=`id`;

INSERT INTO config_system_configuration(`key`, `value`, `description`) VALUES('odc.lab.tutorial.enabled', 'false',
'体验站场景下，是否开启 Tutorial 功能') ON DUPLICATE KEY UPDATE `id`=`id`;

INSERT INTO config_system_configuration(`key`, `value`, `description`) VALUES('odc.lab.session-limit.enabled', 'false',
'体验站场景下，是否开启用户创建 Session 限流') ON DUPLICATE KEY UPDATE `id`=`id`;

INSERT INTO config_system_configuration(`key`, `value`, `description`) VALUES('odc.lab.apply-permission.hidden', 'false',
'是否隐藏权限申请功能') ON DUPLICATE KEY UPDATE `id`=`id`;

INSERT INTO config_system_configuration(`key`, `value`, `description`) VALUES('odc.lab.admin-id',
'REPLACE_ME', '开源实验室默认管理员账号') ON DUPLICATE KEY UPDATE `id`=`id`;

INSERT INTO config_system_configuration(`key`, `value`, `description`) VALUES('odc.lab.ob.connection.key', 'REPLACE_ME',
'官网体验站 OB 体验连接列表，json 格式') ON DUPLICATE KEY UPDATE `id`=`id`;

INSERT INTO config_system_configuration(`key`, `value`, `description`) VALUES('odc.iam.auth.alipay.openapi.app-id', 'REPLACE_ME',
'开源实验室在支付宝开放开发平台上注册的应用 id') ON DUPLICATE KEY UPDATE `id`=`id`;

INSERT INTO config_system_configuration(`key`, `value`, `description`) VALUES('odc.iam.auth.alipay.openapi.server-url', 'REPLACE_ME',
'支付宝开放开发平台 OpenAPI 网关地址') ON DUPLICATE KEY UPDATE `id`=`id`;

INSERT INTO config_system_configuration(`key`, `value`, `description`) VALUES('odc.iam.auth.alipay.openapi.private-key', 'REPLACE_ME',
'开源实验室在支付宝开放开发平台上注册的应用私钥') ON DUPLICATE KEY UPDATE `id`=`id`;

INSERT INTO config_system_configuration(`key`, `value`, `description`) VALUES('odc.iam.auth.alipay.openapi.alipay-public-key',
'REPLACE_ME', '开源实验室在支付宝开放开发平台上注册的应用公钥') ON DUPLICATE KEY UPDATE `id`=`id`;

INSERT INTO config_system_configuration(`key`, `value`, `description`) VALUES('odc.iam.auth.alipay.openapi.sign-type',
'REPLACE_ME', '开源实验室调用 OpenAPI 接口的加签方式，如 RSA2') ON DUPLICATE KEY UPDATE `id`=`id`;

INSERT INTO config_system_configuration(`key`, `value`, `description`) VALUES('odc.iam.auth.alipay.openapi.format',
'REPLACE_ME', '开源实验室调用 OpenAPI 接口的字段格式，如 JSON') ON DUPLICATE KEY UPDATE `id`=`id`;

INSERT INTO config_system_configuration(`key`, `value`, `description`) VALUES('odc.iam.auth.alipay.openapi.charset', 'REPLACE_ME',
'开源实验室调用 OpenAPI 接口的字符集，如 utf-8, GBK') ON DUPLICATE KEY UPDATE `id`=`id`;

INSERT INTO config_system_configuration(`key`, `value`, `description`) VALUES('odc.iam.auth.alipay.openapi.ob-official-domain', 'REPLACE_ME',
'开源官网域名') ON DUPLICATE KEY UPDATE `id`=`id`;

INSERT INTO config_system_configuration(`key`, `value`, `description`) VALUES('odc.iam.auth.alipay.openapi.ob-official-login-url',
'REPLACE_ME', '开源官网登录 URL') ON DUPLICATE KEY UPDATE `id`=`id`;

INSERT INTO config_system_configuration(`key`, `value`, `description`) VALUES('odc.iam.auth.alipay.openapi.ob-official-logout-url',
'REPLACE_ME', '开源官网登出 URL') ON DUPLICATE KEY UPDATE `id`=`id`;

INSERT INTO config_system_configuration(`key`, `value`, `description`) VALUES('odc.lab.resource.revoke-interval-seconds',
'28800', 'lab 资源回收时间，默认8小时') ON DUPLICATE KEY UPDATE `id`=`id`;

INSERT INTO config_system_configuration(`key`, `value`, `description`) VALUES('odc.system.info.support-email',
'', '用户支持反馈邮箱，为空表示使用默认值，设置后会覆盖默认值') ON DUPLICATE KEY UPDATE `id`=`id`;

INSERT INTO config_system_configuration(`key`, `value`, `description`) VALUES('odc.system.info.support-url',
'', '用户支持 URL 地址，为空表示使用默认值，设置后会覆盖默认值') ON DUPLICATE KEY UPDATE `id`=`id`;

INSERT INTO config_system_configuration(`key`, `value`, `description`) VALUES('odc.system.info.home-page-text',
'', '主页文案，为空表示使用默认值，设置后会覆盖默认值') ON DUPLICATE KEY UPDATE `id`=`id`;

INSERT INTO config_system_configuration(`key`, `value`, `description`) VALUES('odc.connect.session.history-update-interval-millis',
'600000', '连接 session 历史刷新时间间隔') ON DUPLICATE KEY UPDATE `id`=`id`;

INSERT INTO config_system_configuration(`key`, `value`, `description`) VALUES('odc.lab.schedule.fix-delay-millis',
'7200000', 'lab 模块定时任务间隔时间') ON DUPLICATE KEY UPDATE `id`=`id`;

INSERT INTO config_system_configuration(`key`, `value`, `description`) VALUES('odc.lab.schedule.user-expired-time-millis',
'180000', 'lab 模块清理不活跃用户创建session权限时间') ON DUPLICATE KEY UPDATE `id`=`id`;

INSERT INTO config_system_configuration(`key`, `value`, `description`) VALUES('odc.lab.schedule.update-session-permission-delay-millis',
'1000', 'lab 查询空闲资源定时任务周期') ON DUPLICATE KEY UPDATE `id`=`id`;


-- rate limit related
INSERT INTO config_system_configuration(`key`, `value`, `description`) VALUES('odc.web.rate-limit.enabled',
  'false', '限流配置，是否开启限流，默认为 false') ON DUPLICATE KEY UPDATE `id`=`id`;
INSERT INTO config_system_configuration(`key`, `value`, `description`) VALUES('odc.web.rate-limit.url-white-list',
  '/api/v1/info,/sqls/getResult', '限流配置，限流 API 白名单, 默认为 /api/v1/info,/sqls/getResult') ON DUPLICATE KEY UPDATE `id`=`id`;
INSERT INTO config_system_configuration(`key`, `value`, `description`) VALUES('odc.web.rate-limit.api.capacity',
  '20', '限流配置，API 调用，令牌桶的容量，默认为 20') ON DUPLICATE KEY UPDATE `id`=`id`;
INSERT INTO config_system_configuration(`key`, `value`, `description`) VALUES('odc.web.rate-limit.api.refill-tokens',
  '10', '限流配置，API 调用，令牌每次填充数量，默认为 10') ON DUPLICATE KEY UPDATE `id`=`id`;
INSERT INTO config_system_configuration(`key`, `value`, `description`) VALUES('odc.web.rate-limit.api.refill-duration-seconds',
  '5', '限流配置，API 调用，令牌填充间隔，单位 秒，默认为 5') ON DUPLICATE KEY UPDATE `id`=`id`;
INSERT INTO config_system_configuration(`key`, `value`, `description`) VALUES('odc.web.rate-limit.sql.capacity',
  '10000', '限流配置，SQL 执行数量，令牌桶的容量，默认为 10000') ON DUPLICATE KEY UPDATE `id`=`id`;
INSERT INTO config_system_configuration(`key`, `value`, `description`) VALUES('odc.web.rate-limit.sql.refill-tokens',
  '1000', '限流配置，SQL 执行数量，令牌每次填充数量，默认为 1000') ON DUPLICATE KEY UPDATE `id`=`id`;
INSERT INTO config_system_configuration(`key`, `value`, `description`) VALUES('odc.web.rate-limit.sql.refill-duration-seconds',
  '10', '限流配置，SQL 执行数量，令牌填充间隔，单位 秒，默认为 10') ON DUPLICATE KEY UPDATE `id`=`id`;

INSERT INTO config_system_configuration(`key`, `value`, `description`) VALUES('odc.web.static-resource.cache-timeout-seconds',
  '60', '静态资源缓存时间，单位 秒，默认为 60') ON DUPLICATE KEY UPDATE `id`=`id`;


INSERT INTO config_system_configuration(`key`, `value`, `description`) VALUES('odc.cloud.max-response-size',
  '1048576', '公有云模式下接口最大下行数据量，单位为字节，默认大小 1024KB，超过此限制则通过OSS文件进行返回值中转') ON DUPLICATE KEY UPDATE `id`=`id`;

INSERT INTO config_system_configuration(`key`, `value`, `description`) VALUES('odc.audit.enabled',
  'true', '是否开启操作审计，默认打开') ON DUPLICATE KEY UPDATE `id`=`id`;

INSERT INTO `config_system_configuration` (`key`, `value`, `application`, `profile`, `label`, `description`)
VALUES ('sqlexecute.defaultObjectDraggingOption', 'object_name', 'odc', 'default', 'master', 'Default object dragging option can
only accept the value object_name|select_stmt|insert_stmt|update_stmt|delete_stmt') ON DUPLICATE KEY UPDATE `id`=`id`;

INSERT INTO `config_system_configuration` (`key`, `value`, `application`, `profile`, `label`, `description`)
VALUES ('connect.sessionMode', 'MultiSession', 'odc', 'default', 'master', 'Default session mode can only accept the
value SingleSession|MultiSession') ON DUPLICATE KEY UPDATE `id`=`id`;

INSERT INTO `config_system_configuration` (`key`, `value`, `application`, `profile`, `label`, `description`)
VALUES ('odc.objectstorage.upload-timeout-seconds', '60', 'odc', 'default', 'master', '单个文件分块上传超时时间，单位为秒，默认 60 秒') ON DUPLICATE KEY UPDATE
`id`=`id`;

INSERT INTO `config_system_configuration` (`key`, `value`, `application`, `profile`, `label`, `description`)
VALUES ('odc.objectstorage.local.dir', '#{systemProperties[''user.home''].concat(T(java.io.File).separator).concat(''data'').concat(T(java
.io.File).separator).concat(''files'')}', 'odc', 'default', 'master','本地文件存储根目录') ON DUPLICATE KEY UPDATE `id`=`id`;

INSERT INTO `config_system_configuration` (`key`, `value`, `application`, `profile`, `label`, `description`)
VALUES ('odc.objectstorage.max-concurrent-count', '16', 'odc', 'default', 'master', '文件存储模块最大并发线程数，默认 16') ON DUPLICATE KEY UPDATE
`id`=`id`;

INSERT INTO `config_system_configuration` (`key`, `value`, `application`, `profile`, `label`, `description`)
VALUES ('odc.objectstorage.default-block-split-length', '1048576', 'odc', 'default', 'master', '文件存储模块默认分块大小，单位为 byte，默认 1024*1024 bytes
(1M)') ON DUPLICATE KEY UPDATE `id`=`id`;

INSERT INTO `config_system_configuration` (`key`, `value`, `application`, `profile`, `label`, `description`)
VALUES ('odc.objectstorage.try-lock-timeout-milliseconds', '10000', 'odc', 'default', 'master', '文件存储模块锁超时时间，单位为毫秒，默认 10000 毫秒') ON
DUPLICATE KEY UPDATE `id`=`id`;

INSERT INTO `config_system_configuration` (`key`, `value`, `application`, `profile`, `label`, `description`)
VALUES ('odc.script.max-edit-length', '#{20*1024*1024}', 'odc', 'default', 'master', '文件存储模块锁超时时间，单位为毫秒，默认 10000 毫秒') ON
DUPLICATE KEY UPDATE `id`=`id`;

-- 修改 odc.script.max-edit-length 配置项的 description 字段
UPDATE `config_system_configuration` SET `description`='脚本管理功能允许编辑的最大脚本长度，超出该长度的脚本不允许编辑，单位为字节，默认值 20 MB' WHERE `key`='odc.script.max-edit-length';

INSERT INTO `config_system_configuration` (`key`, `value`, `application`, `profile`, `label`, `description`)
VALUES ('odc.script.max-upload-length', '#{250*1024*1024}', 'odc', 'default', 'master', '文件存储模块锁超时时间，单位为毫秒，默认 10000 毫秒') ON
DUPLICATE KEY UPDATE `id`=`id`;

-- 修改 odc.script.max-upload-length 配置项的 description 字段
UPDATE `config_system_configuration` SET `description`='脚本管理功能允许上传的最大脚本长度，超出该长度的脚本不允许上传，单位为字节，默认值 250 MB' WHERE `key`='odc.script.max-upload-length';

INSERT INTO `config_system_configuration` (`key`, `value`, `description`)
VALUES ('odc.rpc.connect-timeout-seconds', '10', 'rpc 调用连接超时时间，单位为秒，默认是 10 秒') ON DUPLICATE KEY UPDATE `id`=`id`;

INSERT INTO `config_system_configuration` (`key`, `value`, `description`)
VALUES ('odc.rpc.read-timeout-seconds', '60', 'rpc 调用超时时间，单位为秒，默认是 60 秒') ON DUPLICATE KEY UPDATE `id`=`id`;
INSERT INTO `config_system_configuration` (`key`, `value`, `application`, `profile`, `label`, `description`)
VALUES ('odc.flow.async.max-upload-file-count', '500', 'odc', 'default', 'master', '异步任务最大上传文件数量，默认 500 个') ON
DUPLICATE KEY UPDATE `id`=`id`;

INSERT INTO `config_system_configuration` (`key`, `value`, `application`, `profile`, `label`, `description`)
VALUES ('odc.flow.async.max-upload-file-total-size', '#{256*1024*1024}', 'odc', 'default', 'master', '异步任务最大上传文件总大小，单位为字节，默认 256 MB') ON
DUPLICATE KEY UPDATE `id`=`id`;

INSERT INTO config_system_configuration(`key`, `value`, `description`) VALUES('odc.task.file-expire-hours', '336', '流程任务附带文件最多保留小时数，默认 336 小时，即 2 星期') ON DUPLICATE KEY UPDATE `id`=`id`;

INSERT INTO config_system_configuration(`key`, `value`, `description`) VALUES('odc.connect.host-white-list',
 '', 'ODC 数据库连接主机白名单，只允许用户连接在白名单内的主机，防止 SSRF 安全漏洞。默认为空，表示允许所有访问所有主机') ON DUPLICATE KEY UPDATE `id`=`id`;
INSERT INTO `config_system_configuration` (`key`, `value`, `description`) VALUES ('odc.connect.min-query-timeout-seconds',
   '60', 'ODC 数据库连接最小查询超时时间，单位 秒，默认值 60') ON DUPLICATE KEY UPDATE `id`=`id`;
INSERT INTO `config_system_configuration` (`key`, `value`, `description`) VALUES ('odc.connect.private.temp-connection-only',
   'false', '是否开启个人连接只支持创建临时链接，true 表示开启，默认值 false') ON DUPLICATE KEY UPDATE `id`=`id`;
INSERT INTO `config_system_configuration` (`key`, `value`, `description`) VALUES ('odc.connect.temp-connection-operations',
   '*', '临时连接支持的操作列表，逗号分隔多个操作，支持的操作包括  create/delete/update/read ，为空或者 * 表示所有操作，默认值为 *') ON DUPLICATE KEY UPDATE `id`=`id`;
INSERT INTO `config_system_configuration` (`key`, `value`, `description`) VALUES ('odc.connect.persistent-connection-operations',
   '*', '持久连接支持的操作列表，逗号分隔多个操作，支持的操作包括  create/delete/update/read ，为空或者 * 表示所有操作，默认值为 *') ON DUPLICATE KEY UPDATE `id`=`id`;

--
-- v3.3.2
--

-- 4A HTTP
INSERT INTO config_system_configuration(`key`, `value`, `description`) VALUES('odc.chinamobile.4a.http.connect-timeout-seconds',
 '5', '4A  HTTP API 连接超时，默认值 5') ON DUPLICATE KEY UPDATE `id`=`id`;
INSERT INTO config_system_configuration(`key`, `value`, `description`) VALUES('odc.chinamobile.4a.http.read-timeout-seconds',
 '20', '4A  HTTP API 读超时，默认值 20') ON DUPLICATE KEY UPDATE `id`=`id`;

-- 4A 审批拦截
INSERT INTO config_system_configuration(`key`, `value`, `description`) VALUES('odc.chinamobile.4a.intercept.enabled',
 'false', '是否启用 4a 拦截，默认值 false') ON DUPLICATE KEY UPDATE `id`=`id`;
INSERT INTO config_system_configuration(`key`, `value`, `description`) VALUES('odc.chinamobile.4a.intercept.batch-check-enabled',
 'false', '是否支持 批量 check API，默认值 false') ON DUPLICATE KEY UPDATE `id`=`id`;
INSERT INTO config_system_configuration(`key`, `value`, `description`) VALUES('odc.chinamobile.4a.intercept.approve-timeout-seconds',
 '3600', '4A 拦截审批超时时长，默认为 3600 （1 小时），如果超过审批超时时长没有获取到审批结果，则自动取消变更任务') ON DUPLICATE KEY UPDATE `id`=`id`;
INSERT INTO config_system_configuration(`key`, `value`, `description`) VALUES('odc.chinamobile.4a.intercept.approve-account-name',
 'CHANGE_ME', '4A 拦截审批审批账号名称，ODC 会根据这个账号名称查找待审批的数据库变更任务，和 4A 金库服务审批任务集成') ON DUPLICATE KEY UPDATE `id`=`id`;
INSERT INTO config_system_configuration(`key`, `value`, `description`) VALUES('odc.chinamobile.4a.intercept.api-list',
 '/api/v2/connect/sessions/*/sqls/asyncExecute,/api/v1/schema/tableModify/*,/api/v1/schema/plModify/*',
 '需要拦截的 API 清单，多个值使用逗号分隔，当 odc.chinamobile.4a.intercept.enabled = true 时有效') ON DUPLICATE KEY UPDATE `id`=`id`;
INSERT INTO config_system_configuration(`key`, `value`, `description`) VALUES('odc.chinamobile.4a.intercept.check-url',
 '', 'SQL 检查 API URL，即是否需要触发金库接口') ON DUPLICATE KEY UPDATE `id`=`id`;
INSERT INTO config_system_configuration(`key`, `value`, `description`) VALUES('odc.chinamobile.4a.intercept.batch-check-url',
  '', 'SQL 批量检查 API URL，即是否需要触发金库接口，和 check-url 相比，发送的 sqlStatement 参数改为 sqlStatements 数组') ON DUPLICATE KEY UPDATE `id`=`id`;
INSERT INTO config_system_configuration(`key`, `value`, `description`) VALUES('odc.chinamobile.4a.intercept.status-url',
 '', '审批状态查询 API URL，即查询金库审批是否通过') ON DUPLICATE KEY UPDATE `id`=`id`;
INSERT INTO config_system_configuration(`key`, `value`, `description`) VALUES('odc.chinamobile.4a.intercept.cancel-url',
  '', '取消金库审批 URL，预期用于取消尚未完成审批的工单，当前未使用') ON DUPLICATE KEY UPDATE `id`=`id`;

-- 4A Mock API
INSERT INTO config_system_configuration(`key`, `value`, `description`) VALUES('odc.chinamobile.4a.mock.enabled',
  'false', '是否开启 4A 审批 MOCK，默认为 false') ON DUPLICATE KEY UPDATE `id`=`id`;
INSERT INTO config_system_configuration(`key`, `value`, `description`) VALUES('odc.chinamobile.4a.mock.approve-accept-sql-pattern',
  '.*', '4A 审批 MOCK 审批通过 SQL 匹配规则，语法为正则表达式，odc.chinamobile.4a.mock.api.enabled=true 时生效，默认为 .*， 表示全都匹配')
  ON DUPLICATE KEY UPDATE `id`=`id`;
INSERT INTO config_system_configuration(`key`, `value`, `description`) VALUES('odc.chinamobile.4a.mock.approve-deny-sql-pattern',
  '', '4A 审批 MOCK 审批拒绝 SQL 匹配规则，语法为正则表达式，odc.chinamobile.4a.mock.api.enabled=true 时生效，默认为空， 表示全都不匹配')
  ON DUPLICATE KEY UPDATE `id`=`id`;
INSERT INTO config_system_configuration(`key`, `value`, `description`) VALUES('odc.chinamobile.4a.mock.block-sql-pattern',
  '', '4A 审批 MOCK 阻拦 SQL 匹配规则，语法为正则表达式，odc.chinamobile.4a.mock.api.enabled=true 时生效，默认为空， 表示全都不匹配')
  ON DUPLICATE KEY UPDATE `id`=`id`;
INSERT INTO config_system_configuration(`key`, `value`, `description`) VALUES('odc.chinamobile.4a.mock.pass-sql-pattern',
  '', '4A 审批 MOCK 白名单 SQL 匹配规则，语法为正则表达式，odc.chinamobile.4a.mock.api.enabled=true 时生效，默认为空， 表示全都不匹配')
  ON DUPLICATE KEY UPDATE `id`=`id`;


-- 堡垒机集成
INSERT INTO config_system_configuration(`key`, `value`, `description`) VALUES('odc.integration.bastion.encryption.enabled',
 'false', '堡垒机集成参数是否加密，默认值 false') ON DUPLICATE KEY UPDATE `id`=`id`;
INSERT INTO config_system_configuration(`key`, `value`, `description`) VALUES('odc.integration.bastion.encryption.algorithm',
 'RAW', '堡垒机集成参数加密算法，可选值 RAW、AES256_BASE64、CMCC4A，默认值 RAW 表示不加密') ON DUPLICATE KEY UPDATE `id`=`id`;
INSERT INTO config_system_configuration(`key`, `value`, `description`) VALUES('odc.integration.bastion.encryption.secret',
 '', '堡垒机集成参数加密秘钥，当 algorithm 值非 RAW 时有效, 跳转时 data 参数值需使用此秘钥加密后传递，ODC 会使用此密钥对参数值解密') ON DUPLICATE KEY UPDATE `id`=`id`;

INSERT INTO config_system_configuration(`key`, `value`, `description`) VALUES('odc.integration.bastion.account.http.connect-timeout-seconds',
 '5', '堡垒机账号集成 HTTP API 连接超时，默认值 5') ON DUPLICATE KEY UPDATE `id`=`id`;
INSERT INTO config_system_configuration(`key`, `value`, `description`) VALUES('odc.integration.bastion.account.http.read-timeout-seconds',
 '20', '堡垒机账号集成 HTTP API 读超时，默认值 20') ON DUPLICATE KEY UPDATE `id`=`id`;
INSERT INTO config_system_configuration(`key`, `value`, `description`) VALUES('odc.integration.bastion.account.auto-login-enabled',
   'false', '堡垒机账号集成 是否支持自动登录，默认值 false') ON DUPLICATE KEY UPDATE `id`=`id`;
INSERT INTO config_system_configuration(`key`, `value`, `description`) VALUES('odc.integration.bastion.account.mock-username',
   '', '堡垒机账号集成 账号自动登录模拟账号名称，值非空则会忽略后续基于账号查询 API 的验证过程，以配置的 mock-username 作为当前登录用户名称，用于测试阶段集成验证，默认值为空，')
   ON DUPLICATE KEY UPDATE `id`=`id`;
INSERT INTO config_system_configuration(`key`, `value`, `description`) VALUES('odc.integration.bastion.account.query.request-method',
   'POST', '堡垒机账号集成 账号查询 API 请求 方法，用于堡垒机集成场景 ODC 调用外部服务确认账号信息是否有效，可选值 GET/POST/PUT/PATCH，默认值 POST')
   ON DUPLICATE KEY UPDATE `id`=`id`;
INSERT INTO config_system_configuration(`key`, `value`, `description`) VALUES('odc.integration.bastion.account.query.request-url',
   '', '堡垒机账号集成 账号查询 API 请求 URL，用于堡垒机集成场景 ODC 调用外部服务确认账号信息是否有效。')
   ON DUPLICATE KEY UPDATE `id`=`id`;
INSERT INTO config_system_configuration(`key`, `value`, `description`) VALUES('odc.integration.bastion.account.query.request-headers',
   '', '堡垒机账号集成 账号查询 API 请求 headers，值可引用模板变量，支持的模板变量包括：${account_verify_token}，为空表示不包含 headers')
   ON DUPLICATE KEY UPDATE `id`=`id`;
INSERT INTO config_system_configuration(`key`, `value`, `description`) VALUES('odc.integration.bastion.account.query.request-body',
   '', '堡垒机账号集成 账号查询 API 请求 body，值可引用模板变量，支持的模板变量包括：${account_verify_token}，为空表示不包含 request body')
   ON DUPLICATE KEY UPDATE `id`=`id`;
INSERT INTO config_system_configuration(`key`, `value`, `description`) VALUES('odc.integration.bastion.account.query.request-encrypted',
   'true', '堡垒机账号集成 账号查询 API request body 是否加密，默认值 true 表示加密')
   ON DUPLICATE KEY UPDATE `id`=`id`;
INSERT INTO config_system_configuration(`key`, `value`, `description`) VALUES('odc.integration.bastion.account.query.response-encrypted',
   'true', '堡垒机账号集成 账号查询 API response body 是否加密，默认值 true 表示加密')
   ON DUPLICATE KEY UPDATE `id`=`id`;
INSERT INTO config_system_configuration(`key`, `value`, `description`) VALUES('odc.integration.bastion.account.query.response-body-valid-expression',
   'true', '堡垒机账号集成 账号查询 API 调用成功判断 response body 判定表达式，默认值 true 表示不校验 response body')
   ON DUPLICATE KEY UPDATE `id`=`id`;
INSERT INTO config_system_configuration(`key`, `value`, `description`) VALUES('odc.integration.bastion.account.query.response-body-username-extract-expression',
   '[''data''][''username'']', '堡垒机账号集成 账号查询 API response body 账户名称提取表达式，默认值 [''data''][''username'']')
   ON DUPLICATE KEY UPDATE `id`=`id`;
INSERT INTO config_system_configuration(`key`, `value`, `description`) VALUES('odc.integration.bastion.account.query.response-body-nickname-extract-expression',
   '[''data''][''nickName'']', '堡垒机账号集成 账号查询 API response body 账户昵称提取表达式，默认值 [''data''][''nickName'']')
   ON DUPLICATE KEY UPDATE `id`=`id`;

-- 连接管理
INSERT INTO config_system_configuration(`key`, `value`, `description`) VALUES('odc.connect.temp.expire-after-inactive-interval-seconds',
   '86400', '临时连接不活跃之后的保留周期，单位：秒，默认值 86400') ON DUPLICATE KEY UPDATE `id`=`id`;
INSERT INTO config_system_configuration(`key`, `value`, `description`) VALUES('odc.connect.temp.expire-check-interval-millis',
   '600000', '临时连接配置清理检查周期，单位：毫秒，默认值 600000 表示 10 分钟') ON DUPLICATE KEY UPDATE `id`=`id`;
update config_system_configuration set `value`='120000',`description`=
'连接 session 历史刷新时间间隔，单位：毫秒，默认值为 120000 表示 2 分钟，需要保证小于 session 在内存中可能存留的最短时间（3 分钟）'
 where `key`='odc.connect.session.history-update-interval-millis';

-- WEB 安全
INSERT INTO config_system_configuration(`key`, `value`, `description`) VALUES('odc.web.security.csrf.enabled',
  'true', '是否开启 CSRF 防护，默认值 true')
  ON DUPLICATE KEY UPDATE `id`=`id`;
INSERT INTO config_system_configuration(`key`, `value`, `description`) VALUES('odc.web.security.cors.enabled',
  'false', '是否开启 CORS 支持，默认不支持，前端通过 CDN 部署且后端 API 部署的 domain 和前端访问 domain 不一致时需开启本项配置')
  ON DUPLICATE KEY UPDATE `id`=`id`;
INSERT INTO config_system_configuration(`key`, `value`, `description`) VALUES('odc.web.security.cors.allowedOrigins',
  '*', 'CORS 允许的 origins domain 列表，多个值使用逗号分隔，默认值 * 表示允许所有 Origins，当 odc.web.security.cors.enabled=true 时配置有效')
  ON DUPLICATE KEY UPDATE `id`=`id`;

--
-- v4.0.0
--
INSERT INTO config_system_configuration(`key`, `value`, `description`) VALUES('odc.iam.authentication.captcha.enabled', 'false',
'是否开启验证码机制，默认关闭') ON DUPLICATE KEY UPDATE `id`=`id`;
INSERT INTO config_system_configuration(`key`, `value`, `description`) VALUES('odc.session.default-time-zone', 'Asia/Shanghai',
'oracle 模式下 timestamp with local time zone 类型的默认时区设置') ON DUPLICATE KEY UPDATE `id`=`id`;
INSERT INTO config_system_configuration(`key`, `value`, `description`) VALUES('odc.iam.user.default-roles', 'private_connection,apply_connection',
'创建新用户默认关联的角色，多个值用逗号分隔') ON DUPLICATE KEY UPDATE `id`=`id`;

-- OBCloud
INSERT INTO config_system_configuration(`key`, `value`, `description`) VALUES('odc.integration.obcloud.login-url',
  'CHANGE_ME', 'OB Cloud 环境登录 URL')
  ON DUPLICATE KEY UPDATE `id`=`id`;
INSERT INTO config_system_configuration(`key`, `value`, `description`) VALUES('odc.integration.obcloud.logout-url',
  'CHANGE_ME', 'OB Cloud 环境登出 URL')
  ON DUPLICATE KEY UPDATE `id`=`id`;

-- SQL 执行
INSERT INTO config_system_configuration(`key`, `value`, `description`) VALUES('odc.session.sql-execute.oracle.remove-comment-prefix',
 'false', 'SQL 执行 Oracle 模式是否移除注释前缀，默认为 false。如果设置为 true，SQL 拆句会去除注释前缀，可以用于绕过部分 OB 版本 (如 3.1.x) PL 语句包含注释前缀执行报错的问题') ON DUPLICATE KEY UPDATE `id`=`id`;

INSERT INTO config_system_configuration(`key`, `value`, `description`) VALUES('odc.session.sql-execute.result-set.max-cached-lines',
 '10000', 'SQL 执行结果集缓存最大条目数，该配置主要影响大字段查看功能，若结果集规模太大可能超过此配置造成无法查看相关二进制数据') ON DUPLICATE KEY UPDATE `id`=`id`;

INSERT INTO config_system_configuration(`key`, `value`, `description`) VALUES('odc.session.sql-execute.result-set.max-cached-size',
 '1073741824', 'SQL 执行结果集缓存最大字节数，该配置主要影响大字段查看功能，若结果集规模太大可能超过此配置造成无法查看相关二进制数据') ON DUPLICATE KEY UPDATE `id`=`id`;

INSERT INTO config_system_configuration(`key`, `value`, `description`) VALUES('odc.session.sql-execute.max-result-set-rows',
   '-1', '结果集查询条数限制，默认为 -1，表示不限制') ON DUPLICATE KEY UPDATE `id`=`id`;

INSERT INTO config_system_configuration(`key`, `value`, `description`) VALUES('odc.session.sql-execute.max-single-session-count',
   '-1', '独立 session 模式下，允许建立的最大连接数，默认为 -1，表示不限制') ON DUPLICATE KEY UPDATE `id`=`id`;

INSERT INTO config_system_configuration(`key`, `value`, `description`) VALUES('odc.session.sql-execute.user-max-count',
   '-1', '允许创建 Session 的最大用户数，默认 -1，表示不限制') ON DUPLICATE KEY UPDATE `id`=`id`;
INSERT INTO config_system_configuration(`key`, `value`, `description`) VALUES('odc.session.sql-execute.backend-query-timeout-micros',
  '60000000', 'ODC 会话后台连接的查询超时时间，单位为微秒，默认 60 秒') ON DUPLICATE KEY UPDATE `id`=`id`;
INSERT INTO config_system_configuration(`key`, `value`, `description`) VALUES('odc.session.sql-execute.add-internal-rowid',
  'true', 'SQL 执行时是否对用户输入的 SQL 进行改写增加 rowid 字段，默认为 true') ON DUPLICATE KEY UPDATE `id`=`id`;
INSERT INTO config_system_configuration(`key`, `value`, `description`) VALUES('odc.session.timeout-mins',
  '480', 'ODC 连接会话超时时间，单位为分钟，默认 480 分钟') ON DUPLICATE KEY UPDATE `id`=`id`;
INSERT INTO config_system_configuration(`key`, `value`, `description`) VALUES('odc.session.sql-execute.max-sql-length',
   '-1', '单次执行的最大 SQL 语句长度，默认为 0, <=0 表示不限制') ON DUPLICATE KEY UPDATE `id`=`id`;
INSERT INTO config_system_configuration(`key`, `value`, `description`) VALUES('odc.session.sql-execute.max-sql-statement-count',
   '-1', '单次执行的最大 SQL 语句数量，默认为 0, <=0 表示不限制') ON DUPLICATE KEY UPDATE `id`=`id`;
INSERT INTO config_system_configuration(`key`, `value`, `description`) VALUES('odc.session.database.max-table-count',
   '-1', '当前 database 最大表数量，默认为 0， <=0 表示不限制') ON DUPLICATE KEY UPDATE `id`=`id`;
INSERT INTO config_system_configuration(`key`, `value`, `description`) VALUES('odc.session.database.max-table-partition-count',
   '-1', '当前 database 最大表分区数量，默认为 0， <=0 表示不限制') ON DUPLICATE KEY UPDATE `id`=`id`;
INSERT INTO config_system_configuration(`key`, `value`, `description`) VALUES('odc.session.database.max-data-size',
   '-1', '当前 database 最大数据空间占用，单位字节，默认为 0， <=0 表示不限制') ON DUPLICATE KEY UPDATE `id`=`id`;
INSERT INTO config_system_configuration(`key`, `value`, `description`) VALUES('odc.session.database.max-memstore-size',
   '-1', '当前 database 最大 MemStore 空间占用，单位字节，默认值 -1， <=0 表示不限制') ON DUPLICATE KEY UPDATE `id`=`id`;
INSERT INTO config_system_configuration(`key`, `value`, `description`) VALUES('odc.session.full-link-trace.enabled',
   'true', '是否开启全链路诊断的功能，默认为开启') ON DUPLICATE KEY UPDATE `id`=`id`;
INSERT INTO config_system_configuration(`key`, `value`, `description`) VALUES('odc.session.full-link-trace-timeout-seconds',
   '60', '查询全链路追踪的超时时间，单位为秒，默认 60 秒') ON DUPLICATE KEY UPDATE `id`=`id`;

INSERT INTO config_system_configuration(`key`, `value`, `description`) VALUES('odc.security.file.upload.safe-suffix-list',
   '*', '允许上传的文件名扩展名，默认 *，表示允许所有文件扩展名') ON DUPLICATE KEY UPDATE `id`=`id`;

--
-- cloud object-storage
--
INSERT INTO config_system_configuration(`key`, `value`, `description`) VALUES('odc.cloud.object-storage.provider',
 'NONE', '云存储服务提供厂商，可选值 NONE/ALIBABA_CLOUD/AWS ，默认为 NONE 表示不使用云储存') ON DUPLICATE KEY UPDATE `id`=`id`;
INSERT INTO config_system_configuration(`key`, `value`, `description`) VALUES('odc.cloud.object-storage.region',
 'CHANGE_ME', '云存储服务 RegionId') ON DUPLICATE KEY UPDATE `id`=`id`;
INSERT INTO config_system_configuration(`key`, `value`, `description`) VALUES('odc.cloud.object-storage.endpoint',
 'CHANGE_ME', '云存储服务 Endpoint') ON DUPLICATE KEY UPDATE `id`=`id`;
INSERT INTO config_system_configuration(`key`, `value`, `description`) (SELECT 'odc.cloud.object-storage.public-endpoint', `value`, '云存储服务公网 Endpoint' FROM config_system_configuration WHERE `key`='odc.cloud.object-storage.endpoint')
 ON DUPLICATE KEY UPDATE `id`=`id`;
INSERT INTO config_system_configuration(`key`, `value`, `description`) VALUES('odc.cloud.object-storage.internal-endpoint',
 'CHANGE_ME', '云存储服务内网 Endpoint') ON DUPLICATE KEY UPDATE `id`=`id`;
INSERT INTO config_system_configuration(`key`, `value`, `description`) VALUES('odc.cloud.object-storage.access-key-id',
 'CHANGE_ME', '云存储服务 accessKeyId') ON DUPLICATE KEY UPDATE `id`=`id`;
INSERT INTO config_system_configuration(`key`, `value`, `description`) VALUES('odc.cloud.object-storage.access-key-secret',
 'CHANGE_ME', '云存储服务 accessKeySecret') ON DUPLICATE KEY UPDATE `id`=`id`;
INSERT INTO config_system_configuration(`key`, `value`, `description`) VALUES('odc.cloud.object-storage.bucket-name',
 'CHANGE_ME', '云存储服务 bucketName') ON DUPLICATE KEY UPDATE `id`=`id`;
INSERT INTO config_system_configuration(`key`, `value`, `description`) VALUES('odc.cloud.object-storage.role-arn',
 'CHANGE_ME', '云存储服务 roleArn，用于生成 STS 临时 token') ON DUPLICATE KEY UPDATE `id`=`id`;
INSERT INTO config_system_configuration(`key`, `value`, `description`) VALUES('odc.cloud.object-storage.role-name',
 'ODCCloudStoragePutOnly', '云存储服务 roleName，用于在云环境查询 roleArn，默认值 ODCCloudStoragePutOnly') ON DUPLICATE KEY UPDATE `id`=`id`;
INSERT INTO config_system_configuration(`key`, `value`, `description`) VALUES('odc.cloud.object-storage.role-session-name',
 'ODCCloudStorageTempUpload', '云存储服务 roleSessionName，用于生成 STS 临时 token，默认值 ODCCloudStorageTempUpload') ON DUPLICATE KEY UPDATE `id`=`id`;

-- file interaction mode
INSERT INTO config_system_configuration(`key`, `value`, `description`) VALUES('odc.file.interaction-mode',
'LOCAL', '文件交互模式，可选值 LOCAL/CLOUD_STORAGE，默认值 LOCAL') ON DUPLICATE KEY UPDATE `id`=`id`;

INSERT INTO `config_system_configuration` (`key`, `value`, `application`, `profile`, `label`, `description`)
VALUES ('sqlexecute.sqlCheckMode', 'AUTO', 'odc', 'default', 'master', 'Default sql check mode can only accept the
value AUTO|MANUAL') ON DUPLICATE KEY UPDATE `id`=`id`;

INSERT INTO `config_system_configuration` (`key`, `value`, `application`, `profile`, `label`, `description`)
VALUES ('odc.automatic-auth-rule.enabled', 'true', 'odc', 'default', 'master', '是否开启自动授权规则功能，默认为 true，表示开启；多云环境默认关闭') ON DUPLICATE KEY UPDATE `id`=`id`;

--
-- v4.1.3
--
insert into `config_system_configuration` (`key`, `value`, `application`, `profile`, `label`, `description`)
VALUES ('odc.notification.enabled', 'false', 'odc', 'default', 'master', '是否开启消息通知，默认 false，表示不开启') ON DUPLICATE KEY update `id`=`id`;
insert into `config_system_configuration` (`key`, `value`, `application`, `profile`, `label`, `description`)
VALUES ('odc.notification.event-dequeue-batch-size', '5', 'odc', 'default', 'master', '批量处理事件数量，默认 5') ON DUPLICATE KEY update `id`=`id`;
insert into `config_system_configuration` (`key`, `value`, `application`, `profile`, `label`, `description`)
VALUES ('odc.notification.notification-dequeue-batch-size', '5', 'odc', 'default', 'master', '批量处理消息通知数量，默认 5') ON DUPLICATE KEY update `id`=`id`;
insert into `config_system_configuration` (`key`, `value`, `application`, `profile`, `label`, `description`)
VALUES ('odc.notification.dequeue-event-fixed-delay-millis', '10000', 'odc', 'default', 'master', '处理事件的定时任务周期，默认 10000 MS') ON DUPLICATE
 KEY update `id`=`id`;
insert into `config_system_configuration` (`key`, `value`, `application`, `profile`, `label`, `description`)
VALUES ('odc.notification.dequeue-created-notification-fixed-delay-millis', '20000', 'odc', 'default', 'master', '处理 CREATED 消息的定时任务周期，默认 20000 MS') ON DUPLICATE KEY update `id`=`id`;
insert into `config_system_configuration` (`key`, `value`, `application`, `profile`, `label`, `description`)
VALUES ('odc.notification.dequeue-failed-notification-fixed-delay-millis', '60000', 'odc', 'default', 'master', '处理 SENT_FAILED 消息的定时任务周期，默认 60000 MS') ON DUPLICATE KEY update `id`=`id`;
insert into `config_system_configuration` (`key`, `value`, `application`, `profile`, `label`, `description`)
VALUES ('odc.notification.max-resend-times', '3', 'odc', 'default', 'master', '重新处理 SENT_FAILED 消息的最大重试次数，默认 3') ON DUPLICATE KEY
update `id`=`id`;
INSERT INTO config_system_configuration(`key`, `value`, `description`) VALUES('odc.lab.resource.mysql-init-script-template',
'create user if not exists {{dbUsername}}@''%'' identified by {{password}};  create database if not exists {{dbName}};  grant all privileges on {{dbName}}.* to {{dbUsername}}@''%'';  grant select on oceanbase.gv$tenant to {{dbUsername}}@''%'';  grant select on oceanbase.gv$unit to {{dbUsername}}@''%'';  grant select on oceanbase.gv$table to {{dbUsername}}@''%'';  grant select on oceanbase.gv$sysstat to {{dbUsername}}@''%'';  grant select on oceanbase.gv$memory to {{dbUsername}}@''%'';  grant select on oceanbase.gv$memstore to {{dbUsername}}@''%'';  grant select on oceanbase.gv$sql_audit to {{dbUsername}}@''%'';  grant select on oceanbase.gv$plan_cache_plan_stat to {{dbUsername}}@''%'';  grant select on oceanbase.gv$plan_cache_plan_explain to {{dbUsername}}@''%'';'
, '实验室体验资源创建脚本模板，MySQL 模式，包含 create database/create user/grant privilege 过程，支持的变量包括 {{dbName}}, {{dbUsername}}, {{password}}'
) ON DUPLICATE KEY UPDATE `id`=`id`;
INSERT INTO config_system_configuration(`key`, `value`, `description`) VALUES('odc.lab.resource.mysql-revoke-script-template',
'create user if not exists {{dbUsername}}@''%'' identified by {{password}};   drop user {{dbUsername}};   drop database if exists {{dbUsername}};'
, '实验室体验资源回收脚本模板，MySQL 模式，包含 drop database/drop user 过程，支持的变量包括 {{dbName}}, {{dbUsername}}, {{password}}'
) ON DUPLICATE KEY UPDATE `id`=`id`;
INSERT INTO config_system_configuration(`key`, `value`, `description`) VALUES('odc.lab.resource.oracle-init-script-template',
'-- TO_BE_REPLACED'
, '实验室体验资源创建脚本模板，Oracle 模式，包含 create user/grant privilege 过程，支持的变量包括 {{dbName}}, {{dbUsername}}, {{password}}') ON DUPLICATE KEY UPDATE `id`=`id`;
INSERT INTO config_system_configuration(`key`, `value`, `description`) VALUES('odc.lab.resource.oracle-revoke-script-template',
'-- TO_BE_REPLACED'
, '实验室体验资源回收脚本模板，Oracle 模式，包含 drop user 过程，支持的变量包括 {{dbName}}, {{dbUsername}}, {{password}}') ON DUPLICATE KEY UPDATE `id`=`id`;
INSERT INTO config_system_configuration(`key`, `value`, `description`) VALUES('odc.web.security.denied-http-requests','{}', '禁用的 API 列表，json 格式，默认为空。一个例子：[{"antMatcherPath":"/api/v2/iam/users","method":"POST"},{"antMatcherPath":"/api/v2/iam/users/batchCreate","method":"POST"}]') ON DUPLICATE KEY UPDATE `id`=`id`;

--
-- v4.2.0
--
INSERT INTO config_system_configuration ( `key`, `value`, `description` )
VALUES
	( 'odc.site.url', 'http://localhost:8989', '外部访问 ODC 网站的地址，以 http/https 开始，包含VIP地址/域名/端口的网址，且结尾不含斜杠（/）' )
	ON DUPLICATE KEY UPDATE `id` = `id`;

INSERT INTO config_system_configuration ( `key`, `value`, `description` )
VALUES
	( 'odc.integration.sql-interceptor.connect-timeout-seconds', '5', 'SQL 拦截集成 HTTP 请求连接超时时间，单位：秒' )
	ON DUPLICATE KEY UPDATE `id` = `id`;

INSERT INTO config_system_configuration ( `key`, `value`, `description` )
VALUES
	( 'odc.integration.sql-interceptor.socket-timeout-seconds', '30', 'SQL 拦截集成 HTTP 请求 Socket 超时时间，单位：秒' )
	ON DUPLICATE KEY UPDATE `id` = `id`;

INSERT INTO config_system_configuration ( `key`, `value`, `description` )
VALUES
  ( 'odc.integration.approval.connect-timeout-seconds', '5', '审批集成 HTTP 请求连接超时时间，单位：秒' )
  ON DUPLICATE KEY UPDATE `id` = `id`;

INSERT INTO config_system_configuration ( `key`, `value`, `description` )
VALUES
  ( 'odc.integration.approval.socket-timeout-seconds', '30', '审批集成 HTTP 请求 Socket 超时时间，单位：秒' )
  ON DUPLICATE KEY UPDATE `id` = `id`;

INSERT INTO config_system_configuration ( `key`, `value`, `description` )
VALUES
  ( 'odc.task.async.result-preview-max-size-bytes', '5242880', '数据库变更任务查询结果预览最大文件大小，单位：字节' )
  ON DUPLICATE KEY UPDATE `id` = `id`;

INSERT INTO config_system_configuration ( `key`, `value`, `description` )
VALUES
  ( 'odc.task.async.rollback.total-max-change-lines', '1000000', '生成备份回滚方案支持的数据库变更任务的最大变更行数' )
  ON DUPLICATE KEY UPDATE `id` = `id`;

INSERT INTO config_system_configuration ( `key`, `value`, `description` )
VALUES
  ( 'odc.task.async.rollback.max-rollback-content-size-bytes', '268435456', '生成备份回滚方案支持的数据库变更任务生成的最大文件大小，单位：字节。默认为 256 MB' )
  ON DUPLICATE KEY UPDATE `id` = `id`;

INSERT INTO config_system_configuration ( `key`, `value`, `description` )
VALUES
  ( 'odc.task.async.rollback.max-timeout-millisecond', '900000', '数据库变更任务中生成备份回滚方案节点的超时时间，单位：毫秒。默认 15 分钟' )
  ON DUPLICATE KEY UPDATE `id` = `id`;

INSERT INTO config_system_configuration ( `key`, `value`, `description` )
VALUES
  ( 'odc.rollback.each-sql-max-change-lines', '100000', '生成备份回滚方案支持的单条变更 sql 的最大变更行数' )
  ON DUPLICATE KEY UPDATE `id` = `id`;

INSERT INTO config_system_configuration ( `key`, `value`, `description` )
VALUES
  ( 'odc.rollback.query-data-batch-size', '1000', '生成备份回滚方案批量查询数据的数量' )
  ON DUPLICATE KEY UPDATE `id` = `id`;

INSERT INTO config_system_configuration(`key`, `value`, `description`) VALUES('odc.osc.cloud.enabled-instance-ids',
  '', 'instances that enable OSC')
  ON DUPLICATE KEY UPDATE `id`=`id`;

INSERT INTO config_system_configuration(`key`, `value`, `description`) VALUES('odc.osc.enable-full-verify',
  'false', 'enable oms migrate link full verify or not, default is false')
  ON DUPLICATE KEY UPDATE `id`=`id`;

INSERT INTO config_system_configuration(`key`, `value`, `description`) VALUES('odc.osc.oms.url',
  'CHANGE_ME', 'oms url')
  ON DUPLICATE KEY UPDATE `id`=`id`;

INSERT INTO config_system_configuration(`key`, `value`, `description`) VALUES('odc.osc.oms.authorization',
  'CHANGE_ME', 'oms authorization, base64(username:password)')
  ON DUPLICATE KEY UPDATE `id`=`id`;

INSERT INTO config_system_configuration(`key`, `value`, `description`) VALUES('odc.osc.oms.region',
  'CHANGE_ME', 'oms region')
  ON DUPLICATE KEY UPDATE `id`=`id`;

INSERT INTO config_system_configuration(`key`, `value`, `description`) VALUES('odc.features.task.osc.enabled', 'false',
'是否开启无锁结构变更任务，默认不开启') ON DUPLICATE KEY UPDATE `id`=`id`;

INSERT INTO config_system_configuration ( `key`, `value`, `description` ) VALUES( 'odc.connect.database.sync.interval-millis', '180000', '同步数据源下所有数据库到 metadb 的间隔时间，默认 3 分钟，单位毫秒' ) ON DUPLICATE KEY UPDATE `id` = `id`;
INSERT INTO config_system_configuration ( `key`, `value`, `description` ) VALUES( 'odc.task.dlm.default-single-task-row-limit', '20000', 'DLM 单个任务默认每秒行限制' ) ON DUPLICATE KEY UPDATE `id` = `id`;
INSERT INTO config_system_configuration ( `key`, `value`, `description` ) VALUES( 'odc.task.dlm.max-single-task-row-limit', '50000', 'DLM 单个任务最大每秒行限制' ) ON DUPLICATE KEY UPDATE `id` = `id`;

INSERT INTO config_system_configuration ( `key`, `value`, `description` ) VALUES( 'odc.task.dlm.default-single-task-data-size-limit', '1024', 'DLM 单个任务默认每秒数据量限制，单位：KB' ) ON DUPLICATE KEY UPDATE `id` = `id`;
INSERT INTO config_system_configuration ( `key`, `value`, `description` ) VALUES( 'odc.task.dlm.max-single-task-data-size-limit', '10240', 'DLM 单个任务最大每秒数据量限制，单位：KB' ) ON DUPLICATE KEY UPDATE `id` = `id`;

INSERT INTO config_system_configuration ( `key`, `value`, `description` ) VALUES( 'odc.task.dlm.default-single-thread-batch-size', '200', 'DLM 单条 SQL 处理数据行数' ) ON DUPLICATE KEY UPDATE `id` = `id`;
INSERT INTO config_system_configuration ( `key`, `value`, `description` ) VALUES( 'odc.task.dlm.single-task-read-write-ratio', '0.5', 'DLM 单个任务读写线程比值，默认 0.5 即读写线程个数为 1:2' ) ON DUPLICATE KEY UPDATE `id` = `id`;
INSERT INTO config_system_configuration ( `key`, `value`, `description` ) VALUES( 'odc.task.dlm.single-task-thread-pool-size', '12', 'DLM 单个任务可用线程数' ) ON DUPLICATE KEY UPDATE `id` = `id`;
INSERT INTO config_system_configuration ( `key`, `value`, `description` ) VALUES( 'odc.task.dlm.thread-pool-size', '100', '单个 POD 中 DLM 任务线程池大小' ) ON DUPLICATE KEY UPDATE `id` = `id`;
INSERT INTO config_system_configuration ( `key`, `value`, `description` ) VALUES( 'odc.task.dlm.support-breakpoint-recovery', 'true', 'DLM 任务是否开启断点恢复' ) ON DUPLICATE KEY UPDATE `id` = `id`;
INSERT INTO config_system_configuration ( `key`, `value`, `description` ) VALUES( 'odc.task.dlm.task-connection-query-timeout-seconds', '180', 'DLM 任务 SQL 超时时间' ) ON DUPLICATE KEY UPDATE `id` = `id`;
INSERT INTO config_system_configuration ( `key`, `value`, `description` ) VALUES( 'odc.task.dlm.sharding-strategy', 'FIXED_LENGTH', 'DLM 分片策略，默认值 FIXED_LENGTH 表示均匀分片，适合小规格实例。使用 MATCH 策略时将出现少量慢 SQL，整体性能会有较大提升，适合大规格实例。' ) ON DUPLICATE KEY UPDATE `id` = `id`;
INSERT INTO config_system_configuration ( `key`, `value`, `description` ) VALUES( 'odc.task.dlm.default-scan-batch-size', '10000', 'DLM 分片大小，默认值 10000 表示分片 SQL 每次会扫描 10000 个主键' ) ON DUPLICATE KEY UPDATE `id` = `id`;

INSERT INTO config_system_configuration ( `key`, `value`, `description` ) VALUES( 'odc.task.datatransfer.use-server-prep-stmts', 'true', '导入导出是否开启 ps 协议，默认为开启' ) ON DUPLICATE KEY UPDATE `id` = `id`;
INSERT INTO config_system_configuration ( `key`, `value`, `description` ) VALUES( 'odc.task.datatransfer.cursor-fetch-size', '20', '导出时游标的 fetch size，默认为 20，最大值为 1000' ) ON DUPLICATE KEY UPDATE `id` = `id`;

INSERT INTO config_system_configuration ( `key`, `value`, `description` ) VALUES( 'odc.data-security.masking.enabled', 'true', '是否开启数据脱敏，默认为开启' ) ON DUPLICATE KEY UPDATE `id` = `id`;
INSERT INTO config_system_configuration ( `key`, `value`, `description` ) VALUES( 'odc.task.partition-plan.schedule-cron', '0 0 * * * ?', '默认调度周期：每天 0 点' ) ON DUPLICATE KEY UPDATE `id` = `id`;

--
-- v4.2.1
--
INSERT INTO config_system_configuration(`key`, `value`, `description`) VALUES('odc.integration.url-white-list',
 '', 'Only whitelisted URLs are allowed when configuring the integration API to prevent SSRF security vulnerabilities. The whitelist is empty by default, allowing access to all URLs.') ON DUPLICATE KEY UPDATE `id`=`id`;

---
--- v4.2.3
---
INSERT INTO config_system_configuration ( `key`, `value`, `description` ) VALUES( 'odc.iam.auth.alipay.max-failed-login-attempt-times', '5', '登录失败情况下最大重试次数，小于等于 0 意味着次数无限制，改变此参数后需要重启生效' ) ON DUPLICATE KEY UPDATE `id` = `id`;
INSERT INTO config_system_configuration ( `key`, `value`, `description` ) VALUES( 'odc.iam.auth.alipay.failed-login-lock-timeout-seconds', '600', '账户被锁定时长，默认 600 秒，如果该值小于等于 0 意味着不锁定，改变此参数后需要重启生效' ) ON DUPLICATE KEY UPDATE `id` = `id`;
INSERT INTO config_system_configuration ( `key`, `value`, `description` ) VALUES( 'odc.integration.bastion.enabled', 'false', '堡垒机集成是否启用，默认值 false，改变此参数后需要重启生效') ON DUPLICATE KEY UPDATE `id`=`id`;

INSERT INTO config_system_configuration ( `key`, `value`, `description` ) VALUES( 'odc.server.obclient.command-black-list',
 'connect,conn,edit,nopager,notee,pager,print,prompt,rehash,system,tee,resetconnection', 'Prohibited commands that can be executed by obclient' ) ON DUPLICATE KEY UPDATE `id` = `id`;

INSERT INTO config_system_configuration ( `key`, `value`, `description` ) VALUES( 'odc.connect.database.sync.block-internal-database', 'true',
 'Whether block internal databases during synchronizing databases when the datasource is bound to a project. Default true.') ON DUPLICATE KEY UPDATE `id`=`id`;

INSERT INTO config_system_configuration(`key`, `value`, `description`) VALUES('odc.task.pre-check.max-sql-content-bytes',
 '5242880', '预检查时所允许检查的 SQL 内容的最大长度，超过该上限将终止预检查并将检查结果置为最高风险等级。单位：字节，默认值：5242880（即 5MB），修改后重启生效') ON DUPLICATE KEY UPDATE `id`=`id`;

--
-- v4.2.4
--
<<<<<<< HEAD
INSERT INTO config_system_configuration ( `key`, `value`, `description` ) VALUES( 'odc.task-framework.run-mode', 'PROCESS', 'ODC task run mode contain: LEGACY/PROCESS/K8S, default is PROCESS' ) ON DUPLICATE KEY UPDATE `id` = `id`;
INSERT INTO config_system_configuration ( `key`, `value`, `description` ) VALUES( 'odc.task-framework.odc-url', '', 'odc server url is used to report task result by TaskExecutor, use odc server ip when odc url is null') ON DUPLICATE KEY UPDATE `id`=`id`;
INSERT INTO config_system_configuration ( `key`, `value`, `description` ) VALUES( 'odc.task-framework.k8s.kube-config', '', 'kube config base64 encoded is used k8s connect default' ) ON DUPLICATE KEY UPDATE `id` = `id`;
INSERT INTO config_system_configuration ( `key`, `value`, `description` ) VALUES( 'odc.task-framework.k8s.kube-url', '', 'kube url be used to connect k8s when kube config is null' ) ON DUPLICATE KEY UPDATE `id` = `id`;
INSERT INTO config_system_configuration ( `key`, `value`, `description` ) VALUES( 'odc.task-framework.k8s.namespace', 'default', 'k8s namespace name' ) ON DUPLICATE KEY UPDATE `id` = `id`;
INSERT INTO config_system_configuration ( `key`, `value`, `description` ) VALUES( 'odc.task-framework.k8s.request-cpu', '2', 'k8s pod request cpu' ) ON DUPLICATE KEY UPDATE `id` = `id`;
INSERT INTO config_system_configuration ( `key`, `value`, `description` ) VALUES( 'odc.task-framework.k8s.request-mem', '2048', 'k8s pod request memory, unit is MB' ) ON DUPLICATE KEY UPDATE `id` = `id`;
INSERT INTO config_system_configuration ( `key`, `value`, `description` ) VALUES( 'odc.task-framework.k8s.limit-cpu', '2', 'k8s pod limit cpu' ) ON DUPLICATE KEY UPDATE `id` = `id`;
INSERT INTO config_system_configuration ( `key`, `value`, `description` ) VALUES( 'odc.task-framework.k8s.limit-mem', '2048', 'k8s pod limit memory,unit is MB' ) ON DUPLICATE KEY UPDATE `id` = `id`;
INSERT INTO config_system_configuration ( `key`, `value`, `description` ) VALUES( 'odc.task-framework.k8s.enable-mount', 'false', 'k8s pod enable mount' ) ON DUPLICATE KEY UPDATE `id` = `id`;
INSERT INTO config_system_configuration ( `key`, `value`, `description` ) VALUES( 'odc.task-framework.k8s.mount-path', '/opt/odc/data', 'k8s pod mount path on host' ) ON DUPLICATE KEY UPDATE `id` = `id`;
INSERT INTO config_system_configuration ( `key`, `value`, `description` ) VALUES( 'odc.task-framework.k8s.mount-disk-size', '64', 'k8s pod mount disk size, unit is GB' ) ON DUPLICATE KEY UPDATE `id` = `id`;
INSERT INTO config_system_configuration ( `key`, `value`, `description` ) VALUES( 'odc.task-framework.k8s.pod-image-name', '', 'k8s pod image name' ) ON DUPLICATE KEY UPDATE `id` = `id`;
=======
INSERT INTO config_system_configuration ( `key`, `value`, `description` ) VALUES( 'odc.task-framework.enable-task-framework', 'true', 'enable task-framework or not' ) ON DUPLICATE KEY UPDATE `id` = `id`;
INSERT INTO config_system_configuration ( `key`, `value`, `description` ) VALUES( 'odc.task-framework.run-mode', 'PROCESS', 'ODC task run mode contain: PROCESS/K8S, default is PROCESS' ) ON DUPLICATE KEY UPDATE `id` = `id`;
INSERT INTO config_system_configuration ( `key`, `value`, `description` ) VALUES( 'odc.task-framework.odc-url', '', 'odc server url is used to report task result by TaskExecutor, use odc server ip when odc url is null') ON DUPLICATE KEY UPDATE `id`=`id`;
INSERT INTO config_system_configuration ( `key`, `value`, `description` ) VALUES( 'odc.task-framework.start-preparing-job-cron-expression', '0/1 * * * * ?', 'start preparing job cron expression, modify value restart to take affect' ) ON DUPLICATE KEY UPDATE `id` = `id`;
INSERT INTO config_system_configuration ( `key`, `value`, `description` ) VALUES( 'odc.task-framework.check-running-job-cron-expression', '* 0/1 * * * ?', 'check running job cron expression, modify value restart to take affect' ) ON DUPLICATE KEY UPDATE `id` = `id`;
INSERT INTO config_system_configuration ( `key`, `value`, `description` ) VALUES( 'odc.task-framework.do-canceling-job-cron-expression', '0/10 * * * * ?', 'check canceling job cron expression, modify value restart to take affect' ) ON DUPLICATE KEY UPDATE `id` = `id`;
INSERT INTO config_system_configuration ( `key`, `value`, `description` ) VALUES( 'odc.task-framework.job-heart-timeout-seconds', '300', 'job heart timeout seconds, job will failed or retrying' ) ON DUPLICATE KEY UPDATE `id` = `id`;

INSERT INTO config_system_configuration ( `key`, `value`, `description` ) VALUES( 'odc.task-framework.k8s-properties.kube-config', '', 'kube config base64 encoded is used k8s connect default' ) ON DUPLICATE KEY UPDATE `id` = `id`;
INSERT INTO config_system_configuration ( `key`, `value`, `description` ) VALUES( 'odc.task-framework.k8s-properties.kube-url', '', 'kube url be used to connect k8s when kube config is null' ) ON DUPLICATE KEY UPDATE `id` = `id`;
INSERT INTO config_system_configuration ( `key`, `value`, `description` ) VALUES( 'odc.task-framework.k8s-properties.region', '', 'k8s region id' ) ON DUPLICATE KEY UPDATE `id` = `id`;
INSERT INTO config_system_configuration ( `key`, `value`, `description` ) VALUES( 'odc.task-framework.k8s-properties.namespace', 'default', 'k8s namespace name' ) ON DUPLICATE KEY UPDATE `id` = `id`;
INSERT INTO config_system_configuration ( `key`, `value`, `description` ) VALUES( 'odc.task-framework.k8s-properties.request-cpu', '2', 'k8s pod request cpu' ) ON DUPLICATE KEY UPDATE `id` = `id`;
INSERT INTO config_system_configuration ( `key`, `value`, `description` ) VALUES( 'odc.task-framework.k8s-properties.request-mem', '2048', 'k8s pod request memory, unit is MB' ) ON DUPLICATE KEY UPDATE `id` = `id`;
INSERT INTO config_system_configuration ( `key`, `value`, `description` ) VALUES( 'odc.task-framework.k8s-properties.limit-cpu', '2', 'k8s pod limit cpu' ) ON DUPLICATE KEY UPDATE `id` = `id`;
INSERT INTO config_system_configuration ( `key`, `value`, `description` ) VALUES( 'odc.task-framework.k8s-properties.limit-mem', '2048', 'k8s pod limit memory,unit is MB' ) ON DUPLICATE KEY UPDATE `id` = `id`;
INSERT INTO config_system_configuration ( `key`, `value`, `description` ) VALUES( 'odc.task-framework.k8s-properties.enable-mount', 'false', 'k8s pod enable mount' ) ON DUPLICATE KEY UPDATE `id` = `id`;
INSERT INTO config_system_configuration ( `key`, `value`, `description` ) VALUES( 'odc.task-framework.k8s-properties.mount-path', '/opt/odc/data', 'k8s pod mount path on host' ) ON DUPLICATE KEY UPDATE `id` = `id`;
INSERT INTO config_system_configuration ( `key`, `value`, `description` ) VALUES( 'odc.task-framework.k8s-properties.mount-disk-size', '64', 'k8s pod mount disk size, unit is GB' ) ON DUPLICATE KEY UPDATE `id` = `id`;
INSERT INTO config_system_configuration ( `key`, `value`, `description` ) VALUES( 'odc.task-framework.k8s-properties.pod-image-name', '', 'k8s pod image name' ) ON DUPLICATE KEY UPDATE `id` = `id`;
>>>>>>> 5d2687da
<|MERGE_RESOLUTION|>--- conflicted
+++ resolved
@@ -723,21 +723,6 @@
 --
 -- v4.2.4
 --
-<<<<<<< HEAD
-INSERT INTO config_system_configuration ( `key`, `value`, `description` ) VALUES( 'odc.task-framework.run-mode', 'PROCESS', 'ODC task run mode contain: LEGACY/PROCESS/K8S, default is PROCESS' ) ON DUPLICATE KEY UPDATE `id` = `id`;
-INSERT INTO config_system_configuration ( `key`, `value`, `description` ) VALUES( 'odc.task-framework.odc-url', '', 'odc server url is used to report task result by TaskExecutor, use odc server ip when odc url is null') ON DUPLICATE KEY UPDATE `id`=`id`;
-INSERT INTO config_system_configuration ( `key`, `value`, `description` ) VALUES( 'odc.task-framework.k8s.kube-config', '', 'kube config base64 encoded is used k8s connect default' ) ON DUPLICATE KEY UPDATE `id` = `id`;
-INSERT INTO config_system_configuration ( `key`, `value`, `description` ) VALUES( 'odc.task-framework.k8s.kube-url', '', 'kube url be used to connect k8s when kube config is null' ) ON DUPLICATE KEY UPDATE `id` = `id`;
-INSERT INTO config_system_configuration ( `key`, `value`, `description` ) VALUES( 'odc.task-framework.k8s.namespace', 'default', 'k8s namespace name' ) ON DUPLICATE KEY UPDATE `id` = `id`;
-INSERT INTO config_system_configuration ( `key`, `value`, `description` ) VALUES( 'odc.task-framework.k8s.request-cpu', '2', 'k8s pod request cpu' ) ON DUPLICATE KEY UPDATE `id` = `id`;
-INSERT INTO config_system_configuration ( `key`, `value`, `description` ) VALUES( 'odc.task-framework.k8s.request-mem', '2048', 'k8s pod request memory, unit is MB' ) ON DUPLICATE KEY UPDATE `id` = `id`;
-INSERT INTO config_system_configuration ( `key`, `value`, `description` ) VALUES( 'odc.task-framework.k8s.limit-cpu', '2', 'k8s pod limit cpu' ) ON DUPLICATE KEY UPDATE `id` = `id`;
-INSERT INTO config_system_configuration ( `key`, `value`, `description` ) VALUES( 'odc.task-framework.k8s.limit-mem', '2048', 'k8s pod limit memory,unit is MB' ) ON DUPLICATE KEY UPDATE `id` = `id`;
-INSERT INTO config_system_configuration ( `key`, `value`, `description` ) VALUES( 'odc.task-framework.k8s.enable-mount', 'false', 'k8s pod enable mount' ) ON DUPLICATE KEY UPDATE `id` = `id`;
-INSERT INTO config_system_configuration ( `key`, `value`, `description` ) VALUES( 'odc.task-framework.k8s.mount-path', '/opt/odc/data', 'k8s pod mount path on host' ) ON DUPLICATE KEY UPDATE `id` = `id`;
-INSERT INTO config_system_configuration ( `key`, `value`, `description` ) VALUES( 'odc.task-framework.k8s.mount-disk-size', '64', 'k8s pod mount disk size, unit is GB' ) ON DUPLICATE KEY UPDATE `id` = `id`;
-INSERT INTO config_system_configuration ( `key`, `value`, `description` ) VALUES( 'odc.task-framework.k8s.pod-image-name', '', 'k8s pod image name' ) ON DUPLICATE KEY UPDATE `id` = `id`;
-=======
 INSERT INTO config_system_configuration ( `key`, `value`, `description` ) VALUES( 'odc.task-framework.enable-task-framework', 'true', 'enable task-framework or not' ) ON DUPLICATE KEY UPDATE `id` = `id`;
 INSERT INTO config_system_configuration ( `key`, `value`, `description` ) VALUES( 'odc.task-framework.run-mode', 'PROCESS', 'ODC task run mode contain: PROCESS/K8S, default is PROCESS' ) ON DUPLICATE KEY UPDATE `id` = `id`;
 INSERT INTO config_system_configuration ( `key`, `value`, `description` ) VALUES( 'odc.task-framework.odc-url', '', 'odc server url is used to report task result by TaskExecutor, use odc server ip when odc url is null') ON DUPLICATE KEY UPDATE `id`=`id`;
@@ -757,5 +742,4 @@
 INSERT INTO config_system_configuration ( `key`, `value`, `description` ) VALUES( 'odc.task-framework.k8s-properties.enable-mount', 'false', 'k8s pod enable mount' ) ON DUPLICATE KEY UPDATE `id` = `id`;
 INSERT INTO config_system_configuration ( `key`, `value`, `description` ) VALUES( 'odc.task-framework.k8s-properties.mount-path', '/opt/odc/data', 'k8s pod mount path on host' ) ON DUPLICATE KEY UPDATE `id` = `id`;
 INSERT INTO config_system_configuration ( `key`, `value`, `description` ) VALUES( 'odc.task-framework.k8s-properties.mount-disk-size', '64', 'k8s pod mount disk size, unit is GB' ) ON DUPLICATE KEY UPDATE `id` = `id`;
-INSERT INTO config_system_configuration ( `key`, `value`, `description` ) VALUES( 'odc.task-framework.k8s-properties.pod-image-name', '', 'k8s pod image name' ) ON DUPLICATE KEY UPDATE `id` = `id`;
->>>>>>> 5d2687da
+INSERT INTO config_system_configuration ( `key`, `value`, `description` ) VALUES( 'odc.task-framework.k8s-properties.pod-image-name', '', 'k8s pod image name' ) ON DUPLICATE KEY UPDATE `id` = `id`;