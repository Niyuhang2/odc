--- conflicted
+++ resolved
@@ -84,13 +84,8 @@
 
         ProcessConfig processConfig = new ProcessConfig();
         processConfig.setEnvironments(getEnvironments());
-<<<<<<< HEAD
-        processConfig.setJvmXmxMB(1024);
-        processConfig.setJvmXmxMB(256);
-=======
         processConfig.setJvmXmxMB(512);
         processConfig.setJvmXmsMB(256);
->>>>>>> 910f6a86
         String executorName = JobUtils.generateExecutorName(JobIdentity.of(exceptedTaskId));
         ProcessBuilder pb = new ExecutorProcessBuilderFactory()
                 .getProcessBuilder(processConfig, exceptedTaskId, executorName);
