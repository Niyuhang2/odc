--- conflicted
+++ resolved
@@ -37,11 +37,8 @@
 import com.oceanbase.odc.core.shared.constant.ResourceType;
 import com.oceanbase.odc.core.shared.constant.RoleType;
 import com.oceanbase.odc.core.shared.constant.UserType;
-<<<<<<< HEAD
-=======
 import com.oceanbase.odc.metadb.automation.EventMetadataEntity;
 import com.oceanbase.odc.metadb.automation.EventMetadataRepository;
->>>>>>> eaf43f83
 import com.oceanbase.odc.metadb.iam.RoleEntity;
 import com.oceanbase.odc.metadb.iam.RoleRepository;
 import com.oceanbase.odc.metadb.iam.UserEntity;
@@ -63,11 +60,8 @@
     private AuthenticationFacade authenticationFacade;
     @MockBean
     private RoleRepository roleRepository;
-<<<<<<< HEAD
-=======
     @MockBean
     private EventMetadataRepository eventMetadataRepository;
->>>>>>> eaf43f83
     @Autowired
     private UserRoleRepository userRoleRepository;
     @Autowired
@@ -88,11 +82,8 @@
         Mockito.when(authenticationFacade.currentOrganizationId()).thenReturn(ORGANIZATION_ID);
         Mockito.when(authenticationFacade.currentUserId()).thenReturn(ADMIN_USER_ID);
         Mockito.when(roleRepository.findById(ADMIN_ROLE_ID)).thenReturn(Optional.of(createRoleEntity()));
-<<<<<<< HEAD
-=======
         Mockito.when(eventMetadataRepository.findById(2L)).thenReturn(Optional.of(createEventMetadataEntity()));
         Mockito.when(eventMetadataRepository.findByName("UserCreated")).thenReturn(createEventMetadataEntity());
->>>>>>> eaf43f83
 
         AutomationCondition condition = new AutomationCondition();
         condition.setExpression("extra#department");
@@ -149,8 +140,6 @@
         return roleEntity;
     }
 
-<<<<<<< HEAD
-=======
     private EventMetadataEntity createEventMetadataEntity() {
         EventMetadataEntity eventMetadataEntity = new EventMetadataEntity();
         eventMetadataEntity.setId(2L);
@@ -163,5 +152,4 @@
         return eventMetadataEntity;
     }
 
->>>>>>> eaf43f83
 }