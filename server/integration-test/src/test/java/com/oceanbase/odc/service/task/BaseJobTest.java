/*
 * Copyright (c) 2023 OceanBase.
 *
 * Licensed under the Apache License, Version 2.0 (the "License");
 * you may not use this file except in compliance with the License.
 * You may obtain a copy of the License at
 *
 *     http://www.apache.org/licenses/LICENSE-2.0
 *
 * Unless required by applicable law or agreed to in writing, software
 * distributed under the License is distributed on an "AS IS" BASIS,
 * WITHOUT WARRANTIES OR CONDITIONS OF ANY KIND, either express or implied.
 * See the License for the specific language governing permissions and
 * limitations under the License.
 */

package com.oceanbase.odc.service.task;

import java.io.IOException;

import org.junit.BeforeClass;
import org.mockito.Mockito;

import com.oceanbase.odc.service.common.model.HostProperties;
import com.oceanbase.odc.service.task.config.DefaultJobConfiguration;
import com.oceanbase.odc.service.task.config.DefaultTaskFrameworkProperties;
import com.oceanbase.odc.service.task.config.JobConfigurationHolder;
import com.oceanbase.odc.service.task.constants.JobEnvKeyConstants;
import com.oceanbase.odc.service.task.enums.TaskRunMode;
import com.oceanbase.odc.service.task.schedule.provider.DefaultHostUrlProvider;
import com.oceanbase.odc.service.task.schedule.provider.HostUrlProvider;
import com.oceanbase.odc.service.task.service.TaskFrameworkService;
import com.oceanbase.odc.test.database.TestDBConfiguration;
import com.oceanbase.odc.test.database.TestDBConfigurations;
import com.oceanbase.odc.test.util.JdbcUtil;

/**
 * @author yaobin
 * @date 2023-11-17
 * @since 4.2.4
 */
public abstract class BaseJobTest {


    @BeforeClass
    public static void init() throws IOException {

        TestDBConfiguration tdc = TestDBConfigurations.getInstance().getTestOBMysqlConfiguration();
        System.setProperty(JobEnvKeyConstants.ODC_EXECUTOR_DATABASE_HOST, tdc.getHost());
        System.setProperty(JobEnvKeyConstants.ODC_EXECUTOR_DATABASE_PORT, tdc.getPort() + "");
        System.setProperty(JobEnvKeyConstants.ODC_EXECUTOR_DATABASE_NAME, tdc.getDefaultDBName());
        System.setProperty(JobEnvKeyConstants.ODC_EXECUTOR_DATABASE_USERNAME,
                JdbcUtil.buildUser(tdc.getUsername(), tdc.getTenant(), tdc.getCluster()));
        System.setProperty(JobEnvKeyConstants.ODC_EXECUTOR_DATABASE_PASSWORD, tdc.getPassword());
        String port = "8990";
        System.setProperty(JobEnvKeyConstants.REPORT_ENABLED, Boolean.FALSE.toString());
        System.setProperty(JobEnvKeyConstants.ODC_EXECUTOR_USER_ID, "1");

        DefaultJobConfiguration jc = new DefaultJobConfiguration() {};

        HostProperties hostProperties = new HostProperties();
        hostProperties.setOdcHost("localhost");
        hostProperties.setPort(port);

        DefaultTaskFrameworkProperties taskFrameworkProperties = new DefaultTaskFrameworkProperties();
        taskFrameworkProperties.setRunMode(TaskRunMode.PROCESS);
        HostUrlProvider urlProvider = new DefaultHostUrlProvider(
<<<<<<< HEAD
                () ->taskFrameworkProperties, hostProperties);
=======
                () -> taskFrameworkProperties, hostProperties);
>>>>>>> 88670231
        jc.setHostUrlProvider(urlProvider);
        jc.setTaskFrameworkService(Mockito.mock(TaskFrameworkService.class));
        JobConfigurationHolder.setJobConfiguration(jc);

    }
}<|MERGE_RESOLUTION|>--- conflicted
+++ resolved
@@ -65,11 +65,7 @@
         DefaultTaskFrameworkProperties taskFrameworkProperties = new DefaultTaskFrameworkProperties();
         taskFrameworkProperties.setRunMode(TaskRunMode.PROCESS);
         HostUrlProvider urlProvider = new DefaultHostUrlProvider(
-<<<<<<< HEAD
-                () ->taskFrameworkProperties, hostProperties);
-=======
                 () -> taskFrameworkProperties, hostProperties);
->>>>>>> 88670231
         jc.setHostUrlProvider(urlProvider);
         jc.setTaskFrameworkService(Mockito.mock(TaskFrameworkService.class));
         JobConfigurationHolder.setJobConfiguration(jc);
