--- conflicted
+++ resolved
@@ -36,7 +36,6 @@
 import com.oceanbase.odc.service.task.schedule.HostUrlProvider;
 import com.oceanbase.odc.service.task.schedule.IpBasedHostUrlProvider;
 import com.oceanbase.odc.service.task.service.TaskFrameworkService;
-import com.oceanbase.odc.service.task.util.JobUtils;
 import com.oceanbase.odc.test.database.TestDBConfiguration;
 import com.oceanbase.odc.test.database.TestDBConfigurations;
 import com.oceanbase.odc.test.database.TestProperties;
@@ -73,11 +72,7 @@
         JobConfigurationHolder.setJobConfiguration(jc);
 
         K8sProperties k8sProperties = new K8sProperties();
-<<<<<<< HEAD
-        k8sProperties.setUrl(TestProperties.getProperty("odc.k8s.cluster.url"));
-=======
         k8sProperties.setKubeUrl(TestProperties.getProperty("odc.k8s.cluster.url"));
->>>>>>> 01578d90
         k8sJobClient = new NativeK8sJobClient(k8sProperties);
         imageName = "perl:5.34.0";
         cmd = Arrays.asList("perl", "-Mbignum=bpi", "-wle", "print bpi(2000)");
