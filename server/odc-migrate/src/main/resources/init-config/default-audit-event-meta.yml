# 个人设置
- type: "PERSONAL_CONFIGURATION"
  action: "UPDATE_PERSONAL_CONFIGURATION"
  method_signature: "com.oceanbase.odc.server.web.controller.v1.UserConfigController.update"
  sid_extract_expression: ""
  in_connection: 0
  enabled: 1
  id: 1
# 密码管理
- type: "PASSWORD_MANAGEMENT"
  action: "SET_PASSWORD"
  method_signature: "com.oceanbase.odc.server.web.controller.v2.IamController.activateUser"
  sid_extract_expression: ""
  in_connection: 0
  enabled: 0
  id: 2
- type: "PASSWORD_MANAGEMENT"
  action: "RESET_PASSWORD"
  method_signature: "com.oceanbase.odc.server.web.controller.v2.IamController.resetPassword"
  sid_extract_expression: ""
  in_connection: 0
  enabled: 1
  id: 3
- type: "PASSWORD_MANAGEMENT"
  action: "CHANGE_PASSWORD"
  method_signature: "com.oceanbase.odc.server.web.controller.v2.IamController.changePassword"
  sid_extract_expression: ""
  in_connection: 0
  enabled: 1
  id: 4

# 连接管理
- type: "CONNECTION_MANAGEMENT"
  action: "CREATE_CONNECTION"
  method_signature: "com.oceanbase.odc.server.web.controller.v2.ConnectConnectionController.createConnection"
  sid_extract_expression: ""
  in_connection: 0
  enabled: 1
  id: 5
- type: "CONNECTION_MANAGEMENT"
  action: "DELETE_CONNECTION"
  method_signature: "com.oceanbase.odc.server.web.controller.v2.ConnectConnectionController.deleteConnection"
  sid_extract_expression: "{#id}"
  in_connection: 1
  enabled: 1
  id: 6
- type: "CONNECTION_MANAGEMENT"
  action: "UPDATE_CONNECTION"
  method_signature: "com.oceanbase.odc.server.web.controller.v2.ConnectConnectionController.updateConnection"
  sid_extract_expression: "{#id}"
  in_connection: 1
  enabled: 1
  id: 7
- type: "CONNECTION_MANAGEMENT"
  action: "CREATE_SESSION"
  method_signature: "com.oceanbase.odc.server.web.controller.v2.ConnectSessionController.createSessionByDatabase"
  sid_extract_expression: ""
  database_id_extract_expression: "{#databaseId}"
  in_connection: 1
  enabled: 1
  id: 8
- type: "CONNECTION_MANAGEMENT"
  action: "CLOSE_SESSION"
  method_signature: "com.oceanbase.odc.server.web.controller.v2.ConnectSessionController.closeSession"
  sid_extract_expression: "{#req.sessionIds}"
  in_connection: 1
  enabled: 1
  id: 9
- type: "CONNECTION_MANAGEMENT"
  action: "ENABLE_CONNECTION"
  method_signature: "com.oceanbase.odc.server.web.controller.v2.ConnectConnectionController.setConnectionEnabled"
  sid_extract_expression: "{#id}"
  in_connection: 1
  enabled: 1
  id: 10

# 脚本管理
- type: "SCRIPT_MANAGEMENT"
  action: "UPLOAD_SCRIPT"
  method_signature: "com.oceanbase.odc.server.web.controller.v2.ScriptController.batchUpload"
  sid_extract_expression: ""
  in_connection: 0
  enabled: 1
  id: 11
- type: "SCRIPT_MANAGEMENT"
  action: "UPDATE_SCRIPT"
  method_signature: "com.oceanbase.odc.server.web.controller.v2.ScriptController.update"
  sid_extract_expression: ""
  in_connection: 0
  enabled: 1
  id: 12
- type: "SCRIPT_MANAGEMENT"
  action: "DELETE_SCRIPT"
  method_signature: "com.oceanbase.odc.server.web.controller.v2.ScriptController.batchDelete"
  sid_extract_expression: ""
  in_connection: 0
  enabled: 1
  id: 13
- type: "SCRIPT_MANAGEMENT"
  action: "DOWNLOAD_SCRIPT"
  method_signature: "com.oceanbase.odc.server.web.controller.v2.ScriptController.getDownloadUrl"
  sid_extract_expression: ""
  in_connection: 0
  enabled: 1
  id: 14

# 数据库操作
# SQL 窗口执行
- type: "DATABASE_OPERATION"
  action: "OTHERS"
  method_signature: "com.oceanbase.odc.server.web.controller.v2.ConnectSessionController.asyncSqlExecute"
  sid_extract_expression: "{#sessionId}"
  in_connection: 1
  enabled: 1
  id: 15

# 白屏 DROP 操作
- type: "DATABASE_OPERATION"
  action: "DROP"
  method_signature: "com.oceanbase.odc.server.web.controller.v1.DBTableController.dropTable"
  sid_extract_expression: "{#sessionId}"
  in_connection: 1
  enabled: 1
  id: 16
- type: "DATABASE_OPERATION"
  action: "DROP"
  method_signature: "com.oceanbase.odc.server.web.controller.v1.DBViewController.delete"
  sid_extract_expression: "{#sid}"
  in_connection: 1
  enabled: 1
  id: 17
- type: "DATABASE_OPERATION"
  action: "DROP"
  method_signature: "com.oceanbase.odc.server.web.controller.v1.DBFunctionController.delete"
  sid_extract_expression: "{#sid}"
  in_connection: 1
  enabled: 1
  id: 18
- type: "DATABASE_OPERATION"
  action: "DROP"
  method_signature: "com.oceanbase.odc.server.web.controller.v1.DBProcedureController.delete"
  sid_extract_expression: "{#sid}"
  in_connection: 1
  enabled: 1
  id: 19
- type: "DATABASE_OPERATION"
  action: "DROP"
  method_signature: "com.oceanbase.odc.server.web.controller.v1.DBSynonymController.delete"
  sid_extract_expression: "{#sid}"
  in_connection: 1
  enabled: 1
  id: 20
- type: "DATABASE_OPERATION"
  action: "DROP"
  method_signature: "com.oceanbase.odc.server.web.controller.v1.DBPackageController.delete"
  sid_extract_expression: "{#sid}"
  in_connection: 1
  enabled: 1
  id: 21
- type: "DATABASE_OPERATION"
  action: "DROP"
  method_signature: "com.oceanbase.odc.server.web.controller.v1.DBPackageController.deletePackageBody"
  sid_extract_expression: "{#sid}"
  in_connection: 1
  enabled: 1
  id: 22
- type: "DATABASE_OPERATION"
  action: "DROP"
  method_signature: "com.oceanbase.odc.server.web.controller.v1.DBTriggerController.delete"
  sid_extract_expression: "{#sid}"
  in_connection: 1
  enabled: 1
  id: 23
- type: "DATABASE_OPERATION"
  action: "DROP"
  method_signature: "com.oceanbase.odc.server.web.controller.v1.DBTypeController.delete"
  sid_extract_expression: "{#sid}"
  in_connection: 1
  enabled: 1
  id: 24
- type: "DATABASE_OPERATION"
  action: "DROP"
  method_signature: "com.oceanbase.odc.server.web.controller.v1.DBSequenceController.delete"
  sid_extract_expression: "{#sid}"
  in_connection: 1
  enabled: 1
  id: 25
# 系统配置
- type: "ORGANIZATION_CONFIGURATION"
  action: "UPDATE_ORGANIZATION_CONFIGURATION"
  method_signature: "com.oceanbase.odc.server.web.controller.v2.OrganizationConfigController.batchUpdate"
  sid_extract_expression: ""
  in_connection: 0
  enabled: 1
  id: 26

# 成员管理
- type: "MEMBER_MANAGEMENT"
  action: "ADD_USER"
  method_signature: "com.oceanbase.odc.server.web.controller.v2.IamController.batchCreateUser"
  sid_extract_expression: ""
  in_connection: 0
  enabled: 1
  id: 27
- type: "MEMBER_MANAGEMENT"
  action: "UPDATE_USER"
  method_signature: "com.oceanbase.odc.server.web.controller.v2.IamController.updateUser"
  sid_extract_expression: ""
  in_connection: 0
  enabled: 1
  id: 28
- type: "MEMBER_MANAGEMENT"
  action: "DELETE_USER"
  method_signature: "com.oceanbase.odc.server.web.controller.v2.IamController.deleteUser"
  sid_extract_expression: ""
  in_connection: 0
  enabled: 1
  id: 29
- type: "MEMBER_MANAGEMENT"
  action: "ENABLE_USER"
  method_signature: "com.oceanbase.odc.server.web.controller.v2.IamController.setUserEnabled"
  sid_extract_expression: ""
  in_connection: 0
  enabled: 1
  id: 30
- type: "MEMBER_MANAGEMENT"
  action: "ADD_ROLE"
  method_signature: "com.oceanbase.odc.server.web.controller.v2.IamController.createRole"
  sid_extract_expression: ""
  in_connection: 0
  enabled: 1
  id: 31
- type: "MEMBER_MANAGEMENT"
  action: "UPDATE_ROLE"
  method_signature: "com.oceanbase.odc.server.web.controller.v2.IamController.updateRole"
  sid_extract_expression: ""
  in_connection: 0
  enabled: 1
  id: 32
- type: "MEMBER_MANAGEMENT"
  action: "DELETE_ROLE"
  method_signature: "com.oceanbase.odc.server.web.controller.v2.IamController.deleteRole"
  sid_extract_expression: ""
  in_connection: 0
  enabled: 1
  id: 33
- type: "MEMBER_MANAGEMENT"
  action: "ENABLE_ROLE"
  method_signature: "com.oceanbase.odc.server.web.controller.v2.IamController.setRoleEnabled"
  sid_extract_expression: ""
  in_connection: 0
  enabled: 1
  id: 34

# 资源组管理
- type: "RESOURCE_GROUP_MANAGEMENT"
  action: "ADD_RESOURCE_GROUP"
  method_signature: "com.oceanbase.odc.server.web.controller.v2.ResourceGroupController.create"
  sid_extract_expression: ""
  in_connection: 0
  enabled: 1
  id: 35
- type: "RESOURCE_GROUP_MANAGEMENT"
  action: "UPDATE_RESOURCE_GROUP"
  method_signature: "com.oceanbase.odc.server.web.controller.v2.ResourceGroupController.update"
  sid_extract_expression: ""
  in_connection: 0
  enabled: 1
  id: 36
- type: "RESOURCE_GROUP_MANAGEMENT"
  action: "DELETE_RESOURCE_GROUP"
  method_signature: "com.oceanbase.odc.server.web.controller.v2.ResourceGroupController.delete"
  sid_extract_expression: ""
  in_connection: 0
  enabled: 1
  id: 37
- type: "RESOURCE_GROUP_MANAGEMENT"
  action: "ENABLE_RESOURCE_GROUP"
  method_signature: "com.oceanbase.odc.server.web.controller.v2.ResourceGroupController.setResourceGroupActive"
  sid_extract_expression: ""
  in_connection: 0
  enabled: 1
  id: 38

# 操作记录
- type: "AUDIT_EVENT"
  action: "EXPORT_AUDIT_EVENT"
  method_signature: "com.oceanbase.odc.server.web.controller.v2.AuditController.exportAuditEvents"
  sid_extract_expression: ""
  in_connection: 0
  enabled: 1
  id: 39

# 任务流程
- type: "UNKNOWN_TASK_TYPE"
  action: "CREATE_TASK"
  method_signature: "com.oceanbase.odc.server.web.controller.v2.FlowInstanceController.createFlowInstance"
  sid_extract_expression: ""
  database_id_extract_expression: "{#flowInstanceReq.databaseId}"
  in_connection: 1
  enabled: 1
  id: 40
- type: "UNKNOWN_TASK_TYPE"
  action: "APPROVE"
  method_signature: "com.oceanbase.odc.server.web.controller.v2.FlowInstanceController.approveFlowInstance"
  sid_extract_expression: ""
  in_connection: 0
  enabled: 1
  id: 41

- type: "UNKNOWN_TASK_TYPE"
  action: "REJECT"
  method_signature: "com.oceanbase.odc.server.web.controller.v2.FlowInstanceController.rejectFlowInstance"
  sid_extract_expression: ""
  in_connection: 0
  enabled: 1
  id: 42
- type: "UNKNOWN_TASK_TYPE"
  action: "EXECUTE_TASK"
  method_signature: "com.oceanbase.odc.server.web.controller.v2.FlowInstanceController.executeFlowInstanceTask"
  sid_extract_expression: ""
  in_connection: 0
  enabled: 1
  id: 43
- type: "UNKNOWN_TASK_TYPE"
  action: "STOP_TASK"
  method_signature: "com.oceanbase.odc.server.web.controller.v2.FlowInstanceController.cancelFlowInstance"
  sid_extract_expression: ""
  in_connection: 0
  enabled: 1
  id: 44
- type: "ASYNC"
  action: "ROLLBACK_TASK"
  method_signature: "com.oceanbase.odc.server.web.controller.v2.FlowInstanceController.rollbackFlowInstanceTask"
  sid_extract_expression: ""
  in_connection: 0
  enabled: 1
  id: 45

# DATABASE_MANAGEMENT
- type: "DATABASE_MANAGEMENT"
  action: "ADD_DATABASE"
  method_signature: "com.oceanbase.odc.server.web.controller.v2.DataBaseController.create"
  sid_extract_expression: ""
  in_connection: 0
  enabled: 1
  id: 62
- type: "DATABASE_MANAGEMENT"
  action: "TRANSFER_DATABASE_TO_PROJECT"
  method_signature: "com.oceanbase.odc.server.web.controller.v2.DataBaseController.transferDatabase"
  sid_extract_expression: ""
  in_connection: 0
  enabled: 1
  id: 63
- type: "DATABASE_MANAGEMENT"
  action: "DELETE_DATABASE"
  method_signature: "com.oceanbase.odc.server.web.controller.v2.DataBaseController.deleteDatabases"
  sid_extract_expression: ""
  in_connection: 0
  enabled: 1
  id: 64

# DATASOURCE_MANAGEMENT
- type: "DATASOURCE_MANAGEMENT"
  action: "CREATE_DATASOURCE"
  method_signature: "com.oceanbase.odc.server.web.controller.v2.DataSourceController.createDataSource"
  sid_extract_expression: ""
  in_connection: 0
  enabled: 1
  id: 70
- type: "DATASOURCE_MANAGEMENT"
  action: "DELETE_DATASOURCE"
  method_signature: "com.oceanbase.odc.server.web.controller.v2.DataSourceController.deleteDataSource"
  sid_extract_expression: ""
  in_connection: 0
  enabled: 1
  id: 71
- type: "DATASOURCE_MANAGEMENT"
  action: "UPDATE_DATASOURCE"
  method_signature: "com.oceanbase.odc.server.web.controller.v2.DataSourceController.updateDataSource"
  sid_extract_expression: ""
  in_connection: 0
  enabled: 1
  id: 72

# PROJECT_MANAGEMENT
- type: "PROJECT_MANAGEMENT"
  action: "CREATE_PROJECT"
  method_signature: "com.oceanbase.odc.server.web.controller.v2.ProjectController.createProject"
  sid_extract_expression: ""
  in_connection: 0
  enabled: 1
  id: 80
- type: "SQL_SECURITY_RULE_MANAGEMENT"
  action: "UPDATE_SQL_SECURITY_RULE"
  method_signature: "com.oceanbase.odc.server.web.controller.v2.RulesetController.updateRule"
  sid_extract_expression: ""
  in_connection: 0
  enabled: 1
  id: 81

# DATABASE_PERMISSION_MANAGEMENT
- type: "DATABASE_PERMISSION_MANAGEMENT"
  action: "GRANT_DATABASE_PERMISSION"
  method_signature: "com.oceanbase.odc.server.web.controller.v2.DatabasePermissionController.batchCreate"
  sid_extract_expression: ""
  in_connection: 0
  enabled: 1
  id: 82
- type: "DATABASE_PERMISSION_MANAGEMENT"
  action: "REVOKE_DATABASE_PERMISSION"
  method_signature: "com.oceanbase.odc.server.web.controller.v2.DatabasePermissionController.batchRevoke"
  sid_extract_expression: ""
  in_connection: 0
  enabled: 1
  id: 83

# AUTOMATION_RULE_MANAGEMENT
- type: "AUTOMATION_RULE_MANAGEMENT"
  action: "CREATE_AUTOMATION_RULE"
  method_signature: "com.oceanbase.odc.server.web.controller.v2.AutomationController.createAutomationRule"
  sid_extract_expression: ""
  in_connection: 0
  enabled: 1
  id: 84

- type: "AUTOMATION_RULE_MANAGEMENT"
  action: "ENABLE_AUTOMATION_RULE"
  method_signature: "com.oceanbase.odc.server.web.controller.v2.AutomationController.enableAutomationRule"
  sid_extract_expression: ""
  in_connection: 0
  enabled: 1
  id: 85

- type: "AUTOMATION_RULE_MANAGEMENT"
  action: "UPDATE_AUTOMATION_RULE"
  method_signature: "com.oceanbase.odc.server.web.controller.v2.AutomationController.updateAutomationRule"
  sid_extract_expression: ""
  in_connection: 0
  enabled: 1
  id: 86

- type: "AUTOMATION_RULE_MANAGEMENT"
  action: "DELETE_AUTOMATION_RULE"
  method_signature: "com.oceanbase.odc.server.web.controller.v2.AutomationController.deleteAutomationRule"
  sid_extract_expression: ""
  in_connection: 0
  enabled: 1
  id: 87

# NOTIFICATION_MANAGEMENT
- type: "NOTIFICATION_MANAGEMENT"
  action: "CREATE_NOTIFICATION_CHANNEL"
  method_signature: "com.oceanbase.odc.server.web.controller.v2.NotificationController.createChannel"
  sid_extract_expression: ""
  in_connection: 0
  enabled: 1
  id: 88

- type: "NOTIFICATION_MANAGEMENT"
  action: "UPDATE_NOTIFICATION_CHANNEL"
  method_signature: "com.oceanbase.odc.server.web.controller.v2.NotificationController.updateChannel"
  sid_extract_expression: ""
  in_connection: 0
  enabled: 1
  id: 89

- type: "NOTIFICATION_MANAGEMENT"
  action: "DELETE_NOTIFICATION_CHANNEL"
  method_signature: "com.oceanbase.odc.server.web.controller.v2.NotificationController.deleteChannel"
  sid_extract_expression: ""
  in_connection: 0
  enabled: 1
  id: 90

- type: "NOTIFICATION_MANAGEMENT"
  action: "BATCH_UPDATE_NOTIFICATION_POLICIES"
  method_signature: "com.oceanbase.odc.server.web.controller.v2.NotificationController.batchUpdatePolicies"
  sid_extract_expression: ""
  in_connection: 0
  enabled: 1
  id: 91

# SENSITIVE_COLUMN_MANAGEMENT
- type: "SENSITIVE_COLUMN_MANAGEMENT"
  action: "BATCH_CREATE_SENSITIVE_COLUMNS"
  method_signature: "com.oceanbase.odc.server.web.controller.v2.SensitiveColumnController.batchCreateSensitiveColumns"
  sid_extract_expression: ""
  in_connection: 0
  enabled: 1
  id: 92

- type: "SENSITIVE_COLUMN_MANAGEMENT"
  action: "BATCH_UPDATE_SENSITIVE_COLUMNS"
  method_signature: "com.oceanbase.odc.server.web.controller.v2.SensitiveColumnController.batchUpdateSensitiveColumns"
  sid_extract_expression: ""
  in_connection: 0
  enabled: 1
  id: 93

- type: "SENSITIVE_COLUMN_MANAGEMENT"
  action: "BATCH_DELETE_SENSITIVE_COLUMNS"
  method_signature: "com.oceanbase.odc.server.web.controller.v2.SensitiveColumnController.batchDeleteSensitiveColumns"
  sid_extract_expression: ""
  in_connection: 0
  enabled: 1
  id: 94

- type: "SENSITIVE_COLUMN_MANAGEMENT"
  action: "ENABLE_SENSITIVE_COLUMN"
  method_signature: "com.oceanbase.odc.server.web.controller.v2.SensitiveColumnController.setEnabled"
  sid_extract_expression: ""
  in_connection: 0
  enabled: 1
  id: 95

<<<<<<< HEAD
# TABLE_PERMISSION_MANAGEMENT
- type: "TABLE_PERMISSION_MANAGEMENT"
  action: "GRANT_TABLE_PERMISSION"
  method_signature: "com.oceanbase.odc.server.web.controller.v2.TablePermissionController.batchCreate"
=======
# DATABASE_CHANGE_CHANGING_ORDER_TEMPLATE_MANAGEMENT
- type: "DATABASE_CHANGE_CHANGING_ORDER_TEMPLATE_MANAGEMENT"
  action: "CREATE_DATABASE_CHANGE_CHANGING_ORDER_TEMPLATE"
  method_signature: "com.oceanbase.odc.server.web.controller.v2.DatabaseChangeController.create"
>>>>>>> 0bf0c388
  sid_extract_expression: ""
  in_connection: 0
  enabled: 1
  id: 96
<<<<<<< HEAD
- type: "TABLE_PERMISSION_MANAGEMENT"
  action: "REVOKE_TABLE_PERMISSION"
  method_signature: "com.oceanbase.odc.server.web.controller.v2.TablePermissionController.batchRevoke"
  sid_extract_expression: ""
  in_connection: 0
  enabled: 1
  id: 97
=======

- type: "DATABASE_CHANGE_CHANGING_ORDER_TEMPLATE_MANAGEMENT"
  action: "UPDATE_DATABASE_CHANGE_CHANGING_ORDER_TEMPLATE"
  method_signature: "com.oceanbase.odc.server.web.controller.v2.DatabaseChangeController.update"
  sid_extract_expression: ""
  in_connection: 0
  enabled: 1
  id: 97

- type: "DATABASE_CHANGE_CHANGING_ORDER_TEMPLATE_MANAGEMENT"
  action: "DELETE_DATABASE_CHANGE_CHANGING_ORDER_TEMPLATE"
  method_signature: "com.oceanbase.odc.server.web.controller.v2.DatabaseChangeController.delete"
  sid_extract_expression: ""
  in_connection: 0
  enabled: 1
  id: 98
>>>>>>> 0bf0c388
<|MERGE_RESOLUTION|>--- conflicted
+++ resolved
@@ -514,44 +514,44 @@
   enabled: 1
   id: 95
 
-<<<<<<< HEAD
+# DATABASE_CHANGE_CHANGING_ORDER_TEMPLATE_MANAGEMENT
+- type: "DATABASE_CHANGE_CHANGING_ORDER_TEMPLATE_MANAGEMENT"
+  action: "CREATE_DATABASE_CHANGE_CHANGING_ORDER_TEMPLATE"
+  method_signature: "com.oceanbase.odc.server.web.controller.v2.DatabaseChangeController.create"
+  sid_extract_expression: ""
+  in_connection: 0
+  enabled: 1
+  id: 96
+
+- type: "DATABASE_CHANGE_CHANGING_ORDER_TEMPLATE_MANAGEMENT"
+  action: "UPDATE_DATABASE_CHANGE_CHANGING_ORDER_TEMPLATE"
+  method_signature: "com.oceanbase.odc.server.web.controller.v2.DatabaseChangeController.update"
+  sid_extract_expression: ""
+  in_connection: 0
+  enabled: 1
+  id: 97
+
+- type: "DATABASE_CHANGE_CHANGING_ORDER_TEMPLATE_MANAGEMENT"
+  action: "DELETE_DATABASE_CHANGE_CHANGING_ORDER_TEMPLATE"
+  method_signature: "com.oceanbase.odc.server.web.controller.v2.DatabaseChangeController.delete"
+  sid_extract_expression: ""
+  in_connection: 0
+  enabled: 1
+  id: 98
+
 # TABLE_PERMISSION_MANAGEMENT
 - type: "TABLE_PERMISSION_MANAGEMENT"
   action: "GRANT_TABLE_PERMISSION"
   method_signature: "com.oceanbase.odc.server.web.controller.v2.TablePermissionController.batchCreate"
-=======
-# DATABASE_CHANGE_CHANGING_ORDER_TEMPLATE_MANAGEMENT
-- type: "DATABASE_CHANGE_CHANGING_ORDER_TEMPLATE_MANAGEMENT"
-  action: "CREATE_DATABASE_CHANGE_CHANGING_ORDER_TEMPLATE"
-  method_signature: "com.oceanbase.odc.server.web.controller.v2.DatabaseChangeController.create"
->>>>>>> 0bf0c388
-  sid_extract_expression: ""
-  in_connection: 0
-  enabled: 1
-  id: 96
-<<<<<<< HEAD
+  sid_extract_expression: ""
+  in_connection: 0
+  enabled: 1
+  id: 99
+
 - type: "TABLE_PERMISSION_MANAGEMENT"
   action: "REVOKE_TABLE_PERMISSION"
   method_signature: "com.oceanbase.odc.server.web.controller.v2.TablePermissionController.batchRevoke"
   sid_extract_expression: ""
   in_connection: 0
   enabled: 1
-  id: 97
-=======
-
-- type: "DATABASE_CHANGE_CHANGING_ORDER_TEMPLATE_MANAGEMENT"
-  action: "UPDATE_DATABASE_CHANGE_CHANGING_ORDER_TEMPLATE"
-  method_signature: "com.oceanbase.odc.server.web.controller.v2.DatabaseChangeController.update"
-  sid_extract_expression: ""
-  in_connection: 0
-  enabled: 1
-  id: 97
-
-- type: "DATABASE_CHANGE_CHANGING_ORDER_TEMPLATE_MANAGEMENT"
-  action: "DELETE_DATABASE_CHANGE_CHANGING_ORDER_TEMPLATE"
-  method_signature: "com.oceanbase.odc.server.web.controller.v2.DatabaseChangeController.delete"
-  sid_extract_expression: ""
-  in_connection: 0
-  enabled: 1
-  id: 98
->>>>>>> 0bf0c388
+  id: 100