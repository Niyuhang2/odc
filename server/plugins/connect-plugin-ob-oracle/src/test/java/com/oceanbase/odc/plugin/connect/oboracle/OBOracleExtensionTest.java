/*
 * Copyright (c) 2023 OceanBase.
 *
 * Licensed under the Apache License, Version 2.0 (the "License");
 * you may not use this file except in compliance with the License.
 * You may obtain a copy of the License at
 *
 *     http://www.apache.org/licenses/LICENSE-2.0
 *
 * Unless required by applicable law or agreed to in writing, software
 * distributed under the License is distributed on an "AS IS" BASIS,
 * WITHOUT WARRANTIES OR CONDITIONS OF ANY KIND, either express or implied.
 * See the License for the specific language governing permissions and
 * limitations under the License.
 */
package com.oceanbase.odc.plugin.connect.oboracle;

import java.sql.Connection;
import java.sql.SQLException;
import java.util.List;
import java.util.UUID;

import org.junit.AfterClass;
import org.junit.Assert;
import org.junit.BeforeClass;
import org.junit.Ignore;
import org.junit.Test;
import org.springframework.jdbc.core.JdbcTemplate;
import org.springframework.util.CollectionUtils;

import com.oceanbase.odc.common.util.StringUtils;
import com.oceanbase.odc.core.datasource.ConnectionInitializer;
import com.oceanbase.odc.core.session.ConnectionSessionUtil;
import com.oceanbase.odc.core.shared.constant.DialectType;
import com.oceanbase.odc.core.shared.constant.ErrorCodes;
import com.oceanbase.odc.core.shared.constant.OdcConstants;
import com.oceanbase.odc.core.shared.model.SqlExecDetail;
import com.oceanbase.odc.core.shared.model.SqlExplain;
import com.oceanbase.odc.plugin.connect.api.ConnectionExtensionPoint;
import com.oceanbase.odc.plugin.connect.api.InformationExtensionPoint;
import com.oceanbase.odc.plugin.connect.api.SessionExtensionPoint;
import com.oceanbase.odc.plugin.connect.api.SqlDiagnoseExtensionPoint;
import com.oceanbase.odc.plugin.connect.api.TestResult;
import com.oceanbase.odc.plugin.connect.api.TraceExtensionPoint;
import com.oceanbase.odc.test.database.TestDBConfiguration;
import com.oceanbase.odc.test.database.TestDBConfigurations;
import com.oceanbase.odc.test.util.FileUtil;

import lombok.extern.slf4j.Slf4j;

/**
 * @author yaobin
 * @date 2023-04-15
 * @since 4.2.0
 */
@Slf4j
public class OBOracleExtensionTest extends BaseExtensionPointTest {

    private static ConnectionExtensionPoint connectionExtensionPoint;
    private static SessionExtensionPoint sessionExtensionPoint;
    private static InformationExtensionPoint informationExtensionPoint;
    private static TraceExtensionPoint traceExtensionPoint;
    private static SqlDiagnoseExtensionPoint sqlDiagnoseExtensionPoint;
    private static TestDBConfiguration configuration =
            TestDBConfigurations.getInstance().getTestOBOracleConfiguration();
    private static JdbcTemplate jdbcTemplate = new JdbcTemplate(configuration.getDataSource());
    private static final String BASE_PATH = "src/test/resources/diagnose/";

    @BeforeClass
    public static void init() {
        connectionExtensionPoint = getInstance(OBOracleConnectionExtension.class);
        sessionExtensionPoint = getInstance(OBOracleSessionExtension.class);
        informationExtensionPoint = getInstance(OBOracleInformationExtension.class);
        traceExtensionPoint = getInstance(OBOracleTraceExtension.class);
        sqlDiagnoseExtensionPoint = getInstance(OBOracleDiagnoseExtension.class);
        jdbcTemplate.execute(FileUtil.loadAsString(BASE_PATH + "tableDDL.sql"));
    }

    @AfterClass
    public static void clear() {
        jdbcTemplate.execute(FileUtil.loadAsString(BASE_PATH + "drop.sql"));
    }

    @Test
    public void test_ob_oracle_url_is_valid() {
        String url = connectionExtensionPoint.generateJdbcUrl(configuration.getHost(), configuration.getPort(),
                configuration.getDefaultDBName(), null);
        TestResult result = connectionExtensionPoint.test(url, getUsername(configuration),
                configuration.getPassword(), 30);
        Assert.assertTrue(result.isActive());
        Assert.assertNull(result.getErrorCode());
    }

    @Test
    public void test_ob_oracle_connect_invalid_password() {
        String url = connectionExtensionPoint.generateJdbcUrl(configuration.getHost(), configuration.getPort(),
                configuration.getDefaultDBName(), null);
        TestResult result = connectionExtensionPoint.test(url, getUsername(configuration),
                UUID.randomUUID().toString(), 30);
        Assert.assertFalse(result.isActive());
        Assert.assertEquals(ErrorCodes.ObAccessDenied, result.getErrorCode());
    }

    @Test
    @Ignore("TODO: fix this test")
    public void test_ob_oracle_connect_invalid_port() {
        String url = connectionExtensionPoint.generateJdbcUrl(configuration.getHost(), configuration.getPort() + 100,
                configuration.getDefaultDBName(), null);
        TestResult result = connectionExtensionPoint.test(url, getUsername(configuration),
                configuration.getPassword(), 30);

        Assert.assertFalse(result.isActive());
        Assert.assertEquals(ErrorCodes.ConnectionUnknownPort, result.getErrorCode());
    }

    @Test
    public void test_ob_oracle_connect_invalid_host() {
        String url = connectionExtensionPoint.generateJdbcUrl(UUID.randomUUID().toString(),
                configuration.getPort(), configuration.getDefaultDBName(), null);
        TestResult result = connectionExtensionPoint.test(url, getUsername(configuration),
                configuration.getPassword(), 30);

        Assert.assertFalse(result.isActive());
        Assert.assertEquals(ErrorCodes.ConnectionUnknownHost, result.getErrorCode());
    }

    @Test
    public void test_ob_oracle_connect_driver() {
        Assert.assertEquals(
                connectionExtensionPoint.getDriverClassName(), OdcConstants.DEFAULT_DRIVER_CLASS_NAME);
    }

    @Test
    public void test_ob_oracle_connect_get_initializers() throws SQLException {
        List<ConnectionInitializer> connectionInitializers =
                connectionExtensionPoint.getConnectionInitializers();
        Assert.assertFalse(CollectionUtils.isEmpty(connectionInitializers));
        try (Connection connection = getConnection()) {
            connectionInitializers.forEach(initializer -> {
                try {
                    initializer.init(connection);
                } catch (SQLException e) {
                    throw new RuntimeException(e);
                }
            });
        }
    }

    @Test
    public void test_ob_oracle_session_get_connect_id() throws SQLException {

        try (Connection connection = getConnection()) {
            String connectId = sessionExtensionPoint.getConnectionId(connection);
            Assert.assertNotNull("connectId is null", connectId);
        }

    }

    @Test
    public void test_ob_oracle_session_switch_schema() {
        String targetSchema = "SYS";
        try (Connection connection = getConnection()) {
            String originSchema = sessionExtensionPoint.getCurrentSchema(connection);
            sessionExtensionPoint.switchSchema(connection, targetSchema);
            String changedSchema = sessionExtensionPoint.getCurrentSchema(connection);
            Assert.assertEquals(targetSchema, changedSchema);
            sessionExtensionPoint.switchSchema(connection, originSchema);
        } catch (SQLException e) {
            Assert.assertNull("SwitchSchema occur exception " + e.getMessage(), e);
        }
    }

    @Test
    public void test_ob_oracle_session_kill_query() throws SQLException {
        try (Connection connection = getConnection();
                Connection targetConnection = getConnection()) {
            String connectId = sessionExtensionPoint.getConnectionId(targetConnection);
            sessionExtensionPoint.killQuery(connection, connectId);
            Assert.assertTrue(targetConnection.isValid(3));
            Assert.assertFalse(targetConnection.isClosed());
        }
    }

    @Test(expected = Exception.class)
    public void test_ob_oracle_session_kill_query_invalid_id() throws SQLException {
        try (Connection connection = getConnection()) {
            sessionExtensionPoint.killQuery(connection, "-1");
        }
    }

    @Test
    public void test_ob_oracle_information_get_db_version() throws SQLException {
        try (Connection connection = getConnection()) {
            String version = informationExtensionPoint.getDBVersion(connection);
            Assert.assertNotNull("Version is null", version);
        }
    }

    @Test
    public void test_ob_oracle_get_explain_1_callSucceed() throws SQLException {
        try (Connection connection = getConnection()) {
            String sql = "select * from t_test_explain;";
            SqlExplain explain = sqlDiagnoseExtensionPoint.getExplain(connection.createStatement(), sql);
            Assert.assertNotNull(explain);
            Assert.assertNotNull(explain.getExpTree());
            Assert.assertNotNull(explain.getOutline());
            Assert.assertNotNull(explain.getOriginalText());
        }
    }

    @Test
    public void test_ob_oracle_get_explain_2_callSucceed() throws SQLException {
        try (Connection connection = getConnection()) {
            String sql = "SELECT A.CLAIM_CNTR_ID, A.SEQ_NO,\n"
                    + "A.M_CNTR_NO, A.CNTR_NO, A.SYS_NO_ORIGINAL, A.CLAIM_CNTR_PROC_STAT, A.MGR_BRANCH_NO, A.POL_CODE,\n"
                    + "B.CPNST_TYPE_CODE, B.SUB_POL_CODE, A.IPSN_NO, B.COVERAGE_NO, B.CPNST_CAL_CODE, B.GIFT_FLAG,\n"
                    + "B.CAL_CPNST_PSN_AMNT, B.CAL_CPNST_AMNT, B.CFM_CPNST_AMNT, B.CAL_CPNST_SI_AMNT,\n"
                    + "(SELECT NVL(C.SUB_DICT_NAME, '未定义') FROM D_PARAM_DICT_LST C WHERE C.DICT_CODE = 'POL_CODE_LIST'\n"
                    + "AND C.SUB_DICT_CODE = A.POL_CODE ) SUB_POL_NAME,\n"
                    + "(CASE WHEN SUBSTR(B.CPNST_CAL_CODE,1,2) ='M5' THEN\n"
                    + "(SELECT '涉及收据数' || COUNT(DISTINCT X1.RCPT_ID) || '申请总额' || SUM(X1.APPL_AMNT)\n"
                    + "FROM CLAIM_CAL_EXPEN X1 WHERE X1.CLAIM_CAL_ID = B.CLAIM_CAL_ID)\n"
                    + "WHEN SUBSTR(B.CPNST_CAL_CODE,1,2) ='M3' THEN\n"
                    + "(SELECT '申请天数' || SUM(X2.APPL_SUBSIDY_DAYS) || '实际赔付天数' || SUM(X2.SUBSIDY_DAYS)\n"
                    + "FROM CLAIM_CAL_SUBSIDY X2 WHERE X2.CLAIM_CAL_ID = B.CLAIM_CAL_ID) END ) ABOUT_NOTE\n"
                    + "FROM CLAIM_CNTR A LEFT JOIN CLAIM_CAL B ON A.CLAIM_CNTR_ID = B.CLAIM_CNTR_ID\n"
                    + "WHERE A.CLAIM_NO = '20191100009000000092' ORDER BY A.SEQ_NO;";
            SqlExplain explain = sqlDiagnoseExtensionPoint.getExplain(connection.createStatement(), sql);
            Assert.assertNotNull(explain);
            Assert.assertNotNull(explain.getExpTree());
            Assert.assertNotNull(explain.getOutline());
            Assert.assertNotNull(explain.getOriginalText());
        }
    }

    @Test
<<<<<<< HEAD
    @Ignore
=======
    @Ignore("TODO: fix this test")
>>>>>>> a05fb9f7
    public void test_ob_oracle_getExecutionDetailBySql_callSucceed() throws SQLException {
        try (Connection connection = getConnection()) {
            String sql = "select * from t_test_exec_detail";
            SqlExecDetail detail = sqlDiagnoseExtensionPoint.getExecutionDetailBySql(connection, sql);
            Assert.assertNotNull(detail);
            Assert.assertNotNull(detail.getTraceId());
        }
    }

    @Test
    public void test_ob_oracle_getPhysicalPlanBySql_callSucceed() throws SQLException {
        try (Connection connection = getConnection()) {
            String sql = "select t1.* from t_test_get_explain1 t1 where t1.c1 in (select c1 from t_test_get_explain2)";
            SqlExplain explain = sqlDiagnoseExtensionPoint.getPhysicalPlanBySql(connection, sql);
            Assert.assertNotNull(explain);
            Assert.assertNotNull(explain.getExpTree());
            Assert.assertNotNull(explain.getOutline());
        }
    }

    private String getUsername(TestDBConfiguration configuration) {
        String username = ConnectionSessionUtil.getUserOrSchemaString(
                configuration.getUsername(), DialectType.OB_ORACLE);
        if (StringUtils.isNotBlank(configuration.getTenant())) {
            username = username + "@" + configuration.getTenant();
        }
        if (StringUtils.isNotBlank(configuration.getCluster())) {
            username = username + "#" + configuration.getCluster();
        }
        return username;
    }
}<|MERGE_RESOLUTION|>--- conflicted
+++ resolved
@@ -234,11 +234,7 @@
     }
 
     @Test
-<<<<<<< HEAD
-    @Ignore
-=======
     @Ignore("TODO: fix this test")
->>>>>>> a05fb9f7
     public void test_ob_oracle_getExecutionDetailBySql_callSucceed() throws SQLException {
         try (Connection connection = getConnection()) {
             String sql = "select * from t_test_exec_detail";
