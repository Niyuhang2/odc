/*
 * Copyright (c) 2023 OceanBase.
 *
 * Licensed under the Apache License, Version 2.0 (the "License");
 * you may not use this file except in compliance with the License.
 * You may obtain a copy of the License at
 *
 *     http://www.apache.org/licenses/LICENSE-2.0
 *
 * Unless required by applicable law or agreed to in writing, software
 * distributed under the License is distributed on an "AS IS" BASIS,
 * WITHOUT WARRANTIES OR CONDITIONS OF ANY KIND, either express or implied.
 * See the License for the specific language governing permissions and
 * limitations under the License.
 */

package com.oceanbase.odc.plugin.task.mysql.datatransfer.job;

import java.io.File;
import java.net.URL;
import java.sql.Connection;
import java.util.ArrayList;
import java.util.Comparator;
import java.util.List;
import java.util.regex.Matcher;
import java.util.stream.Collectors;

import javax.sql.DataSource;

import org.apache.commons.lang3.ArrayUtils;

<<<<<<< HEAD
=======
import com.oceanbase.odc.core.shared.Verify;
>>>>>>> 0dac8732
import com.oceanbase.odc.plugin.schema.mysql.MySQLFunctionExtension;
import com.oceanbase.odc.plugin.schema.mysql.MySQLProcedureExtension;
import com.oceanbase.odc.plugin.schema.mysql.MySQLTableExtension;
import com.oceanbase.odc.plugin.schema.mysql.MySQLViewExtension;
import com.oceanbase.odc.plugin.task.api.datatransfer.dumper.DataFile;
import com.oceanbase.odc.plugin.task.api.datatransfer.model.DataTransferConfig;
import com.oceanbase.odc.plugin.task.api.datatransfer.model.DataTransferFormat;
import com.oceanbase.odc.plugin.task.api.datatransfer.model.DataTransferObject;
import com.oceanbase.odc.plugin.task.api.datatransfer.model.DataTransferType;
import com.oceanbase.odc.plugin.task.api.datatransfer.model.ObjectResult;
import com.oceanbase.odc.plugin.task.mysql.datatransfer.common.Constants;
import com.oceanbase.odc.plugin.task.mysql.datatransfer.job.datax.ConfigurationResolver;
import com.oceanbase.odc.plugin.task.mysql.datatransfer.job.datax.DataXTransferJob;
<<<<<<< HEAD
=======
import com.oceanbase.odc.plugin.task.mysql.datatransfer.job.datax.model.JobConfiguration;
>>>>>>> 0dac8732
import com.oceanbase.tools.dbbrowser.model.DBTableColumn;
import com.oceanbase.tools.loaddump.common.enums.ObjectType;

public class TransferJobFactory {

    private final DataTransferConfig transferConfig;
    private final File workingDir;
    private final File logDir;
    private final List<URL> inputs;
    private final String jdbcUrl;

    public TransferJobFactory(DataTransferConfig transferConfig, File workingDir, File logDir, List<URL> inputs,
            String jdbcUrl) {
        this.transferConfig = transferConfig;
        this.workingDir = workingDir;
        this.logDir = logDir;
        this.inputs = inputs;
        this.jdbcUrl = jdbcUrl;
    }

    public List<AbstractJob> generateSchemaTransferJobs(DataSource dataSource) throws Exception {
        List<AbstractJob> jobs = new ArrayList<>();
        /*
         * import
         */
        if (transferConfig.getTransferType() == DataTransferType.IMPORT) {
            return inputs.stream()
                    .filter(url -> url.getFile().endsWith(Constants.DDL_SUFFIX))
                    .map(url -> {
                        File schemaFile = new File(url.getFile());
                        String filename = schemaFile.getName();
                        String objectName = filename.substring(0, filename.indexOf(Constants.DDL_SUFFIX));
                        ObjectResult object = new ObjectResult(transferConfig.getSchemaName(), objectName,
                                schemaFile.getParentFile().getName().toUpperCase());
                        return new SqlScriptImportJob(object, transferConfig, url, dataSource);
                    })
                    .sorted(Comparator
                            .comparingInt(job -> ArrayUtils.indexOf(Constants.DEPENDENCIES, job.getObject().getType())))
                    .collect(Collectors.toList());
        }
        /*
         * export
         */
        List<DataTransferObject> objects;
        if (transferConfig.isExportAllObjects()) {
            try (Connection conn = dataSource.getConnection()) {
                objects = queryTransferObjects(conn, true);
            }
        } else {
            objects = new ArrayList<>(transferConfig.getExportDbObjects());
        }
        objects.forEach(o -> {
            ObjectResult object = new ObjectResult(transferConfig.getSchemaName(), o.getObjectName(),
                    o.getDbObjectType().getName());
            AbstractJob job = new MySQLSchemaExportJob(object, transferConfig, workingDir, dataSource);
            jobs.add(job);
        });
        return jobs;
    }

    public List<AbstractJob> generateDataTransferJobs(DataSource dataSource) throws Exception {
        List<AbstractJob> jobs = new ArrayList<>();
        /*
         * import
         */
        if (transferConfig.getTransferType() == DataTransferType.IMPORT) {
            for (URL url : inputs) {
                File file = new File(url.getFile());
                ObjectResult object;
<<<<<<< HEAD
                if (!transferConfig.isCompressed()) {
                    object = new ObjectResult(transferConfig.getSchemaName(), file.getName(), "FILE");
                } else {
=======
                if (transferConfig.isCompressed()) {
>>>>>>> 0dac8732
                    Matcher matcher = DataFile.FILE_PATTERN.matcher(file.getName());
                    if (!matcher.matches()) {
                        continue;
                    }
                    object = new ObjectResult(transferConfig.getSchemaName(), matcher.group(1), "TABLE");
                } else if (transferConfig.getDataTransferFormat() == DataTransferFormat.SQL) {
                    object = new ObjectResult(transferConfig.getSchemaName(), file.getName(), "FILE");
                } else {
                    Verify.singleton(transferConfig.getExportDbObjects(), "table");
                    object = new ObjectResult(transferConfig.getSchemaName(),
                            transferConfig.getExportDbObjects().get(0).getObjectName(), "TABLE");
                }

                if (transferConfig.getDataTransferFormat() == DataTransferFormat.CSV) {
<<<<<<< HEAD
                    jobs.add(new DataXTransferJob(object, ConfigurationResolver
                            .buildJobConfigurationForImport(transferConfig, jdbcUrl, object, url), workingDir, logDir));
=======
                    try (Connection conn = dataSource.getConnection()) {
                        List<DBTableColumn> columns = new MySQLTableExtension()
                                .getDetail(conn, object.getSchema(), object.getName()).getColumns();
                        JobConfiguration jobConf = ConfigurationResolver
                                .buildJobConfigurationForImport(transferConfig, jdbcUrl, object, url, columns);
                        jobs.add(new DataXTransferJob(object, jobConf, workingDir, logDir));
                    }
>>>>>>> 0dac8732
                } else {
                    jobs.add(new SqlScriptImportJob(object, transferConfig, url, dataSource));
                }
            }
            return jobs;
        }
        /*
         * export
         */
        try (Connection conn = dataSource.getConnection()) {
            List<DataTransferObject> objects;
            if (transferConfig.isExportAllObjects()) {
                objects = queryTransferObjects(conn, false);
            } else {
                objects = new ArrayList<>(transferConfig.getExportDbObjects());
            }
            for (DataTransferObject object : objects) {
                ObjectResult table = new ObjectResult(transferConfig.getSchemaName(), object.getObjectName(),
                        object.getDbObjectType().getName());
                /*
                 * when exporting data, table column names are needed for csv headers and insertion building
                 */
                List<String> columns =
                        new MySQLTableExtension().getDetail(conn, table.getSchema(), table.getName()).getColumns()
                                .stream().map(DBTableColumn::getName).collect(Collectors.toList());

                AbstractJob job = new DataXTransferJob(table, ConfigurationResolver
                        .buildJobConfigurationForExport(workingDir, transferConfig, jdbcUrl, table.getName(), columns),
                        workingDir, logDir);
                jobs.add(job);
            }
        }
        return jobs;
    }

    private List<DataTransferObject> queryTransferObjects(Connection connection, boolean transferDDL) {
        List<DataTransferObject> objects = new ArrayList<>();
        new MySQLTableExtension().list(connection, transferConfig.getSchemaName())
                .forEach(table -> objects.add(new DataTransferObject(ObjectType.TABLE, table.getName())));
        if (transferDDL) {
            new MySQLViewExtension().list(connection, transferConfig.getSchemaName())
                    .forEach(view -> objects.add(new DataTransferObject(ObjectType.VIEW, view.getName())));
            new MySQLFunctionExtension().list(connection, transferConfig.getSchemaName())
                    .forEach(func -> objects.add(new DataTransferObject(ObjectType.FUNCTION, func.getName())));
            new MySQLProcedureExtension().list(connection, transferConfig.getSchemaName())
                    .forEach(proc -> objects.add(new DataTransferObject(ObjectType.PROCEDURE, proc.getName())));
        }
        return objects;
    }

}<|MERGE_RESOLUTION|>--- conflicted
+++ resolved
@@ -29,10 +29,7 @@
 
 import org.apache.commons.lang3.ArrayUtils;
 
-<<<<<<< HEAD
-=======
 import com.oceanbase.odc.core.shared.Verify;
->>>>>>> 0dac8732
 import com.oceanbase.odc.plugin.schema.mysql.MySQLFunctionExtension;
 import com.oceanbase.odc.plugin.schema.mysql.MySQLProcedureExtension;
 import com.oceanbase.odc.plugin.schema.mysql.MySQLTableExtension;
@@ -46,10 +43,7 @@
 import com.oceanbase.odc.plugin.task.mysql.datatransfer.common.Constants;
 import com.oceanbase.odc.plugin.task.mysql.datatransfer.job.datax.ConfigurationResolver;
 import com.oceanbase.odc.plugin.task.mysql.datatransfer.job.datax.DataXTransferJob;
-<<<<<<< HEAD
-=======
 import com.oceanbase.odc.plugin.task.mysql.datatransfer.job.datax.model.JobConfiguration;
->>>>>>> 0dac8732
 import com.oceanbase.tools.dbbrowser.model.DBTableColumn;
 import com.oceanbase.tools.loaddump.common.enums.ObjectType;
 
@@ -119,13 +113,7 @@
             for (URL url : inputs) {
                 File file = new File(url.getFile());
                 ObjectResult object;
-<<<<<<< HEAD
-                if (!transferConfig.isCompressed()) {
-                    object = new ObjectResult(transferConfig.getSchemaName(), file.getName(), "FILE");
-                } else {
-=======
                 if (transferConfig.isCompressed()) {
->>>>>>> 0dac8732
                     Matcher matcher = DataFile.FILE_PATTERN.matcher(file.getName());
                     if (!matcher.matches()) {
                         continue;
@@ -140,10 +128,6 @@
                 }
 
                 if (transferConfig.getDataTransferFormat() == DataTransferFormat.CSV) {
-<<<<<<< HEAD
-                    jobs.add(new DataXTransferJob(object, ConfigurationResolver
-                            .buildJobConfigurationForImport(transferConfig, jdbcUrl, object, url), workingDir, logDir));
-=======
                     try (Connection conn = dataSource.getConnection()) {
                         List<DBTableColumn> columns = new MySQLTableExtension()
                                 .getDetail(conn, object.getSchema(), object.getName()).getColumns();
@@ -151,7 +135,6 @@
                                 .buildJobConfigurationForImport(transferConfig, jdbcUrl, object, url, columns);
                         jobs.add(new DataXTransferJob(object, jobConf, workingDir, logDir));
                     }
->>>>>>> 0dac8732
                 } else {
                     jobs.add(new SqlScriptImportJob(object, transferConfig, url, dataSource));
                 }
