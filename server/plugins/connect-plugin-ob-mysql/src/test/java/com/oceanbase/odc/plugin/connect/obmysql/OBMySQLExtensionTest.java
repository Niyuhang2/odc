--- conflicted
+++ resolved
@@ -200,11 +200,7 @@
     }
 
     @Test
-<<<<<<< HEAD
-    @Ignore
-=======
     @Ignore("TODO: fix this test")
->>>>>>> a05fb9f7
     public void test_ob_mysql_getExecutionDetailBySql() throws SQLException {
         try (Connection connection = getConnection()) {
             String sql = "select * from t_test_exec_detail;";
