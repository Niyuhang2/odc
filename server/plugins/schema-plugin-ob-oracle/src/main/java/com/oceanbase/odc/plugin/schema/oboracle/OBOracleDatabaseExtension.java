/*
 * Copyright (c) 2023 OceanBase.
 *
 * Licensed under the Apache License, Version 2.0 (the "License");
 * you may not use this file except in compliance with the License.
 * You may obtain a copy of the License at
 *
 *     http://www.apache.org/licenses/LICENSE-2.0
 *
 * Unless required by applicable law or agreed to in writing, software
 * distributed under the License is distributed on an "AS IS" BASIS,
 * WITHOUT WARRANTIES OR CONDITIONS OF ANY KIND, either express or implied.
 * See the License for the specific language governing permissions and
 * limitations under the License.
 */
package com.oceanbase.odc.plugin.schema.oboracle;

import java.sql.Connection;

import org.pf4j.Extension;

import com.oceanbase.odc.common.util.JdbcOperationsUtil;
import com.oceanbase.odc.core.shared.PreConditions;
import com.oceanbase.odc.plugin.schema.obmysql.OBMySQLDatabaseExtension;
import com.oceanbase.odc.plugin.schema.oboracle.utils.DBAccessorUtil;
import com.oceanbase.tools.dbbrowser.model.DBDatabase;
import com.oceanbase.tools.dbbrowser.schema.DBSchemaAccessor;
import com.oceanbase.tools.dbbrowser.util.OracleSqlBuilder;

/**
 * @author jingtian
 * @date 2023/6/29
 * @since 4.2.0
 */
@Extension
public class OBOracleDatabaseExtension extends OBMySQLDatabaseExtension {
    @Override
    protected DBSchemaAccessor getSchemaAccessor(Connection connection) {
        return DBAccessorUtil.getSchemaAccessor(connection);
    }

    @Override
    public void create(Connection connection, DBDatabase database, String password) {
        OracleSqlBuilder sqlBuilder = new OracleSqlBuilder();
<<<<<<< HEAD
        PreConditions.notBlank(password, "password");
=======
        PreConditions.notNull(password, "password");
>>>>>>> 37af69b5
        sqlBuilder.append("CREATE USER ").identifier(database.getName()).append(" IDENTIFIED BY ")
                .identifier(password);
        JdbcOperationsUtil.getJdbcOperations(connection).execute(sqlBuilder.toString());
    }
}<|MERGE_RESOLUTION|>--- conflicted
+++ resolved
@@ -42,11 +42,7 @@
     @Override
     public void create(Connection connection, DBDatabase database, String password) {
         OracleSqlBuilder sqlBuilder = new OracleSqlBuilder();
-<<<<<<< HEAD
-        PreConditions.notBlank(password, "password");
-=======
         PreConditions.notNull(password, "password");
->>>>>>> 37af69b5
         sqlBuilder.append("CREATE USER ").identifier(database.getName()).append(" IDENTIFIED BY ")
                 .identifier(password);
         JdbcOperationsUtil.getJdbcOperations(connection).execute(sqlBuilder.toString());
