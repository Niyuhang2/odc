/*
 * Copyright (c) 2023 OceanBase.
 *
 * Licensed under the Apache License, Version 2.0 (the "License");
 * you may not use this file except in compliance with the License.
 * You may obtain a copy of the License at
 *
 *     http://www.apache.org/licenses/LICENSE-2.0
 *
 * Unless required by applicable law or agreed to in writing, software
 * distributed under the License is distributed on an "AS IS" BASIS,
 * WITHOUT WARRANTIES OR CONDITIONS OF ANY KIND, either express or implied.
 * See the License for the specific language governing permissions and
 * limitations under the License.
 */
package com.oceanbase.odc.service.flow.task;

import java.util.Date;
import java.util.HashMap;
import java.util.Map;
import java.util.concurrent.Callable;
import java.util.concurrent.CountDownLatch;
import java.util.concurrent.ScheduledExecutorService;
import java.util.concurrent.ScheduledThreadPoolExecutor;
import java.util.concurrent.ThreadFactory;
import java.util.concurrent.TimeUnit;

import org.flowable.engine.delegate.DelegateExecution;
import org.springframework.beans.factory.annotation.Autowired;

import com.google.common.util.concurrent.ThreadFactoryBuilder;
import com.oceanbase.odc.common.util.SystemUtils;
import com.oceanbase.odc.core.flow.exception.BaseFlowException;
import com.oceanbase.odc.core.shared.Verify;
import com.oceanbase.odc.metadb.flow.ServiceTaskInstanceRepository;
import com.oceanbase.odc.metadb.task.TaskEntity;
import com.oceanbase.odc.service.common.model.HostProperties;
import com.oceanbase.odc.service.connection.ConnectionService;
import com.oceanbase.odc.service.connection.model.ConnectionConfig;
import com.oceanbase.odc.service.flow.exception.ServiceTaskCancelledException;
import com.oceanbase.odc.service.flow.exception.ServiceTaskError;
import com.oceanbase.odc.service.flow.exception.ServiceTaskExpiredException;
import com.oceanbase.odc.service.flow.model.ExecutionStrategyConfig;
import com.oceanbase.odc.service.flow.model.FlowTaskExecutionStrategy;
import com.oceanbase.odc.service.flow.task.model.RuntimeTaskConstants;
import com.oceanbase.odc.service.flow.util.FlowTaskUtil;
import com.oceanbase.odc.service.iam.util.SecurityContextUtils;
import com.oceanbase.odc.service.notification.Broker;
import com.oceanbase.odc.service.notification.NotificationProperties;
import com.oceanbase.odc.service.notification.constant.EventLabelKeys;
import com.oceanbase.odc.service.notification.helper.EventUtils;
import com.oceanbase.odc.service.notification.model.Event;
import com.oceanbase.odc.service.notification.model.EventLabels;
import com.oceanbase.odc.service.notification.model.EventStatus;
import com.oceanbase.odc.service.task.TaskService;
import com.oceanbase.odc.service.task.model.ExecutorInfo;

import lombok.Getter;
import lombok.extern.slf4j.Slf4j;

/**
 * The abstraction of process tasks on the {@code ODC} side is used to encapsulate some general
 * logic
 *
 * @author yh263208
 * @date 2022-03-05 21:20
 * @since ODC_release_3.3.0
 * @see BaseRuntimeFlowableDelegate
 */
@Slf4j
public abstract class BaseODCFlowTaskDelegate<T> extends BaseRuntimeFlowableDelegate<T> {

    @Autowired
    private TaskService taskService;
    @Autowired
    protected HostProperties hostProperties;
    @Autowired
    protected ServiceTaskInstanceRepository serviceTaskRepository;
    private final CountDownLatch taskLatch = new CountDownLatch(1);
    @Getter
    private volatile Long taskId;
    @Getter
    private volatile long timeOutMilliSeconds;
    @Getter
    private volatile long startTimeMilliSeconds;
    private ScheduledExecutorService scheduleExecutor;
    @Autowired
    private Broker broker;
    @Autowired
    private NotificationProperties notificationProperties;
    @Autowired
    private ConnectionService connectionService;

    private void init(DelegateExecution execution) {
        this.taskId = FlowTaskUtil.getTaskId(execution);
        this.timeOutMilliSeconds = FlowTaskUtil.getExecutionExpirationIntervalMillis(execution);
        this.taskService.updateExecutorInfo(taskId, new ExecutorInfo(hostProperties));
        SecurityContextUtils.setCurrentUser(FlowTaskUtil.getTaskCreator(execution));
    }

    private void initMonitorExecutor() {
        ThreadFactory threadFactory = new ThreadFactoryBuilder()
                .setNameFormat("Task-Periodically-Scheduled-%d")
                .build();
        scheduleExecutor = new ScheduledThreadPoolExecutor(1, threadFactory);
        int interval = RuntimeTaskConstants.DEFAULT_TASK_CHECK_INTERVAL_SECONDS;
        scheduleExecutor.scheduleAtFixedRate(() -> {
            try {
                onProgressUpdate(taskId, taskService);
            } catch (Exception e) {
                log.warn("Update task progress callback failed, taskId={}", taskId, e);
            }
            try {
                if (isCompleted() || isTimeout()) {
                    taskLatch.countDown();
                }
            } catch (Exception e) {
                log.warn("Task monitoring thread failed, taskId={}", taskId, e);
                taskLatch.countDown();
            }
        }, interval, interval, TimeUnit.SECONDS);
    }

    @Override
    protected void preHandle(DelegateExecution execution) {
        ExecutionStrategyConfig strategyConfig = getStrategyConfig();
        if (strategyConfig.getStrategy() == FlowTaskExecutionStrategy.TIMER) {
            Date executionTime = strategyConfig.getExecutionTime();
            Verify.notNull(executionTime, "executionTime");
            // The timing execution datetime must be after the current datetime, extra 60 seconds for buffer.
            if (executionTime.before(new Date(System.currentTimeMillis() - 60 * 1000))) {
                throw new ServiceTaskCancelledException("Execution time " + executionTime + " is before current time");
            }
        }
    }

    @Override
    protected void run(DelegateExecution execution) throws Exception {
        this.startTimeMilliSeconds = System.currentTimeMillis();
        try {
            init(execution);
            initMonitorExecutor();
            super.run(execution);
        } catch (Exception e) {
            log.warn("Failed to run task, activityId={}", execution.getCurrentActivityId(), e);
            SecurityContextUtils.clear();
            if (scheduleExecutor != null) {
                scheduleExecutor.shutdownNow();
            }
            try {
                onFailure(taskId, taskService);
            } catch (Exception target) {
                log.warn("Task failure callback method execution failed, taskId={}", taskId, target);
            }
            if (e instanceof BaseFlowException) {
                throw e;
            }
            throw new ServiceTaskError(e);
        }
        try {
            taskLatch.await(timeOutMilliSeconds, TimeUnit.MILLISECONDS);
            if (isCancelled()) {
                throw new ServiceTaskCancelledException();
            }
            if (isFailure()) {
                try {
                    onFailure(taskId, taskService);
                } catch (Exception e) {
                    log.warn("Task failure callback method execution failed, taskId={}", taskId, e);
                }
                throw new ServiceTaskError(new RuntimeException("Internal Error"));
            }
            if (isTimeout()) {
                try {
                    onTimeout(taskId, taskService);
                } catch (Exception e) {
                    log.warn("Task timeout callback method execution failed, taskId={}", taskId, e);
                }
                throw new InterruptedException();
            }
            if (!isSuccessful()) {
                // 监控线程出错导致闭锁失效，此种情况任务必须终止
                try {
                    cancel(true);
                } catch (Exception e) {
                    log.warn("Failed to cancel, taskId={}", taskId, e);
                }
                throw new ServiceTaskError(new RuntimeException("Executor Error"));
            }
            try {
                onSuccessful(taskId, taskService);
            } catch (Exception e) {
                log.warn("Task successful callback method execution failed, taskId={}", taskId, e);
            }
        } catch (InterruptedException e) {
            log.warn("The task times out, an error will be thrown, taskId={}, startTime={}, timeoutMillis={}",
                    taskId, new Date(this.startTimeMilliSeconds), timeOutMilliSeconds, e);
            try {
                cancel(true);
            } catch (Exception e1) {
                log.warn("Failed to cancel, taskId={}", taskId, e1);
            }
            if (isTimeout()) {
                throw new ServiceTaskExpiredException();
            }
            throw new ServiceTaskCancelledException();
        } finally {
            SecurityContextUtils.clear();
            scheduleExecutor.shutdownNow();
        }
    }

    @Override
    protected Callable<T> initCallable(DelegateExecution execution) {
        return () -> start(taskId, taskService, execution);
    }

    abstract protected T start(Long taskId, TaskService taskService, DelegateExecution execution) throws Exception;

    /**
     * Mark whether the task has been completed, failed, canceled, and successful execution is regarded
     * as completed
     */
    private boolean isCompleted() {
        return isSuccessful() || isFailure() || isCancelled();
    }

    /**
     * Mark whether the task execution timed out
     */
    protected boolean isTimeout() {
        return System.currentTimeMillis() - startTimeMilliSeconds > timeOutMilliSeconds;
    }

    /**
     * Mark whether the task was executed successfully
     */
    protected abstract boolean isSuccessful();

    /**
     * Mark whether the task execution failed
     */
    protected abstract boolean isFailure();

    /**
     * The callback method when the task fails, which is used to update the status and other operations
     */
    protected void onFailure(Long taskId, TaskService taskService) {
        if (notificationProperties.isEnabled()) {
<<<<<<< HEAD
            TaskEntity taskEntity = taskService.detail(taskId);
            EventLabels labels = EventUtils.buildEventLabels(taskEntity.getTaskType(), "failed",
                    taskEntity.getConnectionId());
            if (taskEntity.getConnectionId() != null) {
                ConnectionConfig connection = connectionService.getWithoutPermissionCheck(taskEntity.getConnectionId());
                Map<String, String> extend = new HashMap<>();
                extend.put(EventLabelKeys.VARIABLE_KEY_CLUSTER_NAME, connection.getClusterName());
                extend.put(EventLabelKeys.VARIABLE_KEY_TENANT_NAME, connection.getTenantName());
                labels.addLabels(extend);
            }
            broker.enqueueEvent(Event.builder()
                    .status(EventStatus.CREATED)
                    .creatorId(taskEntity.getCreatorId())
                    .organizationId(taskEntity.getOrganizationId())
                    .triggerTime(new Date(System.currentTimeMillis()))
                    .labels(labels)
                    .build());
=======
            try {
                TaskEntity taskEntity = taskService.detail(taskId);
                ConnectionConfig connection =
                        connectionService.internalGetSkipUserCheck(taskEntity.getConnectionId(), true);
                EventLabels labels = EventUtils.buildEventLabels(taskEntity.getTaskType(), "failed",
                        taskEntity.getConnectionId());
                Map<String, String> extend = new HashMap<>();
                extend.put(EventLabelKeys.VARIABLE_KEY_CLUSTER_NAME, connection.getClusterName());
                extend.put(EventLabelKeys.VARIABLE_KEY_TENANT_NAME, connection.getTenantName());
                extend.put(EventLabelKeys.VARIABLE_KEY_TASK_ID, taskId + "");
                extend.put(EventLabelKeys.VARIABLE_KEY_REGION, SystemUtils.getEnvOrProperty("OB_ARN_PARTITION"));
                labels.addLabels(extend);
                broker.enqueueEvent(Event.builder()
                        .status(EventStatus.CREATED)
                        .creatorId(taskEntity.getCreatorId())
                        .organizationId(taskEntity.getOrganizationId())
                        .triggerTime(new Date(System.currentTimeMillis()))
                        .labels(labels)
                        .build());
            } catch (Exception e) {
                log.warn("Failed to enqueue event.", e);
            }
>>>>>>> f080e563
        }

    }

    /**
     * The callback method when the task is successful, used to update the status and other operations
     */
<<<<<<< HEAD
    protected void onSuccessful(Long taskId, TaskService taskService) {
        if (notificationProperties.isEnabled()) {
            TaskEntity taskEntity = taskService.detail(taskId);
            EventLabels labels = EventUtils.buildEventLabels(taskEntity.getTaskType(), "succeed",
                    taskEntity.getConnectionId());
            if (taskEntity.getConnectionId() != null) {
                ConnectionConfig connection = connectionService.getWithoutPermissionCheck(taskEntity.getConnectionId());
                Map<String, String> extend = new HashMap<>();
                extend.put(EventLabelKeys.VARIABLE_KEY_CLUSTER_NAME, connection.getClusterName());
                extend.put(EventLabelKeys.VARIABLE_KEY_TENANT_NAME, connection.getTenantName());
                labels.addLabels(extend);
            }
            broker.enqueueEvent(Event.builder()
                    .status(EventStatus.CREATED)
                    .creatorId(taskEntity.getCreatorId())
                    .organizationId(taskEntity.getOrganizationId())
                    .triggerTime(new Date(System.currentTimeMillis()))
                    .labels(labels)
                    .build());
        }
    }
=======
    protected void onSuccessful(Long taskId, TaskService taskService) {}
>>>>>>> f080e563

    /**
     * The callback method of the task execution timeout, which is used to update the status and other
     * operations
     */
    protected abstract void onTimeout(Long taskId, TaskService taskService);

    /**
     * This method is scheduled periodically to update the progress of the task
     */
    protected abstract void onProgressUpdate(Long taskId, TaskService taskService);

    @Override
    public boolean cancel(boolean mayInterruptIfRunning) {
        return cancel(mayInterruptIfRunning, taskId, taskService);
    }

    protected abstract boolean cancel(boolean mayInterruptIfRunning, Long taskId, TaskService taskService);

}<|MERGE_RESOLUTION|>--- conflicted
+++ resolved
@@ -247,36 +247,19 @@
      */
     protected void onFailure(Long taskId, TaskService taskService) {
         if (notificationProperties.isEnabled()) {
-<<<<<<< HEAD
-            TaskEntity taskEntity = taskService.detail(taskId);
-            EventLabels labels = EventUtils.buildEventLabels(taskEntity.getTaskType(), "failed",
-                    taskEntity.getConnectionId());
-            if (taskEntity.getConnectionId() != null) {
-                ConnectionConfig connection = connectionService.getWithoutPermissionCheck(taskEntity.getConnectionId());
-                Map<String, String> extend = new HashMap<>();
-                extend.put(EventLabelKeys.VARIABLE_KEY_CLUSTER_NAME, connection.getClusterName());
-                extend.put(EventLabelKeys.VARIABLE_KEY_TENANT_NAME, connection.getTenantName());
-                labels.addLabels(extend);
-            }
-            broker.enqueueEvent(Event.builder()
-                    .status(EventStatus.CREATED)
-                    .creatorId(taskEntity.getCreatorId())
-                    .organizationId(taskEntity.getOrganizationId())
-                    .triggerTime(new Date(System.currentTimeMillis()))
-                    .labels(labels)
-                    .build());
-=======
             try {
                 TaskEntity taskEntity = taskService.detail(taskId);
-                ConnectionConfig connection =
-                        connectionService.internalGetSkipUserCheck(taskEntity.getConnectionId(), true);
                 EventLabels labels = EventUtils.buildEventLabels(taskEntity.getTaskType(), "failed",
                         taskEntity.getConnectionId());
                 Map<String, String> extend = new HashMap<>();
-                extend.put(EventLabelKeys.VARIABLE_KEY_CLUSTER_NAME, connection.getClusterName());
-                extend.put(EventLabelKeys.VARIABLE_KEY_TENANT_NAME, connection.getTenantName());
                 extend.put(EventLabelKeys.VARIABLE_KEY_TASK_ID, taskId + "");
                 extend.put(EventLabelKeys.VARIABLE_KEY_REGION, SystemUtils.getEnvOrProperty("OB_ARN_PARTITION"));
+                if (taskEntity.getConnectionId() != null) {
+                    ConnectionConfig connection = connectionService.internalGetSkipUserCheck(
+                            taskEntity.getConnectionId(), true, false);
+                    extend.put(EventLabelKeys.VARIABLE_KEY_CLUSTER_NAME, connection.getClusterName());
+                    extend.put(EventLabelKeys.VARIABLE_KEY_TENANT_NAME, connection.getTenantName());
+                }
                 labels.addLabels(extend);
                 broker.enqueueEvent(Event.builder()
                         .status(EventStatus.CREATED)
@@ -288,39 +271,13 @@
             } catch (Exception e) {
                 log.warn("Failed to enqueue event.", e);
             }
->>>>>>> f080e563
         }
-
     }
 
     /**
      * The callback method when the task is successful, used to update the status and other operations
      */
-<<<<<<< HEAD
-    protected void onSuccessful(Long taskId, TaskService taskService) {
-        if (notificationProperties.isEnabled()) {
-            TaskEntity taskEntity = taskService.detail(taskId);
-            EventLabels labels = EventUtils.buildEventLabels(taskEntity.getTaskType(), "succeed",
-                    taskEntity.getConnectionId());
-            if (taskEntity.getConnectionId() != null) {
-                ConnectionConfig connection = connectionService.getWithoutPermissionCheck(taskEntity.getConnectionId());
-                Map<String, String> extend = new HashMap<>();
-                extend.put(EventLabelKeys.VARIABLE_KEY_CLUSTER_NAME, connection.getClusterName());
-                extend.put(EventLabelKeys.VARIABLE_KEY_TENANT_NAME, connection.getTenantName());
-                labels.addLabels(extend);
-            }
-            broker.enqueueEvent(Event.builder()
-                    .status(EventStatus.CREATED)
-                    .creatorId(taskEntity.getCreatorId())
-                    .organizationId(taskEntity.getOrganizationId())
-                    .triggerTime(new Date(System.currentTimeMillis()))
-                    .labels(labels)
-                    .build());
-        }
-    }
-=======
     protected void onSuccessful(Long taskId, TaskService taskService) {}
->>>>>>> f080e563
 
     /**
      * The callback method of the task execution timeout, which is used to update the status and other
