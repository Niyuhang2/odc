--- conflicted
+++ resolved
@@ -135,10 +135,6 @@
             String logFileStr = LogUtils.getTaskLogFileWithPath(jobEntity.getId(), level);
             return LogUtils.getLatestLogContent(logFileStr, LogUtils.MAX_LOG_LINE_COUNT, LogUtils.MAX_LOG_BYTE_COUNT);
         }
-<<<<<<< HEAD
-        return  ErrorCodes.TaskLogNotFound.getLocalizedMessage(new Object[] {"Id", jobEntity.getId()});
-=======
         return ErrorCodes.TaskLogNotFound.getLocalizedMessage(new Object[] {"Id", jobEntity.getId()});
->>>>>>> 6b1a5a6b
     }
 }