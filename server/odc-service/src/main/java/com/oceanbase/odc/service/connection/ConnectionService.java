/*
 * Copyright (c) 2023 OceanBase.
 *
 * Licensed under the Apache License, Version 2.0 (the "License");
 * you may not use this file except in compliance with the License.
 * You may obtain a copy of the License at
 *
 *     http://www.apache.org/licenses/LICENSE-2.0
 *
 * Unless required by applicable law or agreed to in writing, software
 * distributed under the License is distributed on an "AS IS" BASIS,
 * WITHOUT WARRANTIES OR CONDITIONS OF ANY KIND, either express or implied.
 * See the License for the specific language governing permissions and
 * limitations under the License.
 */
package com.oceanbase.odc.service.connection;

import java.util.ArrayList;
import java.util.Arrays;
import java.util.Collection;
import java.util.Collections;
import java.util.Date;
import java.util.HashMap;
import java.util.List;
import java.util.Map;
import java.util.Map.Entry;
import java.util.Objects;
import java.util.Optional;
import java.util.Set;
import java.util.concurrent.TimeUnit;
import java.util.concurrent.locks.Lock;
import java.util.stream.Collectors;

import javax.persistence.EntityManager;
import javax.validation.Valid;
import javax.validation.constraints.NotEmpty;
import javax.validation.constraints.NotNull;

import org.apache.commons.collections4.CollectionUtils;
import org.apache.commons.lang.StringUtils;
import org.springframework.beans.factory.annotation.Autowired;
import org.springframework.context.annotation.Lazy;
import org.springframework.data.domain.Example;
import org.springframework.data.domain.Page;
import org.springframework.data.domain.PageImpl;
import org.springframework.data.domain.PageRequest;
import org.springframework.data.domain.Pageable;
import org.springframework.data.jpa.domain.Specification;
import org.springframework.integration.jdbc.lock.JdbcLockRegistry;
import org.springframework.stereotype.Service;
import org.springframework.transaction.annotation.Transactional;
import org.springframework.transaction.support.TransactionTemplate;
import org.springframework.validation.annotation.Validated;

import com.oceanbase.odc.common.json.JsonUtils;
import com.oceanbase.odc.core.authority.SecurityManager;
import com.oceanbase.odc.core.authority.model.DefaultSecurityResource;
import com.oceanbase.odc.core.authority.model.SecurityResource;
import com.oceanbase.odc.core.authority.permission.ConnectionPermission;
import com.oceanbase.odc.core.authority.permission.Permission;
import com.oceanbase.odc.core.authority.permission.ResourcePermission;
import com.oceanbase.odc.core.authority.util.Authenticated;
import com.oceanbase.odc.core.authority.util.PreAuthenticate;
import com.oceanbase.odc.core.authority.util.SkipAuthorize;
import com.oceanbase.odc.core.shared.PreConditions;
import com.oceanbase.odc.core.shared.Verify;
import com.oceanbase.odc.core.shared.constant.ConnectionStatus;
import com.oceanbase.odc.core.shared.constant.ConnectionVisibleScope;
import com.oceanbase.odc.core.shared.constant.ErrorCodes;
import com.oceanbase.odc.core.shared.constant.OrganizationType;
import com.oceanbase.odc.core.shared.constant.PermissionType;
import com.oceanbase.odc.core.shared.constant.ResourceRoleName;
import com.oceanbase.odc.core.shared.constant.ResourceType;
import com.oceanbase.odc.core.shared.exception.BadRequestException;
import com.oceanbase.odc.core.shared.exception.ConflictException;
import com.oceanbase.odc.core.shared.exception.NotFoundException;
import com.oceanbase.odc.core.shared.exception.UnexpectedException;
import com.oceanbase.odc.metadb.collaboration.ProjectEntity;
import com.oceanbase.odc.metadb.collaboration.ProjectRepository;
import com.oceanbase.odc.metadb.connection.ConnectionAttributeEntity;
import com.oceanbase.odc.metadb.connection.ConnectionAttributeRepository;
import com.oceanbase.odc.metadb.connection.ConnectionConfigRepository;
import com.oceanbase.odc.metadb.connection.ConnectionEntity;
import com.oceanbase.odc.metadb.connection.ConnectionHistoryRepository;
import com.oceanbase.odc.metadb.connection.ConnectionSpecs;
import com.oceanbase.odc.metadb.connection.DatabaseEntity;
import com.oceanbase.odc.metadb.connection.DatabaseRepository;
import com.oceanbase.odc.metadb.iam.PermissionEntity;
import com.oceanbase.odc.metadb.iam.UserEntity;
import com.oceanbase.odc.metadb.iam.UserRepository;
import com.oceanbase.odc.service.collaboration.environment.EnvironmentService;
import com.oceanbase.odc.service.collaboration.environment.model.Environment;
import com.oceanbase.odc.service.collaboration.environment.model.QueryEnvironmentParam;
import com.oceanbase.odc.service.collaboration.project.ProjectMapper;
import com.oceanbase.odc.service.collaboration.project.model.Project;
import com.oceanbase.odc.service.common.model.Stats;
import com.oceanbase.odc.service.common.response.CustomPage;
import com.oceanbase.odc.service.common.response.PageAndStats;
import com.oceanbase.odc.service.common.response.PaginatedData;
import com.oceanbase.odc.service.connection.ConnectionStatusManager.CheckState;
import com.oceanbase.odc.service.connection.database.DatabaseService;
import com.oceanbase.odc.service.connection.database.DatabaseSyncManager;
import com.oceanbase.odc.service.connection.model.ConnectProperties;
import com.oceanbase.odc.service.connection.model.ConnectionConfig;
import com.oceanbase.odc.service.connection.model.QueryConnectionParams;
import com.oceanbase.odc.service.connection.ssl.ConnectionSSLAdaptor;
import com.oceanbase.odc.service.connection.util.ConnectionIdList;
import com.oceanbase.odc.service.connection.util.ConnectionMapper;
import com.oceanbase.odc.service.db.schema.syncer.DBSchemaSyncProperties;
import com.oceanbase.odc.service.iam.HorizontalDataPermissionValidator;
import com.oceanbase.odc.service.iam.PermissionService;
import com.oceanbase.odc.service.iam.ProjectPermissionValidator;
import com.oceanbase.odc.service.iam.UserPermissionService;
import com.oceanbase.odc.service.iam.auth.AuthenticationFacade;
import com.oceanbase.odc.service.iam.auth.AuthorizationFacade;
import com.oceanbase.odc.service.iam.model.User;

import lombok.NonNull;
import lombok.extern.slf4j.Slf4j;

/**
 * @Author: Lebie
 * @Date: 2023/5/23 20:33
 * @Description: []
 */
@Slf4j
@Service
@Validated
@Authenticated
public class ConnectionService {

    @Autowired
    private ConnectionConfigRepository repository;

    @Autowired
    private EntityManager entityManager;

    @Autowired
    private AuthenticationFacade authenticationFacade;

    @Autowired
    private ConnectionEncryption connectionEncryption;

    @Autowired
    private ConnectionStatusManager statusManager;

    @Autowired
    private SecurityManager securityManager;

    @Autowired
    private AuthorizationFacade authorizationFacade;

    @Autowired
    private PermissionService permissionService;

    @Autowired
    private UserRepository userRepository;

    @Autowired
    private HorizontalDataPermissionValidator permissionValidator;

    @Autowired
    private ConnectionPermissionFilter connectionFilter;

    @Autowired
    private ConnectProperties connectProperties;

    @Autowired
    private ConnectionAdapter environmentAdapter;

    @Autowired
    private ConnectionSSLAdaptor connectionSSLAdaptor;

    @Autowired
    private ConnectionValidator connectionValidator;

    @Autowired
    private EnvironmentService environmentService;

    @Autowired
    @Lazy
    private UserPermissionService userPermissionService;

    @Autowired
    @Lazy
    private DatabaseSyncManager databaseSyncManager;

    @Autowired
    @Lazy
    private DatabaseService databaseService;

    @Autowired
    private ProjectPermissionValidator projectPermissionValidator;

    @Autowired
    private ConnectionAttributeRepository attributeRepository;

    @Autowired
    private ProjectRepository projectRepository;

    @Autowired
    private DatabaseRepository databaseRepository;

    @Autowired
    private ConnectionHistoryRepository connectionHistoryRepository;

    @Autowired
    private JdbcLockRegistry jdbcLockRegistry;

    @Autowired
    private DBSchemaSyncProperties dbSchemaSyncProperties;

    @Autowired
    private TransactionTemplate txTemplate;

    private final ConnectionMapper mapper = ConnectionMapper.INSTANCE;

    public static final String DEFAULT_MIN_PRIVILEGE = "read";

    private static final String UPDATE_DS_SCHEMA_LOCK_KEY_PREFIX = "update-ds-schema-lock-";

    @PreAuthenticate(actions = "create", resourceType = "ODC_CONNECTION", isForAll = true)
    public ConnectionConfig create(@NotNull @Valid ConnectionConfig connection) {
        return create(connection, currentUserId(), false);
    }

    @SkipAuthorize("odc internal usage")
    public ConnectionConfig create(@NotNull @Valid ConnectionConfig connection, @NotNull Long creatorId,
            boolean skipPermissionCheck) {
        ConnectionConfig saved = txTemplate.execute(status -> {
            try {
                ConnectionConfig created = innerCreate(connection, creatorId, skipPermissionCheck);
                userPermissionService.bindUserAndDataSourcePermission(creatorId, currentOrganizationId(),
                        created.getId(), Arrays.asList("read", "update", "delete"));
                return created;
            } catch (Exception e) {
                status.setRollbackOnly();
                throw e;
            }
        });
        databaseSyncManager.submitSyncDataSourceAndDBSchemaTask(saved);
        return saved;
    }

    @PreAuthenticate(actions = "create", resourceType = "ODC_CONNECTION", isForAll = true)
    public List<ConnectionConfig> batchCreate(@NotEmpty @Valid List<ConnectionConfig> connections) {
        List<ConnectionConfig> saved = txTemplate.execute(status -> {
            try {
                List<ConnectionConfig> created = new ArrayList<>();
                for (ConnectionConfig connection : connections) {
                    ConnectionConfig config = innerCreate(connection, currentUserId(), false);
                    userPermissionService.bindUserAndDataSourcePermission(currentUserId(), currentOrganizationId(),
                            config.getId(), Arrays.asList("read", "update", "delete"));
                    created.add(config);
                }
                return created;
            } catch (Exception e) {
                status.setRollbackOnly();
                throw e;
            }
        });
        saved.forEach(databaseSyncManager::submitSyncDataSourceAndDBSchemaTask);
        return saved;
    }

    @SkipAuthorize("odc internal usage")
    public ConnectionConfig innerCreate(@NotNull @Valid ConnectionConfig connection, @NotNull Long creatorId,
            boolean skipPermissionCheck) {
<<<<<<< HEAD
        ConnectionConfig created = txTemplate.execute(status -> {
            try {
                environmentAdapter.adaptConfig(connection);
                connectionSSLAdaptor.adapt(connection);
                connectionValidator.validateForUpsert(connection);
                connectionValidator.validatePrivateConnectionTempOnly(connection.getTemp());
                if (!skipPermissionCheck) {
                    checkProjectOperable(connection.getProjectId());
                }
                connection.setOrganizationId(currentOrganizationId());
                connection.setCreatorId(creatorId);
                if (Objects.isNull(connection.getProperties())) {
                    connection.setProperties(new HashMap<>());
                }
                if (Objects.isNull(connection.getTemp())) {
                    connection.setTemp(false);
                }
                String name = connection.getName();
                Long organizationId = currentOrganizationId();
                PreConditions.validNoDuplicated(ResourceType.ODC_CONNECTION, "organizationId,name",
                        org.apache.commons.lang3.StringUtils.joinWith(",", organizationId, name),
                        () -> exists(organizationId, name));
                if (connection.getPasswordSaved()) {
                    PreConditions.notNull(connection.getPassword(), "connection.password");
                } else {
                    connection.setPassword(null);
                    connection.setPasswordEncrypted(null);
                }
                connectionEncryption.encryptPasswords(connection);
                ConnectionEntity entity = modelToEntity(connection);
                ConnectionEntity savedEntity = repository.saveAndFlush(entity);
                ConnectionConfig config = entityToModel(savedEntity, true, true);
                config.setAttributes(connection.getAttributes());
                List<ConnectionAttributeEntity> attrEntities = connToAttrEntities(config);
                attrEntities = this.attributeRepository.saveAll(attrEntities);
                config.setAttributes(attrEntitiesToMap(attrEntities));
                return config;
            } catch (Exception ex) {
                status.setRollbackOnly();
                throw ex;
=======
        TransactionDefinition transactionDefinition = new DefaultTransactionDefinition();
        TransactionStatus transactionStatus = transactionManager.getTransaction(transactionDefinition);
        ConnectionConfig created;
        try {
            environmentAdapter.adaptConfig(connection);
            connectionSSLAdaptor.adapt(connection);

            if (!connection.getType().isDefaultSchemaRequired()) {
                connection.setDefaultSchema(null);
            }
            connectionValidator.validateForUpsert(connection);
            connectionValidator.validatePrivateConnectionTempOnly(connection.getTemp());

            if (!skipPermissionCheck) {
                checkProjectOperable(connection.getProjectId());
            }

            connection.setOrganizationId(currentOrganizationId());
            connection.setCreatorId(creatorId);
            if (Objects.isNull(connection.getProperties())) {
                connection.setProperties(new HashMap<>());
            }

            if (Objects.isNull(connection.getTemp())) {
                connection.setTemp(false);
            }

            String name = connection.getName();
            Long organizationId = currentOrganizationId();
            PreConditions.validNoDuplicated(ResourceType.ODC_CONNECTION, "organizationId,name",
                    org.apache.commons.lang3.StringUtils.joinWith(",", organizationId, name),
                    () -> exists(organizationId, name));

            if (connection.getPasswordSaved()) {
                PreConditions.notNull(connection.getPassword(), "connection.password");
            } else {
                connection.setPassword(null);
                connection.setPasswordEncrypted(null);
>>>>>>> c7f5f285
            }
        });
        log.info("Connection created, connection={}", created);
        return created;
    }

    @Transactional(rollbackFor = Exception.class)
    @PreAuthenticate(actions = "delete", resourceType = "ODC_CONNECTION", indexOfIdParam = 0)
    public ConnectionConfig delete(@NotNull Long id) {
        ConnectionConfig connection = internalGet(id);
        log.info("Delete related metadata entity, id={}", id);
        int affectRows = databaseService.deleteByDataSourceId(id);
        log.info("delete related databases successfully, affectRows={}, id={}", affectRows, id);
        affectRows = attributeRepository.deleteByConnectionId(id);
        log.info("delete related attributes successfully, affectRows={}, id={}", affectRows, id);
        affectRows = connectionHistoryRepository.deleteByConnectionId(id);
        log.info("delete related session access history successfully, affectRows={}, id={}", affectRows, id);
        repository.deleteById(id);
        permissionService.deleteResourceRelatedPermissions(id, ResourceType.ODC_CONNECTION,
                PermissionType.PUBLIC_RESOURCE);
        return connection;
    }

    @Transactional(rollbackFor = Exception.class)
    @SkipAuthorize("internal authenticated")
    public List<ConnectionConfig> delete(@NotNull Set<Long> ids) {
        if (CollectionUtils.isEmpty(ids)) {
            return Collections.emptyList();
        }
        List<ConnectionConfig> connections = entitiesToModels(this.repository
                .findAll(ConnectionSpecs.idIn(ids)), currentOrganizationId(), false, false);
        if (CollectionUtils.isEmpty(connections)) {
            return Collections.emptyList();
        }
        List<Permission> permissions = connections.stream()
                .map(c -> securityManager.getPermissionByActions(c, Collections.singleton("delete")))
                .collect(Collectors.toList());
        this.securityManager.checkPermission(permissions);

        List<PermissionEntity> permissionEntities = this.permissionService.deleteResourceRelatedPermissions(
                ids, ResourceType.ODC_CONNECTION);
        log.info("Delete datasource-related metadata entity, affectEntities={}", permissionEntities.size());
        int affectRows = databaseService.deleteByDataSourceIds(ids);
        log.info("delete datasource-related databases successfully, affectRows={}", affectRows);
        affectRows = repository.deleteByIds(ids);
        log.info("delete datasources successfully, affectRows={}", affectRows);
        affectRows = this.attributeRepository.deleteByConnectionIds(ids);
        log.info("delete related attributes successfully, affectRows={}", affectRows);
        return connections;
    }

    @PreAuthenticate(actions = "read", resourceType = "ODC_CONNECTION", indexOfIdParam = 0)
    public ConnectionConfig detail(@NotNull Long id) {
        ConnectionConfig conn = getWithoutPermissionCheck(id);
        conn.setDbObjectLastSyncTime(getEarliestObjectSyncTime(conn.getId()));
        return conn;
    }

    @Transactional(rollbackFor = Exception.class)
    @SkipAuthorize("odc internal usage")
    public ConnectionConfig getWithoutPermissionCheck(@NotNull Long id) {
        ConnectionConfig connection = internalGet(id);
        if (connection.getCreatorId() != null) {
            Optional<UserEntity> userEntity = userRepository.findById(connection.getCreatorId());
            connection.setCreatorName(userEntity.isPresent() ? userEntity.get().getAccountName() : "N/A");
        }
        attachPermittedActions(connection);
        maskConnectionHost(connection);
        setSupportedOperations(connection);
        return connection;
    }

    @SkipAuthorize("odc internal usage")
    public List<ConnectionConfig> listByOrganizationId(@NonNull Long organizationId) {
        return entitiesToModels(repository.findByOrganizationId(organizationId), organizationId, true, true);
    }

    @SkipAuthorize("odc internal usage")
    public List<ConnectionConfig> listByOrganizationIdWithoutEnvironment(@NonNull Long organizationId) {
        return entitiesToModels(repository.findByOrganizationId(organizationId), organizationId, false, false);
    }

    @SkipAuthorize("odc internal usage")
    public List<ConnectionConfig> listByOrganizationIdAndEnvironmentId(@NonNull Long organizationId,
            @NonNull Long environmentId) {
        return repository.findByOrganizationIdAndEnvironmentId(organizationId, environmentId).stream()
                .map(mapper::entityToModel).collect(Collectors.toList());
    }

    @SkipAuthorize("odc internal usage")
    public List<ConnectionConfig> listByOrganizationIdIn(@NonNull Collection<Long> organizationIds) {
        return repository.findByOrganizationIdIn(organizationIds).stream()
                .map(mapper::entityToModel).collect(Collectors.toList());
    }

    @Transactional(rollbackFor = Exception.class)
    @PreAuthenticate(hasAnyResourceRole = {"OWNER, DBA, DEVELOPER, SECURITY_ADMINISTRATOR"},
            resourceType = "ODC_PROJECT", indexOfIdParam = 0)
    public PaginatedData<ConnectionConfig> listByProjectId(@NotNull Long projectId, @NotNull Boolean basic) {
        List<ConnectionConfig> connections;
        if (basic) {
            connections = repository.findByDatabaseProjectId(projectId).stream().map(e -> {
                ConnectionConfig c = new ConnectionConfig();
                c.setId(e.getId());
                c.setName(e.getName());
                c.setType(e.getType());
                return c;
            }).collect(Collectors.toList());
        } else {
            connections = repository.findByDatabaseProjectId(projectId).stream().map(mapper::entityToModel)
                    .collect(Collectors.toList());
        }
        return new PaginatedData<>(connections, CustomPage.empty());
    }

    @SkipAuthorize("public readonly info")
    public boolean exists(@NotNull String connectionName) {
        return exists(currentOrganizationId(), connectionName);
    }

    @SkipAuthorize("permission check inside")
    public Map<Long, CheckState> getStatus(@NonNull Set<Long> ids) {
        Set<Long> connIds = ids.stream().filter(Objects::nonNull).collect(Collectors.toSet());
        if (CollectionUtils.isEmpty(connIds)) {
            return new HashMap<>();
        }
        User user = authenticationFacade.currentUser();
        Specification<ConnectionEntity> spec = Specification
                .where(ConnectionSpecs.organizationIdEqual(currentOrganizationId()))
                .and(ConnectionSpecs.idIn(connIds));
        Map<Long, ConnectionConfig> connMap =
                entitiesToModels(repository.findAll(spec), currentOrganizationId(), false, false).stream()
                        .collect(Collectors.toMap(ConnectionConfig::getId, c -> c));

        if (authenticationFacade.currentOrganization().getType() == OrganizationType.INDIVIDUAL) {
            return getIndividualSpaceStatus(ids, connMap);
        } else {
            return getTeamSpaceStatus(ids, connMap, user);
        }
    }

    private Map<Long, CheckState> getIndividualSpaceStatus(Set<Long> ids, Map<Long, ConnectionConfig> connMap) {
        Map<Long, CheckState> connId2State = new HashMap<>();
        for (Long connId : ids) {
            ConnectionConfig conn = connMap.get(connId);
            if (conn == null) {
                connId2State.put(connId, CheckState.of(ConnectionStatus.UNKNOWN));
            } else {
                connId2State.put(connId, this.statusManager.getAndRefreshStatus(conn));
            }
        }
        return connId2State;
    }

    private Map<Long, CheckState> getTeamSpaceStatus(Set<Long> ids, Map<Long, ConnectionConfig> connMap, User user) {
        Map<SecurityResource, Set<String>> res2Actions = authorizationFacade.getRelatedResourcesAndActions(user)
                .entrySet().stream().collect(Collectors.toMap(e -> {
                    SecurityResource s = e.getKey();
                    return new DefaultSecurityResource(s.resourceId(), s.resourceType());
                }, Entry::getValue));
        List<Permission> granted = res2Actions.entrySet().stream()
                .map(e -> securityManager.getPermissionByActions(e.getKey(), e.getValue()))
                .collect(Collectors.toList());
        Set<Long> projectRelatedConnectionIds = databaseService.statsConnectionConfig().stream()
                .map(ConnectionConfig::getId).collect(Collectors.toSet());
        Map<Long, CheckState> connId2State = new HashMap<>();
        for (Long connId : ids) {
            ConnectionConfig conn = connMap.get(connId);
            if (conn == null) {
                // may invalid connection id, set the status to UNKNOWN
                connId2State.put(connId, CheckState.of(ConnectionStatus.UNKNOWN));
                continue;
            }
            Permission p = new ConnectionPermission(connId + "", ResourcePermission.READ);
            boolean hasReadPermission = granted.stream().anyMatch(g -> g.implies(p));
            boolean joinedProject = projectRelatedConnectionIds.contains(connId);
            if (hasReadPermission || joinedProject) {
                connId2State.put(connId, this.statusManager.getAndRefreshStatus(conn));
            } else {
                connId2State.put(connId, CheckState.of(ConnectionStatus.UNKNOWN));
            }
        }
        return connId2State;
    }

    @SkipAuthorize("odc internal usage")
    public ConnectionConfig getBasicWithoutPermissionCheck(@NonNull Long id) {
        return repository.findById(id).map(mapper::entityToModel)
                .orElseThrow(() -> new NotFoundException(ResourceType.ODC_CONNECTION, "id", id));
    }

    @SkipAuthorize("odc internal usage")
    public List<ConnectionConfig> batchNullSafeGet(@NonNull Collection<Long> ids) {
        List<ConnectionEntity> entities = repository.findByIdIn(ids);
        if (ids.size() > entities.size()) {
            Set<Long> presentIds = entities.stream().map(ConnectionEntity::getId).collect(Collectors.toSet());
            String absentIds = ids.stream().filter(id -> !presentIds.contains(id)).map(Object::toString)
                    .collect(Collectors.joining(","));
            throw new NotFoundException(ResourceType.ODC_CONNECTION, "id", absentIds);
        }
        return entitiesToModels(entities, currentOrganizationId(), false, false);
    }

    @Transactional(rollbackFor = Exception.class)
    @SkipAuthorize("odc internal usage")
    public Set<Long> findIdsByHost(String host) {
        return repository.findIdsByHost(host);
    }

    @SkipAuthorize("internal usage")
    public List<ConnectionConfig> listByVisibleScope(ConnectionVisibleScope visibleScope) {
        return repository.findByVisibleScope(visibleScope).stream().map(mapper::entityToModel)
                .collect(Collectors.toList());
    }

    @Transactional(rollbackFor = Exception.class)
    @SkipAuthorize("permission check inside")
    public PageAndStats<ConnectionConfig> list(@Valid QueryConnectionParams params, @NotNull Pageable pageable) {
        ConnectionIdList connectionIdList;
        User user = authenticationFacade.currentUser();
        Long userId = user.getId();
        if (params.getRelatedUserId() != null) {
            userId = params.getRelatedUserId();
        }
        connectionIdList = getConnectionIdList(userId, params.getMinPrivilege(), params.getPermittedActions());
        if (CollectionUtils.isEmpty(connectionIdList.getConnectionIds())) {
            return PageAndStats.empty();
        }
        params.setIds(
                connectionIdList.getConnectionIds().stream().filter(Objects::nonNull).collect(Collectors.toSet()));
        final ConnectionIdList finalList = connectionIdList;
        Page<ConnectionConfig> connections = innerList(params, pageable).map(conn -> {
            Long id = conn.getId();
            Set<String> actions = finalList.getActions(id);
            conn.setPermittedActions(actions);
            conn.setStatus(statusManager.getAndRefreshStatus(conn));
            maskConnectionHost(conn);
            return conn;
        });
        List<ConnectionConfig> conns = connections.stream().filter(c -> !c.getTemp()).collect(Collectors.toList());
        if (CollectionUtils.isEmpty(conns)) {
            return PageAndStats.of(connections, new Stats());
        }
        Set<String> clusterNames = conns.stream()
                .filter(c -> StringUtils.isNotEmpty(c.getClusterName()))
                .map(ConnectionConfig::getClusterName).collect(Collectors.toSet());
        Set<String> tenantNames = conns.stream()
                .filter(c -> StringUtils.isNotEmpty(c.getTenantName()))
                .map(ConnectionConfig::getTenantName).collect(Collectors.toSet());
        Stats stats = new Stats()
                .andDistinct("tenantName", tenantNames)
                .andDistinct("clusterName", clusterNames);
        return PageAndStats.of(connections, stats);
    }

    @PreAuthenticate(actions = "update", resourceType = "ODC_CONNECTION", indexOfIdParam = 0)
    public ConnectionConfig update(@NotNull Long id, @NotNull @Valid ConnectionConfig connection)
            throws InterruptedException {
<<<<<<< HEAD
        ConnectionConfig config = txTemplate.execute(status -> {
            try {
                environmentAdapter.adaptConfig(connection);
                connectionSSLAdaptor.adapt(connection);
                ConnectionConfig saved = internalGet(id);
                connectionValidator.validateForUpdate(connection, saved);
                checkProjectOperable(connection.getProjectId());
                if (StringUtils.isBlank(connection.getSysTenantUsername())) {
                    // sys 用户没有设的情况下，相应地，密码要设置为空
                    connection.setSysTenantPassword("");
                }
                connection.setId(id);
                connection.setCreatorId(saved.getCreatorId());
                connection.setOrganizationId(saved.getOrganizationId());
                connection.setType(saved.getType());
                connection.setCipher(saved.getCipher());
                connection.setSalt(saved.getSalt());
                connection.setTemp(saved.getTemp());
                connection.setPasswordEncrypted(null);
                connection.setSysTenantPasswordEncrypted(null);
                connectionValidator.validateForUpsert(connection);
                // validate same name while rename connection
                repository.findByOrganizationIdAndName(connection.getOrganizationId(), connection.getName())
                        .ifPresent(sameNameEntity -> {
                            if (!id.equals(sameNameEntity.getId())) {
                                throw new BadRequestException(ErrorCodes.ConnectionDuplicatedName,
                                        new Object[] {connection.getName()}, "same datasource name exists");
                            }
                        });
                if (Boolean.FALSE.equals(connection.getPasswordSaved())) {
                    connection.setPassword(null);
                }
                connectionEncryption.encryptPasswords(connection);
                connection.fillEncryptedPasswordFromSavedIfNull(saved);

                ConnectionEntity entity = modelToEntity(connection);
                ConnectionEntity savedEntity = repository.saveAndFlush(entity);

                // for workaround createTime/updateTime not refresh in server mode,
                // seems JPA bug, it works while UT
                entityManager.refresh(savedEntity);
                ConnectionConfig updated = entityToModel(savedEntity, true, true);
                this.attributeRepository.deleteByConnectionId(updated.getId());
                updated.setAttributes(connection.getAttributes());
                List<ConnectionAttributeEntity> attrEntities = connToAttrEntities(updated);
                attrEntities = this.attributeRepository.saveAll(attrEntities);
                updated.setAttributes(attrEntitiesToMap(attrEntities));
                log.info("Connection updated, connection={}", updated);
                if (saved.getProjectId() != null && updated.getProjectId() == null) {
                    // Remove databases from project when unbind project from connection
                    try {
                        updateDatabaseProjectId(savedEntity, null, false);
                    } catch (InterruptedException e) {
                        throw new UnexpectedException("Failed to update database project id", e);
                    }
                }
                return updated;
            } catch (Exception ex) {
                status.setRollbackOnly();
                throw ex;
=======
        TransactionDefinition transactionDefinition = new DefaultTransactionDefinition();
        TransactionStatus transactionStatus = transactionManager.getTransaction(transactionDefinition);
        ConnectionConfig updated;
        ConnectionConfig saved;
        try {
            environmentAdapter.adaptConfig(connection);
            connectionSSLAdaptor.adapt(connection);
            saved = internalGet(id);
            connectionValidator.validateForUpdate(connection, saved);
            checkProjectOperable(connection.getProjectId());
            if (StringUtils.isBlank(connection.getSysTenantUsername())) {
                // sys 用户没有设的情况下，相应地，密码要设置为空
                connection.setSysTenantPassword("");
            }
            connection.setId(id);
            connection.setCreatorId(saved.getCreatorId());
            connection.setOrganizationId(saved.getOrganizationId());
            connection.setType(saved.getType());
            connection.setCipher(saved.getCipher());
            connection.setSalt(saved.getSalt());
            connection.setTemp(saved.getTemp());
            connection.setPasswordEncrypted(null);
            connection.setSysTenantPasswordEncrypted(null);

            if (!connection.getType().isDefaultSchemaRequired()) {
                connection.setDefaultSchema(null);
            }
            connectionValidator.validateForUpsert(connection);
            // validate same name while rename connection
            repository.findByOrganizationIdAndName(connection.getOrganizationId(), connection.getName())
                    .ifPresent(sameNameEntity -> {
                        if (!id.equals(sameNameEntity.getId())) {
                            throw new BadRequestException(ErrorCodes.ConnectionDuplicatedName,
                                    new Object[] {connection.getName()}, "same datasource name exists");
                        }
                    });
            if (Boolean.FALSE.equals(connection.getPasswordSaved())) {
                connection.setPassword(null);
            }
            connectionEncryption.encryptPasswords(connection);
            connection.fillEncryptedPasswordFromSavedIfNull(saved);

            ConnectionEntity entity = modelToEntity(connection);
            ConnectionEntity savedEntity = repository.saveAndFlush(entity);

            // for workaround createTime/updateTime not refresh in server mode,
            // seems JPA bug, it works while UT
            entityManager.refresh(savedEntity);
            updated = entityToModel(savedEntity, true, true);
            this.attributeRepository.deleteByConnectionId(updated.getId());
            updated.setAttributes(connection.getAttributes());
            List<ConnectionAttributeEntity> attrEntities = connToAttrEntities(updated);
            attrEntities = this.attributeRepository.saveAll(attrEntities);
            updated.setAttributes(attrEntitiesToMap(attrEntities));
            log.info("Connection updated, connection={}", updated);
            if (saved.getProjectId() != null && updated.getProjectId() == null) {
                // Remove databases from project when unbind project from connection
                updateDatabaseProjectId(savedEntity, null, false);
>>>>>>> c7f5f285
            }
        });
        databaseSyncManager.submitSyncDataSourceAndDBSchemaTask(config);
        return config;
    }

    @SkipAuthorize("odc internal usage")
    public void updateDatabaseProjectId(Collection<ConnectionEntity> connectionIds, Long projectId,
            boolean blockInternalDatabase) throws InterruptedException {
        if (CollectionUtils.isEmpty(connectionIds)) {
            return;
        }
        for (ConnectionEntity entity : connectionIds) {
            updateDatabaseProjectId(entity, projectId, blockInternalDatabase);
        }
    }

    private void updateDatabaseProjectId(ConnectionEntity entity, Long projectId, boolean blockInternalDatabase)
            throws InterruptedException {
        Lock lock = jdbcLockRegistry.obtain(getUpdateDsSchemaLockKey(entity.getId()));
        if (!lock.tryLock(3, TimeUnit.SECONDS)) {
            throw new ConflictException(ErrorCodes.ResourceModifying, "Can not acquire jdbc lock");
        }
        try {
            List<DatabaseEntity> entities = databaseRepository.findByConnectionId(entity.getId());
            List<String> blockDatabaseNames = dbSchemaSyncProperties.getExcludeSchemas(entity.getDialectType());
            entities.forEach(e -> {
                if (!blockInternalDatabase || !blockDatabaseNames.contains(e.getName())) {
                    e.setProjectId(projectId);
                }
            });
            databaseRepository.saveAll(entities);
        } finally {
            lock.unlock();
        }
    }

    @SkipAuthorize("odc internal usage")
    public String getUpdateDsSchemaLockKey(@NonNull Long datasourceId) {
        return UPDATE_DS_SCHEMA_LOCK_KEY_PREFIX + datasourceId;
    }

    @SkipAuthorize("internal usage")
    public Map<Long, List<ConnectionConfig>> mapByIdIn(Set<Long> ids) {
        if (org.springframework.util.CollectionUtils.isEmpty(ids)) {
            return Collections.emptyMap();
        }
        return entitiesToModels(repository.findAllById(ids), authenticationFacade.currentOrganizationId(), true, true)
                .stream()
                .collect(Collectors.groupingBy(ConnectionConfig::getId));
    }

    @SkipAuthorize("odc internal usages")
    public List<Long> innerListIdByOrganizationIdAndNames(@NonNull Long organizationId,
            @NotEmpty Collection<String> names) {
        return repository.findByOrganizationIdAndNameIn(organizationId, names).stream().map(ConnectionEntity::getId)
                .collect(Collectors.toList());
    }

    @SkipAuthorize("odc internal usages")
    public List<ConnectionConfig> innerListByIds(@NotEmpty Collection<Long> ids) {
        return repository.findByIdIn(ids).stream().map(mapper::entityToModel).collect(Collectors.toList());
    }

    @SkipAuthorize("internal usage")
    public ConnectionConfig getForConnectionSkipPermissionCheck(@NotNull Long id) {
        ConnectionConfig connection = internalGetSkipUserCheck(id, false, false);

        int queryTimeoutSeconds = connection.queryTimeoutSeconds();
        Integer minQueryTimeoutSeconds = connectProperties.getMinQueryTimeoutSeconds();
        if (queryTimeoutSeconds < minQueryTimeoutSeconds) {
            connection.setQueryTimeoutSeconds(minQueryTimeoutSeconds);
            log.debug("queryTimeoutSeconds less than minQueryTimeoutSeconds, use {} instead", minQueryTimeoutSeconds);
        }
        connectionEncryption.decryptPasswords(connection);
        // Adapter should be called after decrypting passwords.
        environmentAdapter.adaptConfig(connection);
        connectionSSLAdaptor.adapt(connection);
        return connection;
    }

    @Transactional(rollbackFor = Exception.class)
    @PreAuthenticate(actions = "update", resourceType = "ODC_CONNECTION", indexOfIdParam = 0)
    public ConnectionConfig getForConnect(@NotNull Long id) {
        ConnectionConfig connection = getForConnectionSkipPermissionCheck(id);
        permissionValidator.checkCurrentOrganization(connection);
        return connection;
    }

    @SkipAuthorize("check permission inside")
    public boolean checkPermission(@NotNull Long connectionId, @NotEmpty List<String> actions) {
        return checkPermission(Collections.singleton(connectionId), actions);
    }

    @SkipAuthorize("check permission inside")
    public boolean checkPermission(@NotNull Collection<Long> connectionIds, @NotNull List<String> actions) {
        if (connectionIds.isEmpty() || actions.isEmpty()) {
            return true;
        }
        connectionIds = connectionIds.stream().filter(Objects::nonNull).collect(Collectors.toSet());
        try {
            List<ConnectionConfig> connections = innerListByIds(connectionIds);
            permissionValidator.checkCurrentOrganization(connections);
            List<Permission> permissions = connections.stream()
                    .map(c -> securityManager.getPermissionByActions(c, actions)).collect(Collectors.toList());
            securityManager.checkPermission(permissions);
        } catch (Exception e) {
            return false;
        }
        return true;
    }

    private Page<ConnectionConfig> innerList(@NotNull QueryConnectionParams params, @NotNull Pageable pageable) {
        Specification<ConnectionEntity> spec = Specification
                .where(ConnectionSpecs.organizationIdEqual(authenticationFacade.currentOrganizationId()));
        String[] hostPort = getHostPort(params.getHostPort());
        String[] fuzzyHostPort = getHostPort(params.getFuzzySearchKeyword());

        // 业务筛选条件拼接
        spec = spec.and(ConnectionSpecs.enabledEqual(params.getEnabled()))
                .and(ConnectionSpecs.typeIn(params.getTypes()))
                .and(ConnectionSpecs.dialectTypeIn(params.getDialectTypes()))
                .and(ConnectionSpecs.tenantNamesLike(params.getTenantNames()))
                .and(ConnectionSpecs.clusterNamesLike(params.getClusterNames()))
                .and(ConnectionSpecs.nameLike(params.getFuzzySearchKeyword())
                        .or(ConnectionSpecs.hostLike(fuzzyHostPort[0]))
                        .or(ConnectionSpecs.portLike(fuzzyHostPort[1]))
                        .or(ConnectionSpecs.clusterNameLike(params.getFuzzySearchKeyword()))
                        .or(ConnectionSpecs.tenantNameLike(params.getFuzzySearchKeyword()))
                        .or(ConnectionSpecs.idLike(params.getFuzzySearchKeyword())))
                .and(ConnectionSpecs.isNotTemp())
                .and(ConnectionSpecs.portLike(hostPort[1])
                        .or(ConnectionSpecs.hostLike(hostPort[0])))
                .and(ConnectionSpecs.nameLike(params.getName()));
        if (CollectionUtils.isNotEmpty(params.getIds())) {
            spec = spec.and(ConnectionSpecs.idIn(params.getIds()));
        }
        if (Objects.nonNull(params.getUsername())) {
            spec = spec.and(ConnectionSpecs.usernameEqual(params.getUsername()));
        }
        spec = spec.and(ConnectionSpecs.sort(pageable.getSort()));
        Pageable page = pageable.equals(Pageable.unpaged()) ? pageable
                : PageRequest.of(pageable.getPageNumber(), pageable.getPageSize());
        Page<ConnectionEntity> entities = this.repository.findAll(spec, page);
        List<ConnectionConfig> models = entitiesToModels(entities.getContent(), currentOrganizationId(), true, true);
        return new PageImpl<>(models, page, entities.getTotalElements());
    }

    private String[] getHostPort(String hostPort) {
        if (hostPort == null) {
            return new String[] {null, null};
        }
        if (hostPort.isEmpty()) {
            return new String[] {"", ""};
        }
        int index = hostPort.indexOf(":");
        if (index == -1) {
            return new String[] {hostPort, hostPort};
        }
        return new String[] {hostPort.substring(0, index), hostPort.substring(index + 1)};
    }

    private ConnectionIdList getConnectionIdList(@NonNull Long userId, String minPrivilege,
            List<String> permittedActions) {
        Map<Long, Set<String>> id2Actions = connectionFilter.permittedConnectionActions(userId, c -> {
            ConnectionPermission min = new ConnectionPermission(c.getResourceId(), minPrivilege);
            if (CollectionUtils.isEmpty(permittedActions)) {
                return c.implies(min);
            }
            SecurityResource r = new DefaultSecurityResource(c.getResourceId(), c.getResourceType());
            return c.implies(min) && c.implies(securityManager.getPermissionByActions(r, permittedActions));
        });

        return new ConnectionIdList() {
            private final List<String> acceptedActions = Arrays.asList(
                    ResourcePermission.RESOURCE_CREATE_ACTION,
                    ResourcePermission.RESOURCE_READ_ACTION,
                    ResourcePermission.RESOURCE_UPDATE_ACTION,
                    ResourcePermission.RESOURCE_DELETE_ACTION);

            @Override
            public List<Long> getConnectionIds() {
                return new ArrayList<>(id2Actions.keySet());
            }

            @Override
            public Set<String> getActions(@NonNull Long connectionId) {
                return id2Actions.getOrDefault(connectionId, Collections.emptySet()).stream()
                        .filter(acceptedActions::contains).collect(Collectors.toSet());
            }
        };
    }

    private void setSupportedOperations(ConnectionConfig connection) {
        Boolean temp = connection.getTemp();
        boolean isTemp = !Objects.isNull(temp) && temp;
        Set<String> supportedOperations =
                connectProperties.getConnectionSupportedOperations(isTemp, connection.getPermittedActions());
        connection.setSupportedOperations(supportedOperations);
    }

    private boolean exists(Long organizationId, String name) {
        ConnectionEntity entity = new ConnectionEntity();
        entity.setOrganizationId(organizationId);
        entity.setName(name);
        entity.setVisibleScope(ConnectionVisibleScope.ORGANIZATION);
        return repository.exists(Example.of(entity));
    }

    private void checkProjectOperable(Long projectId) {
        if (Objects.isNull(projectId)) {
            return;
        }
        Project project = ProjectMapper.INSTANCE.entityToModel(projectRepository.findById(projectId)
                .orElseThrow(() -> new NotFoundException(ResourceType.ODC_PROJECT, "id", projectId)));
        permissionValidator.checkCurrentOrganization(project);
        projectPermissionValidator.checkProjectRole(projectId,
                Arrays.asList(ResourceRoleName.DBA, ResourceRoleName.OWNER));
    }

    private void attachPermittedActions(ConnectionConfig connection) {
        Set<String> actions = authorizationFacade.getAllPermittedActions(authenticationFacade.currentUser(),
                ResourceType.valueOf(connection.resourceType()), connection.getId() + "");
        if (actions.contains("*") && ResourceType.ODC_CONNECTION.name().equals(connection.resourceType())) {
            connection.setPermittedActions(ConnectionPermission.getAllActions());
        } else {
            connection.setPermittedActions(actions);
        }
    }

    private ConnectionConfig internalGet(Long id) {
        ConnectionConfig connection = internalGetSkipUserCheck(id, true, true);
        permissionValidator.checkCurrentOrganization(connection);
        return connection;
    }

    @SkipAuthorize("odc internal usage")
    public ConnectionConfig internalGetSkipUserCheck(Long id, boolean withEnvironment, boolean withProject) {
        ConnectionConfig config = entityToModel(getEntity(id), withEnvironment, withProject);
        List<ConnectionAttributeEntity> entities = this.attributeRepository.findByConnectionId(config.getId());
        config.setAttributes(attrEntitiesToMap(entities));
        return config;
    }

    private ConnectionEntity getEntity(@NonNull Long id) {
        return repository.findById(id).orElseThrow(() -> new NotFoundException(ResourceType.ODC_CONNECTION, "id", id));
    }

    private List<ConnectionConfig> entitiesToModels(@NonNull List<ConnectionEntity> entities,
            @NonNull Long organizationId, @NonNull Boolean withEnvironment, @NonNull Boolean withProject) {
        if (CollectionUtils.isEmpty(entities)) {
            return Collections.emptyList();
        }
        Map<Long, Environment> id2Environment;
        if (withEnvironment) {
            id2Environment = environmentService.list(organizationId, QueryEnvironmentParam.builder().build()).stream()
                    .collect(Collectors.toMap(Environment::getId, environment -> environment));
        } else {
            id2Environment = new HashMap<>();
        }
        Map<Long, String> id2ProjectName;
        if (withProject) {
            List<Long> projectIds = entities.stream().map(ConnectionEntity::getProjectId).filter(Objects::nonNull)
                    .collect(Collectors.toList());
            id2ProjectName = projectRepository.findByIdIn(projectIds).stream()
                    .collect(Collectors.toMap(ProjectEntity::getId, ProjectEntity::getName));
        } else {
            id2ProjectName = new HashMap<>();
        }
        return entities.stream().map(entity -> {
            ConnectionConfig connection = mapper.entityToModel(entity);
            connection.setStatus(CheckState.of(ConnectionStatus.TESTING));
            if (withEnvironment) {
                Environment environment = id2Environment.getOrDefault(connection.getEnvironmentId(), null);
                if (Objects.isNull(environment)) {
                    throw new UnexpectedException("environment not found, id=" + connection.getEnvironmentId());
                }
                connection.setEnvironmentStyle(environment.getStyle());
                connection.setEnvironmentName(environment.getName());
            }
            if (withProject && connection.getProjectId() != null) {
                String projectName = id2ProjectName.getOrDefault(connection.getProjectId(), null);
                if (Objects.isNull(projectName)) {
                    throw new UnexpectedException("project not found, id=" + connection.getProjectId());
                }
                connection.setProjectName(projectName);
            }
            return connection;
        }).collect(Collectors.toList());
    }

    private ConnectionConfig entityToModel(@NonNull ConnectionEntity entity, @NonNull Boolean withEnvironment,
            @NonNull Boolean withProject) {
        return entitiesToModels(Collections.singletonList(entity), entity.getOrganizationId(), withEnvironment,
                withProject).stream().findFirst()
                        .orElseThrow(() -> new NotFoundException(ResourceType.ODC_CONNECTION, "id", entity.getId()));
    }

    private ConnectionEntity modelToEntity(@NonNull ConnectionConfig model) {
        return mapper.modelToEntity(model);
    }

    private List<ConnectionAttributeEntity> connToAttrEntities(@NonNull ConnectionConfig model) {
        Verify.notNull(model.getId(), "ConnectionId");
        Map<String, Object> attributes = model.getAttributes();
        if (attributes == null || attributes.size() == 0) {
            return Collections.emptyList();
        }
        return attributes.entrySet().stream().map(entry -> {
            ConnectionAttributeEntity entity = new ConnectionAttributeEntity();
            entity.setConnectionId(model.getId());
            entity.setName(entry.getKey());
            entity.setContent(JsonUtils.toJson(entry.getValue()));
            return entity;
        }).collect(Collectors.toList());
    }

    private Map<String, Object> attrEntitiesToMap(@NonNull List<ConnectionAttributeEntity> entities) {
        Map<Long, List<ConnectionAttributeEntity>> map = entities.stream().collect(
                Collectors.groupingBy(ConnectionAttributeEntity::getConnectionId));
        Verify.verify(map.size() <= 1, "Attributes's size is illegal, actual: " + map.size());
        return entities.stream().filter(e -> JsonUtils.fromJson(e.getContent(), Object.class) != null)
                .collect(Collectors.toMap(ConnectionAttributeEntity::getName, e -> JsonUtils.fromJson(
                        e.getContent(), Object.class)));
    }

    private Long currentOrganizationId() {
        return authenticationFacade.currentOrganizationId();
    }

    private Long currentUserId() {
        return authenticationFacade.currentUserId();
    }

    private void maskConnectionHost(ConnectionConfig connection) {
        if (Objects.isNull(connection)) {
            return;
        }
        Map<String, String> properties = connection.getProperties();
        if (Objects.nonNull(properties) && StringUtils.equals(properties.get("maskHost"), "true")) {
            connection.setHost("trial_connection_host");
        }
    }

    private Date getEarliestObjectSyncTime(@NotNull Long connectionId) {
        List<DatabaseEntity> entities = databaseRepository.findByConnectionIdAndExisted(connectionId, true);
        if (CollectionUtils.isEmpty(entities)) {
            return null;
        }
        Set<Date> syncTimes = entities.stream().map(DatabaseEntity::getObjectLastSyncTime).collect(Collectors.toSet());
        if (syncTimes.contains(null)) {
            return null;
        }
        return syncTimes.stream().min(Date::compareTo).orElse(null);
    }

}<|MERGE_RESOLUTION|>--- conflicted
+++ resolved
@@ -266,11 +266,13 @@
     @SkipAuthorize("odc internal usage")
     public ConnectionConfig innerCreate(@NotNull @Valid ConnectionConfig connection, @NotNull Long creatorId,
             boolean skipPermissionCheck) {
-<<<<<<< HEAD
         ConnectionConfig created = txTemplate.execute(status -> {
             try {
                 environmentAdapter.adaptConfig(connection);
                 connectionSSLAdaptor.adapt(connection);
+                if (!connection.getType().isDefaultSchemaRequired()) {
+                    connection.setDefaultSchema(null);
+                }
                 connectionValidator.validateForUpsert(connection);
                 connectionValidator.validatePrivateConnectionTempOnly(connection.getTemp());
                 if (!skipPermissionCheck) {
@@ -307,46 +309,6 @@
             } catch (Exception ex) {
                 status.setRollbackOnly();
                 throw ex;
-=======
-        TransactionDefinition transactionDefinition = new DefaultTransactionDefinition();
-        TransactionStatus transactionStatus = transactionManager.getTransaction(transactionDefinition);
-        ConnectionConfig created;
-        try {
-            environmentAdapter.adaptConfig(connection);
-            connectionSSLAdaptor.adapt(connection);
-
-            if (!connection.getType().isDefaultSchemaRequired()) {
-                connection.setDefaultSchema(null);
-            }
-            connectionValidator.validateForUpsert(connection);
-            connectionValidator.validatePrivateConnectionTempOnly(connection.getTemp());
-
-            if (!skipPermissionCheck) {
-                checkProjectOperable(connection.getProjectId());
-            }
-
-            connection.setOrganizationId(currentOrganizationId());
-            connection.setCreatorId(creatorId);
-            if (Objects.isNull(connection.getProperties())) {
-                connection.setProperties(new HashMap<>());
-            }
-
-            if (Objects.isNull(connection.getTemp())) {
-                connection.setTemp(false);
-            }
-
-            String name = connection.getName();
-            Long organizationId = currentOrganizationId();
-            PreConditions.validNoDuplicated(ResourceType.ODC_CONNECTION, "organizationId,name",
-                    org.apache.commons.lang3.StringUtils.joinWith(",", organizationId, name),
-                    () -> exists(organizationId, name));
-
-            if (connection.getPasswordSaved()) {
-                PreConditions.notNull(connection.getPassword(), "connection.password");
-            } else {
-                connection.setPassword(null);
-                connection.setPasswordEncrypted(null);
->>>>>>> c7f5f285
             }
         });
         log.info("Connection created, connection={}", created);
@@ -605,7 +567,6 @@
     @PreAuthenticate(actions = "update", resourceType = "ODC_CONNECTION", indexOfIdParam = 0)
     public ConnectionConfig update(@NotNull Long id, @NotNull @Valid ConnectionConfig connection)
             throws InterruptedException {
-<<<<<<< HEAD
         ConnectionConfig config = txTemplate.execute(status -> {
             try {
                 environmentAdapter.adaptConfig(connection);
@@ -626,6 +587,9 @@
                 connection.setTemp(saved.getTemp());
                 connection.setPasswordEncrypted(null);
                 connection.setSysTenantPasswordEncrypted(null);
+                if (!connection.getType().isDefaultSchemaRequired()) {
+                    connection.setDefaultSchema(null);
+                }
                 connectionValidator.validateForUpsert(connection);
                 // validate same name while rename connection
                 repository.findByOrganizationIdAndName(connection.getOrganizationId(), connection.getName())
@@ -666,66 +630,6 @@
             } catch (Exception ex) {
                 status.setRollbackOnly();
                 throw ex;
-=======
-        TransactionDefinition transactionDefinition = new DefaultTransactionDefinition();
-        TransactionStatus transactionStatus = transactionManager.getTransaction(transactionDefinition);
-        ConnectionConfig updated;
-        ConnectionConfig saved;
-        try {
-            environmentAdapter.adaptConfig(connection);
-            connectionSSLAdaptor.adapt(connection);
-            saved = internalGet(id);
-            connectionValidator.validateForUpdate(connection, saved);
-            checkProjectOperable(connection.getProjectId());
-            if (StringUtils.isBlank(connection.getSysTenantUsername())) {
-                // sys 用户没有设的情况下，相应地，密码要设置为空
-                connection.setSysTenantPassword("");
-            }
-            connection.setId(id);
-            connection.setCreatorId(saved.getCreatorId());
-            connection.setOrganizationId(saved.getOrganizationId());
-            connection.setType(saved.getType());
-            connection.setCipher(saved.getCipher());
-            connection.setSalt(saved.getSalt());
-            connection.setTemp(saved.getTemp());
-            connection.setPasswordEncrypted(null);
-            connection.setSysTenantPasswordEncrypted(null);
-
-            if (!connection.getType().isDefaultSchemaRequired()) {
-                connection.setDefaultSchema(null);
-            }
-            connectionValidator.validateForUpsert(connection);
-            // validate same name while rename connection
-            repository.findByOrganizationIdAndName(connection.getOrganizationId(), connection.getName())
-                    .ifPresent(sameNameEntity -> {
-                        if (!id.equals(sameNameEntity.getId())) {
-                            throw new BadRequestException(ErrorCodes.ConnectionDuplicatedName,
-                                    new Object[] {connection.getName()}, "same datasource name exists");
-                        }
-                    });
-            if (Boolean.FALSE.equals(connection.getPasswordSaved())) {
-                connection.setPassword(null);
-            }
-            connectionEncryption.encryptPasswords(connection);
-            connection.fillEncryptedPasswordFromSavedIfNull(saved);
-
-            ConnectionEntity entity = modelToEntity(connection);
-            ConnectionEntity savedEntity = repository.saveAndFlush(entity);
-
-            // for workaround createTime/updateTime not refresh in server mode,
-            // seems JPA bug, it works while UT
-            entityManager.refresh(savedEntity);
-            updated = entityToModel(savedEntity, true, true);
-            this.attributeRepository.deleteByConnectionId(updated.getId());
-            updated.setAttributes(connection.getAttributes());
-            List<ConnectionAttributeEntity> attrEntities = connToAttrEntities(updated);
-            attrEntities = this.attributeRepository.saveAll(attrEntities);
-            updated.setAttributes(attrEntitiesToMap(attrEntities));
-            log.info("Connection updated, connection={}", updated);
-            if (saved.getProjectId() != null && updated.getProjectId() == null) {
-                // Remove databases from project when unbind project from connection
-                updateDatabaseProjectId(savedEntity, null, false);
->>>>>>> c7f5f285
             }
         });
         databaseSyncManager.submitSyncDataSourceAndDBSchemaTask(config);
