/*
 * Copyright (c) 2023 OceanBase.
 *
 * Licensed under the Apache License, Version 2.0 (the "License");
 * you may not use this file except in compliance with the License.
 * You may obtain a copy of the License at
 *
 *     http://www.apache.org/licenses/LICENSE-2.0
 *
 * Unless required by applicable law or agreed to in writing, software
 * distributed under the License is distributed on an "AS IS" BASIS,
 * WITHOUT WARRANTIES OR CONDITIONS OF ANY KIND, either express or implied.
 * See the License for the specific language governing permissions and
 * limitations under the License.
 */
package com.oceanbase.odc.service.dlm;

import java.text.SimpleDateFormat;

import com.oceanbase.odc.service.dlm.model.DlmTask;
import com.oceanbase.tools.migrator.common.configure.DataSourceInfo;
import com.oceanbase.tools.migrator.common.configure.LogicTableConfig;
import com.oceanbase.tools.migrator.common.dto.HistoryJob;
import com.oceanbase.tools.migrator.common.enums.JobStatus;
import com.oceanbase.tools.migrator.common.enums.JobType;
import com.oceanbase.tools.migrator.core.AbstractJobMetaFactory;
import com.oceanbase.tools.migrator.core.JobReq;
import com.oceanbase.tools.migrator.core.meta.ClusterMeta;
import com.oceanbase.tools.migrator.core.meta.JobMeta;
import com.oceanbase.tools.migrator.core.meta.TenantMeta;

import lombok.extern.slf4j.Slf4j;

/**
 * @Author：tinker
 * @Date: 2023/4/18 16:10
 * @Descripition:
 */
@Slf4j
public class JobMetaFactory extends AbstractJobMetaFactory {

    private final SimpleDateFormat sdf = new SimpleDateFormat("yyyyMMdd");
    private int singleTaskThreadPoolSize;

    private int taskConnectionQueryTimeout;
    private double readWriteRatio;

    public JobMeta create(DlmTask parameters) throws Exception {
        HistoryJob historyJob = new HistoryJob();
        historyJob.setId(parameters.getId());
        historyJob.setJobType(JobType.MIGRATE);
        historyJob.setJobStatus(JobStatus.RUNNING);
        historyJob.setDateStart("19700101");
        historyJob.setDateEnd(sdf.format(parameters.getFireTime()));
        historyJob.setTaskGeneratorId(parameters.getTaskGeneratorId());
        historyJob.setTableId(-1L);
        historyJob.setPrintSqlTrace(false);
        historyJob.setSourceTable(parameters.getTableName());
        historyJob.setTargetTable(parameters.getTableName());
        LogicTableConfig logicTableConfig = parameters.getLogicTableConfig();
        logicTableConfig.setReaderTaskCount((int) (singleTaskThreadPoolSize * readWriteRatio / (1 + readWriteRatio)));
        logicTableConfig.setWriterTaskCount(singleTaskThreadPoolSize - logicTableConfig.getReaderTaskCount());
        DataSourceInfo sourceInfo = DataSourceInfoBuilder.build(parameters.getSourceDs());
        DataSourceInfo targetInfo = DataSourceInfoBuilder.build(parameters.getTargetDs());
<<<<<<< HEAD
        sourceInfo.setConnectionCount(logicTableConfig.getReaderTaskCount()
                + parameters.getLogicTableConfig().getWriterTaskCount());
        targetInfo.setConnectionCount(logicTableConfig.getReaderTaskCount()
                + parameters.getLogicTableConfig().getWriterTaskCount());
        sourceInfo.setQueryTimeout(taskConnectionQueryTimeout);
        targetInfo.setQueryTimeout(taskConnectionQueryTimeout);
=======
        sourceInfo.setConnectionCount(2 * (logicTableConfig.getReaderTaskCount()
                + parameters.getLogicTableConfig().getWriterTaskCount()));
        targetInfo.setConnectionCount(2 * (logicTableConfig.getReaderTaskCount()
                + parameters.getLogicTableConfig().getWriterTaskCount()));
>>>>>>> a49c4daa
        log.info("Begin to create dlm job,params={}", logicTableConfig);
        // ClusterMeta and TenantMeta used to calculate min limit size.
        JobReq req =
                new JobReq(historyJob, parameters.getLogicTableConfig(), sourceInfo, targetInfo, new ClusterMeta(),
                        new ClusterMeta(), new TenantMeta(), new TenantMeta());
        return super.create(req);
    }

    public void setReadWriteRatio(double readWriteRatio) {
        this.readWriteRatio = readWriteRatio;
    }

    public void setSingleTaskThreadPoolSize(int singleTaskThreadPoolSize) {
        this.singleTaskThreadPoolSize = singleTaskThreadPoolSize;
    }

    public void setTaskConnectionQueryTimeout(int taskConnectionQueryTimeout) {
        this.taskConnectionQueryTimeout = taskConnectionQueryTimeout;
    }

}<|MERGE_RESOLUTION|>--- conflicted
+++ resolved
@@ -62,19 +62,12 @@
         logicTableConfig.setWriterTaskCount(singleTaskThreadPoolSize - logicTableConfig.getReaderTaskCount());
         DataSourceInfo sourceInfo = DataSourceInfoBuilder.build(parameters.getSourceDs());
         DataSourceInfo targetInfo = DataSourceInfoBuilder.build(parameters.getTargetDs());
-<<<<<<< HEAD
-        sourceInfo.setConnectionCount(logicTableConfig.getReaderTaskCount()
-                + parameters.getLogicTableConfig().getWriterTaskCount());
-        targetInfo.setConnectionCount(logicTableConfig.getReaderTaskCount()
-                + parameters.getLogicTableConfig().getWriterTaskCount());
-        sourceInfo.setQueryTimeout(taskConnectionQueryTimeout);
-        targetInfo.setQueryTimeout(taskConnectionQueryTimeout);
-=======
         sourceInfo.setConnectionCount(2 * (logicTableConfig.getReaderTaskCount()
                 + parameters.getLogicTableConfig().getWriterTaskCount()));
         targetInfo.setConnectionCount(2 * (logicTableConfig.getReaderTaskCount()
                 + parameters.getLogicTableConfig().getWriterTaskCount()));
->>>>>>> a49c4daa
+        sourceInfo.setQueryTimeout(taskConnectionQueryTimeout);
+        targetInfo.setQueryTimeout(taskConnectionQueryTimeout);
         log.info("Begin to create dlm job,params={}", logicTableConfig);
         // ClusterMeta and TenantMeta used to calculate min limit size.
         JobReq req =
