--- conflicted
+++ resolved
@@ -65,11 +65,7 @@
         ConnectionSession connectionSession = new DefaultConnectSessionFactory(config).generateSession();
         try {
             if (enableUserMonitor(parameters.getLockUsers())) {
-<<<<<<< HEAD
-                userMonitorExecutor.start(parameters.getParameterDataMap());
-=======
                 userMonitorExecutor.start();
->>>>>>> 0dac8732
             }
             ConnectionSessionUtil.setCurrentSchema(connectionSession, taskParameters.getDatabaseName());
             DefaultRenameTableInvoker defaultRenameTableInvoker =
