/*
 * Copyright (c) 2023 OceanBase.
 *
 * Licensed under the Apache License, Version 2.0 (the "License");
 * you may not use this file except in compliance with the License.
 * You may obtain a copy of the License at
 *
 *     http://www.apache.org/licenses/LICENSE-2.0
 *
 * Unless required by applicable law or agreed to in writing, software
 * distributed under the License is distributed on an "AS IS" BASIS,
 * WITHOUT WARRANTIES OR CONDITIONS OF ANY KIND, either express or implied.
 * See the License for the specific language governing permissions and
 * limitations under the License.
 */
package com.oceanbase.odc.config;

import java.util.concurrent.ThreadPoolExecutor;

import org.springframework.beans.factory.annotation.Autowired;
import org.springframework.context.annotation.Bean;
import org.springframework.context.annotation.Configuration;
import org.springframework.context.annotation.Lazy;
import org.springframework.scheduling.annotation.Scheduled;
import org.springframework.scheduling.concurrent.ThreadPoolTaskExecutor;

import com.oceanbase.odc.common.trace.TraceDecorator;
import com.oceanbase.odc.common.util.SystemUtils;
import com.oceanbase.odc.service.config.SystemConfigService;
import com.oceanbase.odc.service.datasecurity.SensitiveColumnScanningResultCache;

import lombok.extern.slf4j.Slf4j;

/**
 * @author yizhou.xw
 * @version : ScheduleConfiguration.java, v 0.1 2021-07-28 15:06
 */
@Slf4j
@Configuration
public class ScheduleConfiguration {

    private final int CORE_NUMBER = SystemUtils.availableProcessors();

    private final long REFRESH_CONFIG_RATE_MILLIS = 3 * 60 * 1000L;

    private static final int SHORT_VALIDATE_INTERVAL_MS = 10 * 1000;

    @Autowired
    private SystemConfigService systemConfigService;

    @Bean(name = "connectionStatusCheckExecutor")
    public ThreadPoolTaskExecutor connectionStatusCheckExecutor() {
        ThreadPoolTaskExecutor executor = new ThreadPoolTaskExecutor();
        executor.setCorePoolSize(CORE_NUMBER * 2);
        executor.setMaxPoolSize(CORE_NUMBER * 10);
        executor.setQueueCapacity(0);
        executor.setThreadNamePrefix("connection-status-check-");
        executor.setWaitForTasksToCompleteOnShutdown(true);
        executor.setAwaitTerminationSeconds(5);
        executor.setTaskDecorator(new TraceDecorator<>());
        executor.setRejectedExecutionHandler(new ThreadPoolExecutor.DiscardPolicy());
        executor.initialize();
        log.info("connectionStatusCheckExecutor initialized");
        return executor;
    }

    @Bean(name = "authorizationFacadeExecutor")
    public ThreadPoolTaskExecutor authorizationFacadeExecutor() {
        ThreadPoolTaskExecutor executor = new ThreadPoolTaskExecutor();
        int poolSize = Math.max(SystemUtils.availableProcessors(), 5);
        executor.setCorePoolSize(poolSize);
        executor.setMaxPoolSize(poolSize);
        executor.setQueueCapacity(0);
        executor.setThreadNamePrefix("authorization-calculator-");
        executor.setWaitForTasksToCompleteOnShutdown(true);
        executor.setAwaitTerminationSeconds(5);
        executor.setTaskDecorator(new TraceDecorator<>());
        executor.setRejectedExecutionHandler(new ThreadPoolExecutor.CallerRunsPolicy());
        executor.initialize();
        log.info("authorizationFacadeExecutor initialized");
        return executor;
    }

    @Bean(name = "loaderdumperExecutor")
    public ThreadPoolTaskExecutor loaderdumperExecutor() {
        ThreadPoolTaskExecutor executor = new ThreadPoolTaskExecutor();
        int poolSize = Math.max(SystemUtils.availableProcessors(), 5);
        executor.setCorePoolSize(poolSize);
        executor.setMaxPoolSize(poolSize);
        executor.setQueueCapacity(0);
        executor.setThreadNamePrefix("loader-dumper-");
        executor.setWaitForTasksToCompleteOnShutdown(true);
        executor.setAwaitTerminationSeconds(5);
        executor.setTaskDecorator(new TraceDecorator<>());
        executor.setRejectedExecutionHandler(new ThreadPoolExecutor.DiscardPolicy());
        executor.initialize();
        log.info("loaderdumperExecutor initialized");
        return executor;
    }

    @Bean(name = "autoApprovalExecutor")
    public ThreadPoolTaskExecutor autoApprovalExecutor() {
        ThreadPoolTaskExecutor executor = new ThreadPoolTaskExecutor();
        int poolSize = Math.max(SystemUtils.availableProcessors(), 5);
        executor.setCorePoolSize(poolSize);
        executor.setMaxPoolSize(poolSize);
<<<<<<< HEAD
        executor.setQueueCapacity(1024);
=======
>>>>>>> 2ea3dd78
        executor.setThreadNamePrefix("auto-approval-");
        executor.setWaitForTasksToCompleteOnShutdown(true);
        executor.setAwaitTerminationSeconds(5);
        executor.setTaskDecorator(new TraceDecorator<>());
        executor.setRejectedExecutionHandler(new ThreadPoolExecutor.CallerRunsPolicy());
        executor.initialize();
        log.info("autoApprovalExecutor initialized");
        return executor;
    }

    @Bean(name = "flowTaskExecutor")
    public ThreadPoolTaskExecutor flowTaskExecutor() {
        ThreadPoolTaskExecutor executor = new ThreadPoolTaskExecutor();
        executor.setCorePoolSize(CORE_NUMBER * 2);
        executor.setMaxPoolSize(CORE_NUMBER * 10);
<<<<<<< HEAD
        executor.setQueueCapacity(1024);
=======
>>>>>>> 2ea3dd78
        executor.setThreadNamePrefix("flow-task-executor-");
        executor.setWaitForTasksToCompleteOnShutdown(true);
        executor.setAwaitTerminationSeconds(5);
        executor.setTaskDecorator(new TraceDecorator<>());
        executor.setRejectedExecutionHandler(new ThreadPoolExecutor.AbortPolicy());
        executor.initialize();
        log.info("flowTaskExecutor initialized");
        return executor;
    }

    @Bean(name = "shadowTableComparingExecutor")
    public ThreadPoolTaskExecutor shadowTableComparingExecutor() {
        ThreadPoolTaskExecutor executor = new ThreadPoolTaskExecutor();
        int poolSize = Math.max(SystemUtils.availableProcessors(), 5);
        executor.setCorePoolSize(poolSize);
        executor.setMaxPoolSize(poolSize);
        executor.setQueueCapacity(0);
        executor.setThreadNamePrefix("shadowtable-comparing-");
        executor.setWaitForTasksToCompleteOnShutdown(true);
        executor.setAwaitTerminationSeconds(5);
        executor.setTaskDecorator(new TraceDecorator<>());
        executor.setRejectedExecutionHandler(new ThreadPoolExecutor.DiscardPolicy());
        executor.initialize();
        log.info("shadowTableComparingExecutor initialized");
        return executor;
    }

    @Bean(name = "shadowTableSyncTaskExecutor")
    public ThreadPoolTaskExecutor shadowTableSyncTaskExecutor() {
        ThreadPoolTaskExecutor executor = new ThreadPoolTaskExecutor();
        int poolSize = Math.max(SystemUtils.availableProcessors(), 5);
        executor.setCorePoolSize(poolSize);
        executor.setMaxPoolSize(poolSize);
        executor.setQueueCapacity(0);
        executor.setThreadNamePrefix("shadowtable-sync-");
        executor.setWaitForTasksToCompleteOnShutdown(true);
        executor.setAwaitTerminationSeconds(5);
        executor.setTaskDecorator(new TraceDecorator<>());
        executor.setRejectedExecutionHandler(new ThreadPoolExecutor.DiscardPolicy());
        executor.initialize();
        log.info("shadowTableSyncTaskExecutor initialized");
        return executor;
    }

    @Bean(name = "cloudLoadDataTaskExecutor")
    public ThreadPoolTaskExecutor cloudLoadDataTaskExecutor() {
        ThreadPoolTaskExecutor executor = new ThreadPoolTaskExecutor();
        int poolSize = Math.max(SystemUtils.availableProcessors(), 5);
        executor.setCorePoolSize(poolSize);
        executor.setMaxPoolSize(poolSize);
        executor.setQueueCapacity(0);
        executor.setThreadNamePrefix("cloud-load-data-");
        executor.setWaitForTasksToCompleteOnShutdown(true);
        executor.setAwaitTerminationSeconds(5);
        executor.setTaskDecorator(new TraceDecorator<>());
        executor.setRejectedExecutionHandler(new ThreadPoolExecutor.DiscardPolicy());
        executor.initialize();
        log.info("cloudLoadDataTaskExecutor initialized");
        return executor;
    }

    @Bean(name = "syncDatabaseTaskExecutor")
    public ThreadPoolTaskExecutor syncDatabaseTaskExecutor() {
        ThreadPoolTaskExecutor executor = new ThreadPoolTaskExecutor();
        int poolSize = Math.max(SystemUtils.availableProcessors() * 8, 64);
        executor.setCorePoolSize(poolSize);
        executor.setMaxPoolSize(poolSize);
        executor.setQueueCapacity(0);
        executor.setThreadNamePrefix("database-sync-");
        executor.setWaitForTasksToCompleteOnShutdown(true);
        executor.setAwaitTerminationSeconds(5);
        executor.setTaskDecorator(new TraceDecorator<>());
        executor.setRejectedExecutionHandler(new ThreadPoolExecutor.DiscardPolicy());
        executor.initialize();
        log.info("syncDatabaseTaskExecutor initialized");
        return executor;
    }

    @Bean(name = "scanSensitiveColumnExecutor")
    public ThreadPoolTaskExecutor scanSensitiveColumnExecutor() {
        ThreadPoolTaskExecutor executor = new ThreadPoolTaskExecutor();
        int poolSize = Math.max(SystemUtils.availableProcessors(), 5);
        executor.setCorePoolSize(poolSize);
        executor.setMaxPoolSize(poolSize);
        executor.setThreadNamePrefix("sensitive-column-scan-");
        executor.setWaitForTasksToCompleteOnShutdown(true);
        executor.setAwaitTerminationSeconds(5);
        executor.setTaskDecorator(new TraceDecorator<>());
        executor.setRejectedExecutionHandler(new ThreadPoolExecutor.AbortPolicy());
        executor.initialize();
        log.info("scanSensitiveColumnExecutor initialized");
        return executor;
    }


    @Lazy
    @Bean(name = "taskResultPublisherExecutor")
    public ThreadPoolTaskExecutor taskResultPublisherExecutor() {
        ThreadPoolTaskExecutor executor = new ThreadPoolTaskExecutor();
        int corePoolSize = Math.max(SystemUtils.availableProcessors() * 2, 8);
        int MaxPoolSize = Math.max(SystemUtils.availableProcessors() * 8, 64);
        executor.setCorePoolSize(corePoolSize);
        executor.setMaxPoolSize(MaxPoolSize);
        executor.setThreadNamePrefix("task-result-publish-");
        executor.setWaitForTasksToCompleteOnShutdown(true);
        executor.setAwaitTerminationSeconds(5);
        executor.setTaskDecorator(new TraceDecorator<>());
        executor.setRejectedExecutionHandler(new ThreadPoolExecutor.DiscardPolicy());
        executor.initialize();
        log.info("taskResultPublisherExecutor initialized");
        return executor;
    }

    @Lazy
    @Bean(name = "taskFrameworkMonitorExecutor")
    public ThreadPoolTaskExecutor taskFrameworkMonitorExecutor() {
        ThreadPoolTaskExecutor executor = new ThreadPoolTaskExecutor();
        executor.setCorePoolSize(4);
        executor.setMaxPoolSize(4);
        executor.setThreadNamePrefix("task-framework-monitoring-");
        executor.setWaitForTasksToCompleteOnShutdown(true);
        executor.setAwaitTerminationSeconds(5);
        executor.setTaskDecorator(new TraceDecorator<>());
        executor.setRejectedExecutionHandler(new ThreadPoolExecutor.DiscardPolicy());
        executor.initialize();
        log.info("taskFrameworkMonitorExecutor initialized");
        return executor;
    }

    @Scheduled(fixedDelay = REFRESH_CONFIG_RATE_MILLIS)
    public void refreshSysConfig() {
        systemConfigService.refresh();
    }

    @Scheduled(fixedRate = SHORT_VALIDATE_INTERVAL_MS)
    public void clearExpiredTask() {
        SensitiveColumnScanningResultCache.getInstance().clearExpiredTaskInfo();
    }

}<|MERGE_RESOLUTION|>--- conflicted
+++ resolved
@@ -104,15 +104,11 @@
         int poolSize = Math.max(SystemUtils.availableProcessors(), 5);
         executor.setCorePoolSize(poolSize);
         executor.setMaxPoolSize(poolSize);
-<<<<<<< HEAD
-        executor.setQueueCapacity(1024);
-=======
->>>>>>> 2ea3dd78
         executor.setThreadNamePrefix("auto-approval-");
         executor.setWaitForTasksToCompleteOnShutdown(true);
         executor.setAwaitTerminationSeconds(5);
         executor.setTaskDecorator(new TraceDecorator<>());
-        executor.setRejectedExecutionHandler(new ThreadPoolExecutor.CallerRunsPolicy());
+        executor.setRejectedExecutionHandler(new ThreadPoolExecutor.AbortPolicy());
         executor.initialize();
         log.info("autoApprovalExecutor initialized");
         return executor;
@@ -123,10 +119,6 @@
         ThreadPoolTaskExecutor executor = new ThreadPoolTaskExecutor();
         executor.setCorePoolSize(CORE_NUMBER * 2);
         executor.setMaxPoolSize(CORE_NUMBER * 10);
-<<<<<<< HEAD
-        executor.setQueueCapacity(1024);
-=======
->>>>>>> 2ea3dd78
         executor.setThreadNamePrefix("flow-task-executor-");
         executor.setWaitForTasksToCompleteOnShutdown(true);
         executor.setAwaitTerminationSeconds(5);
