--- conflicted
+++ resolved
@@ -59,16 +59,9 @@
 
     @Bean
     public HostUrlProvider hostUrlProvider(@Autowired TaskFrameworkProperties taskFrameworkProperties,
-<<<<<<< HEAD
-        @Autowired HostProperties hostProperties) {
-        return  StringUtils.isBlank(taskFrameworkProperties.getOdcUrl()) ?
-            new IpBasedHostUrlProvider(hostProperties) :
-            new FixedHostUrlProvider(taskFrameworkProperties);
-=======
             @Autowired HostProperties hostProperties) {
         return StringUtils.isBlank(taskFrameworkProperties.getOdcUrl()) ? new IpBasedHostUrlProvider(hostProperties)
                 : new FixedHostUrlProvider(taskFrameworkProperties);
->>>>>>> 01578d90
     }
 
     @Bean
