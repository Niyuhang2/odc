--- conflicted
+++ resolved
@@ -55,10 +55,6 @@
         String organizationId = context.get(OdcConstants.ORGANIZATION_ID);
         Long userIdL = (userId == null ? null : Long.parseLong(userId));
         Long organizationIdL = (organizationId == null ? null : Long.parseLong(organizationId));
-<<<<<<< HEAD
-
-=======
->>>>>>> 710720b7
         // set current user to get tenant list
         SecurityContextUtils.setCurrentUser(userIdL, organizationIdL, null);
     }
