--- conflicted
+++ resolved
@@ -82,13 +82,8 @@
             pivot = exprFrom.getPivot();
             unPivot = exprFrom.getUnPivot();
         }
-<<<<<<< HEAD
-        if (pivot != null || unPivot != null) {
+        if (pivot != null || unPivot != null || containsdblink) {
             return sql;
-=======
-        if (pivot != null || unPivot != null || containsdblink) {
-            return originalSql;
->>>>>>> f080e563
         }
         StringBuilder newSql = new StringBuilder(sql);
         List<Projection> selectItems = selectBody.getSelectItems();
