/*
 * Copyright (c) 2023 OceanBase.
 *
 * Licensed under the Apache License, Version 2.0 (the "License");
 * you may not use this file except in compliance with the License.
 * You may obtain a copy of the License at
 *
 *     http://www.apache.org/licenses/LICENSE-2.0
 *
 * Unless required by applicable law or agreed to in writing, software
 * distributed under the License is distributed on an "AS IS" BASIS,
 * WITHOUT WARRANTIES OR CONDITIONS OF ANY KIND, either express or implied.
 * See the License for the specific language governing permissions and
 * limitations under the License.
 */

package com.oceanbase.odc.service.task.enums;

/**
 * @author yaobin
 * @date 2023-11-21
 * @since 4.2.4
 */
public enum TaskRunModeEnum {
    /**
     * ODC job run will run in old model and will not be by scheduled task-framework
     */
    LEGACY,

    /**
     * ODC job run by k8s job
     */
    K8S,
    /**
     * ODC job run by ODC server process
     */
    PROCESS;

    public boolean isK8s() {
        return this == K8S;
    }
<<<<<<< HEAD
=======

    @Override
    public String toString() {
        return this.name();
    }
>>>>>>> 5d2687da
}<|MERGE_RESOLUTION|>--- conflicted
+++ resolved
@@ -23,11 +23,6 @@
  */
 public enum TaskRunModeEnum {
     /**
-     * ODC job run will run in old model and will not be by scheduled task-framework
-     */
-    LEGACY,
-
-    /**
      * ODC job run by k8s job
      */
     K8S,
@@ -39,12 +34,9 @@
     public boolean isK8s() {
         return this == K8S;
     }
-<<<<<<< HEAD
-=======
 
     @Override
     public String toString() {
         return this.name();
     }
->>>>>>> 5d2687da
 }