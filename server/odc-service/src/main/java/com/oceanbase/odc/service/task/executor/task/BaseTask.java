--- conflicted
+++ resolved
@@ -210,39 +210,12 @@
         return result;
     }
 
-<<<<<<< HEAD
-
-    /**
-     * Deal with task init method
-     */
     protected abstract void onInit();
 
-
-    /**
-     * Deal with task run logic here
-     */
     protected abstract void onStart();
 
-
-
-    /**
-     * Deal with task run logic here
-     */
     protected abstract void onStop();
 
-    /**
-     * Deal with task stop logic here
-     *
-     * @param e exception
-     */
-=======
-    protected abstract void onInit();
-
-    protected abstract void onStart();
-
-    protected abstract void onStop();
-
->>>>>>> 01578d90
     protected abstract void onFail(Exception e);
 
 }