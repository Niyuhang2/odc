--- conflicted
+++ resolved
@@ -145,11 +145,9 @@
     @Autowired
     private SecurityManager securityManager;
     @Autowired
-<<<<<<< HEAD
     private DatabasePermissionHelper databasePermissionHelper;
-=======
+    @Autowired
     private CloudMetadataClient cloudMetadataClient;
->>>>>>> 66043543
 
     @PostConstruct
     public void init() {
