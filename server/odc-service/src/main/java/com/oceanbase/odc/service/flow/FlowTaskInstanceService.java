--- conflicted
+++ resolved
@@ -238,7 +238,6 @@
         return taskService.getLog(taskEntity.getCreatorId(), taskEntity.getId() + "", taskEntity.getTaskType(), level);
     }
 
-
     public List<? extends FlowTaskResult> getResult(@NotNull Long id) throws IOException {
         TaskEntity task = flowInstanceService.getTaskByFlowInstanceId(id);
         if (task.getTaskType() == TaskType.ONLINE_SCHEMA_CHANGE) {
@@ -458,11 +457,7 @@
             List<MockDataTaskResult> details = getMockDataResult(taskEntity);
             Verify.singleton(details, "MockDataDetail");
 
-<<<<<<< HEAD
-            String objectName = ossTaskReferManager.get(taskEntity.getId() + "");
-=======
             String objectName = details.get(0).getObjectName();
->>>>>>> a801cb76
             PreConditions.validExists(ResourceType.ODC_FILE, "taskId", taskEntity.getId(),
                     () -> StringUtils.isNotBlank(objectName));
             URL url = generatePresignedUrl(objectName, expirationSecs);
