/*
 * Copyright (c) 2023 OceanBase.
 *
 * Licensed under the Apache License, Version 2.0 (the "License");
 * you may not use this file except in compliance with the License.
 * You may obtain a copy of the License at
 *
 *     http://www.apache.org/licenses/LICENSE-2.0
 *
 * Unless required by applicable law or agreed to in writing, software
 * distributed under the License is distributed on an "AS IS" BASIS,
 * WITHOUT WARRANTIES OR CONDITIONS OF ANY KIND, either express or implied.
 * See the License for the specific language governing permissions and
 * limitations under the License.
 */
package com.oceanbase.odc.service.flow.factory;

import java.util.ArrayList;
import java.util.Collection;
import java.util.Collections;
import java.util.Date;
import java.util.HashMap;
import java.util.HashSet;
import java.util.LinkedList;
import java.util.List;
import java.util.Map;
import java.util.Map.Entry;
import java.util.Objects;
import java.util.Set;
import java.util.function.Function;
import java.util.stream.Collectors;
import java.util.stream.Stream;

import org.apache.commons.collections4.CollectionUtils;
import org.springframework.beans.factory.annotation.Autowired;
import org.springframework.data.jpa.domain.Specification;
import org.springframework.stereotype.Component;

<<<<<<< HEAD
import com.oceanbase.odc.common.json.JsonUtils;
=======
import com.google.common.base.MoreObjects;
>>>>>>> 66043543
import com.oceanbase.odc.common.util.StringUtils;
import com.oceanbase.odc.core.shared.constant.TaskType;
import com.oceanbase.odc.metadb.connection.ConnectionConfigRepository;
import com.oceanbase.odc.metadb.connection.ConnectionEntity;
import com.oceanbase.odc.metadb.connection.ConnectionSpecs;
import com.oceanbase.odc.metadb.flow.FlowInstanceEntity;
import com.oceanbase.odc.metadb.flow.FlowInstanceRepository;
import com.oceanbase.odc.metadb.flow.FlowInstanceRepository.ParentInstanceIdCount;
import com.oceanbase.odc.metadb.flow.ServiceTaskInstanceEntity;
import com.oceanbase.odc.metadb.flow.ServiceTaskInstanceRepository;
import com.oceanbase.odc.metadb.flow.ServiceTaskInstanceSpecs;
import com.oceanbase.odc.metadb.flow.UserTaskInstanceCandidateEntity;
import com.oceanbase.odc.metadb.flow.UserTaskInstanceCandidateRepository;
import com.oceanbase.odc.metadb.flow.UserTaskInstanceEntity;
import com.oceanbase.odc.metadb.flow.UserTaskInstanceRepository;
import com.oceanbase.odc.metadb.flow.UserTaskInstanceSpecs;
import com.oceanbase.odc.metadb.iam.RoleEntity;
import com.oceanbase.odc.metadb.iam.RoleRepository;
import com.oceanbase.odc.metadb.iam.UserEntity;
import com.oceanbase.odc.metadb.iam.UserRepository;
import com.oceanbase.odc.metadb.iam.UserRoleEntity;
import com.oceanbase.odc.metadb.iam.UserRoleRepository;
import com.oceanbase.odc.metadb.iam.resourcerole.UserResourceRoleEntity;
import com.oceanbase.odc.metadb.iam.resourcerole.UserResourceRoleRepository;
import com.oceanbase.odc.metadb.integration.IntegrationEntity;
import com.oceanbase.odc.metadb.regulation.risklevel.RiskLevelRepository;
import com.oceanbase.odc.metadb.task.TaskEntity;
import com.oceanbase.odc.metadb.task.TaskRepository;
import com.oceanbase.odc.metadb.task.TaskSpecs;
import com.oceanbase.odc.service.connection.database.DatabaseService;
import com.oceanbase.odc.service.connection.database.model.Database;
import com.oceanbase.odc.service.connection.model.ConnectionConfig;
import com.oceanbase.odc.service.connection.util.ConnectionMapper;
import com.oceanbase.odc.service.flow.ApprovalPermissionService;
import com.oceanbase.odc.service.flow.instance.FlowInstance;
import com.oceanbase.odc.service.flow.model.FlowInstanceDetailResp;
import com.oceanbase.odc.service.flow.model.FlowInstanceDetailResp.FlowInstanceMapper;
import com.oceanbase.odc.service.flow.model.FlowNodeInstanceDetailResp;
import com.oceanbase.odc.service.flow.model.FlowNodeInstanceDetailResp.FlowNodeInstanceMapper;
import com.oceanbase.odc.service.flow.model.FlowNodeStatus;
import com.oceanbase.odc.service.flow.model.FlowTaskExecutionStrategy;
import com.oceanbase.odc.service.flow.task.model.DBStructureComparisonParameter;
import com.oceanbase.odc.service.iam.auth.AuthenticationFacade;
import com.oceanbase.odc.service.integration.IntegrationService;
import com.oceanbase.odc.service.integration.client.ApprovalClient;
import com.oceanbase.odc.service.integration.model.ApprovalProperties;
import com.oceanbase.odc.service.integration.model.IntegrationConfig;
import com.oceanbase.odc.service.integration.model.TemplateVariables;
import com.oceanbase.odc.service.integration.model.TemplateVariables.Variable;
import com.oceanbase.odc.service.regulation.risklevel.RiskLevelMapper;

import lombok.NonNull;

/**
 * Mapper factory to generate
 * {@link com.oceanbase.odc.service.flow.model.FlowInstanceDetailResp.FlowInstanceMapper} and
 * {@link com.oceanbase.odc.service.flow.model.FlowNodeInstanceDetailResp.FlowNodeInstanceMapper}
 *
 * @author yh263208
 * @date 2022-03-09 18:07
 * @since ODC_release_3.3.0
 */
@Component
public class FlowResponseMapperFactory {

    @Autowired
    private UserTaskInstanceRepository userTaskInstanceRepository;
    @Autowired
    private UserRepository userRepository;
    @Autowired
    private RoleRepository roleRepository;
    @Autowired
    private UserRoleRepository userRoleRepository;
    @Autowired
    private ConnectionConfigRepository connectionRepository;
    @Autowired
    private UserTaskInstanceCandidateRepository userTaskCandidateRepository;
    @Autowired
    private ServiceTaskInstanceRepository serviceTaskRepository;
    @Autowired
    private TaskRepository taskRepository;
    @Autowired
    private DatabaseService databaseService;
    @Autowired
    private ApprovalPermissionService approvalPermissionService;
    @Autowired
    private ApprovalClient approvalClient;
    @Autowired
    private IntegrationService integrationService;
    @Autowired
    private FlowInstanceRepository flowInstanceRepository;
    @Autowired
    private UserResourceRoleRepository userResourceRoleRepository;
    @Autowired
    private RiskLevelRepository riskLevelRepository;
    @Autowired
    private AuthenticationFacade authenticationFacade;
    private final ConnectionMapper connectionMapper = ConnectionMapper.INSTANCE;

    private final RiskLevelMapper riskLevelMapper = RiskLevelMapper.INSTANCE;

    public FlowNodeInstanceMapper generateNodeMapperByInstances(@NonNull Collection<FlowInstance> flowInstances) {
        return generateNodeMapper(getLongSet(flowInstances, FlowInstance::getId),
                getLongSet(flowInstances, FlowInstance::getCreatorId));
    }

    public FlowInstanceMapper generateMapperByInstances(@NonNull Collection<FlowInstance> flowInstances) {
        return generateMapper(getLongSet(flowInstances, FlowInstance::getId),
                getLongSet(flowInstances, FlowInstance::getCreatorId));
    }

    public FlowInstanceMapper generateMapperByEntities(@NonNull Collection<FlowInstanceEntity> entities) {
        return generateMapper(getLongSet(entities, FlowInstanceEntity::getId),
                getLongSet(entities, FlowInstanceEntity::getCreatorId));
    }

    public FlowNodeInstanceMapper generateNodeMapperByInstance(@NonNull FlowInstance flowInstance) {
        return generateNodeMapperByInstances(Collections.singleton(flowInstance));
    }

    public FlowInstanceMapper generateMapperByInstance(@NonNull FlowInstance flowInstance) {
        return generateMapperByInstances(Collections.singleton(flowInstance));
    }

    public FlowNodeInstanceMapper generateNodeMapperByInstanceIds(@NonNull Collection<Long> flowInstanceIds) {
        return generateNodeMapper(flowInstanceIds, Collections.emptySet());
    }

    public FlowInstanceMapper generateMapperByInstanceIds(@NonNull Collection<Long> flowInstanceIds) {
        return generateMapper(flowInstanceIds, Collections.emptySet());
    }

    private <T> Set<Long> getLongSet(@NonNull Collection<T> values, @NonNull Function<T, Long> function) {
        return values.stream().map(function).collect(Collectors.toSet());
    }

    private FlowNodeInstanceMapper generateNodeMapper(@NonNull Collection<Long> flowInstanceIds,
            @NonNull Set<Long> creatorIds) {
        if (flowInstanceIds.isEmpty()) {
            return FlowNodeInstanceDetailResp.mapper();
        }
        Specification<UserTaskInstanceEntity> specification =
                Specification.where(UserTaskInstanceSpecs.flowInstanceIdIn(flowInstanceIds));
        List<UserTaskInstanceEntity> userTaskEntities = userTaskInstanceRepository.findAll(specification);

        Set<Long> userIds = userTaskEntities.stream().filter(entity -> entity.getOperatorId() != null)
                .map(UserTaskInstanceEntity::getOperatorId).collect(Collectors.toSet());
        userIds.addAll(creatorIds);
        Map<Long, UserEntity> userId2User = listUsersByUserIds(userIds).stream()
                .collect(Collectors.toMap(UserEntity::getId, userEntity -> userEntity));

        Set<Long> approvalInstanceIds =
                userTaskEntities.stream().map(UserTaskInstanceEntity::getId).collect(Collectors.toSet());
        List<UserTaskInstanceCandidateEntity> candidateEntities = new LinkedList<>();
        if (!approvalInstanceIds.isEmpty()) {
            candidateEntities = userTaskCandidateRepository.findByApprovalInstanceIds(approvalInstanceIds);
        }
        Map<Long, List<UserEntity>> approvalId2Candidates = candidateEntities.stream().collect(Collectors
                .groupingBy(UserTaskInstanceCandidateEntity::getApprovalInstanceId)).entrySet().stream()
                .collect(Collectors.toMap(Entry::getKey, entry -> {
                    Set<Long> candidateUserIds = new HashSet<>();
                    Set<Long> candidateRoleIds = new HashSet<>();
                    Set<String> candidateResourceRoleIdentifiers = new HashSet<>();
                    entry.getValue().forEach(entity -> {
                        if (entity.getUserId() != null) {
                            candidateUserIds.add(entity.getUserId());
                        }
                        if (entity.getRoleId() != null) {
                            candidateRoleIds.add(entity.getRoleId());
                        }
                        if (entity.getResourceRoleIdentifier() != null) {
                            candidateResourceRoleIdentifiers.add(entity.getResourceRoleIdentifier());
                        }
                    });
                    if (candidateUserIds.isEmpty() && candidateRoleIds.isEmpty()
                            && candidateResourceRoleIdentifiers.isEmpty()) {
                        return Collections.emptyList();
                    } else if (!candidateResourceRoleIdentifiers.isEmpty()) {
                        Set<Long> resourceRoleUserIds = userResourceRoleRepository
                                .findByResourceIdsAndResourceRoleIdsIn(candidateResourceRoleIdentifiers)
                                .stream().map(UserResourceRoleEntity::getUserId).collect(Collectors.toSet());
                        return CollectionUtils.isEmpty(resourceRoleUserIds) ? Collections.emptyList()
                                : userRepository.findByUserIdsAndEnabled(resourceRoleUserIds, true);
                    } else if (candidateUserIds.isEmpty()) {
                        return userRepository.findByRoleIdsAndEnabled(candidateRoleIds, true);
                    } else if (candidateRoleIds.isEmpty()) {
                        return userRepository.findByUserIdsAndEnabled(candidateUserIds, true);
                    } else {
                        return userRepository.findByUserIdsOrRoleIds(candidateUserIds, candidateRoleIds, true);
                    }
                }));
        approvalId2Candidates.values().stream()
                .flatMap((Function<List<UserEntity>, Stream<UserEntity>>) Collection::stream)
                .forEach(entity -> userId2User.putIfAbsent(entity.getId(), entity));

        Map<Long, List<RoleEntity>> userId2Roles = getUserId2Roles(userId2User.keySet());

        Specification<ServiceTaskInstanceEntity> serviceSpec =
                Specification.where(ServiceTaskInstanceSpecs.flowInstanceIdIn(flowInstanceIds));
        List<ServiceTaskInstanceEntity> serviceEntities = serviceTaskRepository.findAll(serviceSpec);
        Set<Long> taskIds = serviceEntities.stream().filter(entity -> entity.getTargetTaskId() != null)
                .map(ServiceTaskInstanceEntity::getTargetTaskId).collect(Collectors.toSet());
        Map<Long, TaskEntity> taskId2TaskEntity = listTasksByTaskIdsWithoutPermissionCheck(taskIds).stream()
                .collect(Collectors.toMap(TaskEntity::getId, taskEntity -> taskEntity));

        return FlowNodeInstanceDetailResp.mapper()
                .withGetCandidatesByApprovalId(approvalId2Candidates::get)
                .withGetTaskById(taskId2TaskEntity::get)
                .withGetUserById(userId2User::get)
                .withGetRolesByUserId(userId2Roles::get)
                .withGetExternalApprovalNameById(externalApprovalId -> {
                    IntegrationEntity config = integrationService.nullSafeGet(externalApprovalId);
                    return config.getName();
                })
                .withGetExternalUrlByExternalId(externalApproval -> {
                    IntegrationConfig config =
                            integrationService.detailWithoutPermissionCheck(externalApproval.getApprovalId());
                    ApprovalProperties properties = ApprovalProperties.from(config);
                    if (StringUtils.isEmpty(properties.getAdvanced().getHyperlinkExpression())) {
                        return null;
                    }
                    TemplateVariables variables = new TemplateVariables();
                    variables.setAttribute(Variable.PROCESS_INSTANCE_ID, externalApproval.getInstanceId());
                    return approvalClient.buildHyperlink(properties.getAdvanced().getHyperlinkExpression(), variables);
                });
    }

    private FlowInstanceMapper generateMapper(@NonNull Collection<Long> flowInstanceIds,
            @NonNull Set<Long> creatorIds) {
        if (flowInstanceIds.isEmpty()) {
            return FlowInstanceDetailResp.mapper();
        }
        Specification<ServiceTaskInstanceEntity> serviceSpec =
                Specification.where(ServiceTaskInstanceSpecs.flowInstanceIdIn(flowInstanceIds));
        List<ServiceTaskInstanceEntity> serviceEntities = serviceTaskRepository.findAll(serviceSpec);

        Map<Long, List<Date>> flowInstanceId2ExecutionTime = serviceEntities.stream()
                .filter(entity -> entity.getExecutionTime() != null)
                .collect(Collectors.groupingBy(ServiceTaskInstanceEntity::getFlowInstanceId,
                        Collectors.mapping(ServiceTaskInstanceEntity::getExecutionTime, Collectors.toList())));

        Map<Long, List<FlowTaskExecutionStrategy>> flowInstanceId2ExecutionStrategy = serviceEntities.stream()
                .filter(e -> e.getTaskType().needForExecutionStrategy())
                .collect(Collectors.groupingBy(ServiceTaskInstanceEntity::getFlowInstanceId,
                        Collectors.mapping(ServiceTaskInstanceEntity::getStrategy, Collectors.toList())));

        Map<Long, Integer> parentInstanceIdMap = flowInstanceRepository
                .findByParentInstanceIdIn(flowInstanceIds)
                .stream().collect(
                        Collectors.toMap(ParentInstanceIdCount::getParentInstanceId, ParentInstanceIdCount::getCount));

        Map<Long, Boolean> flowInstanceId2Rollbackable = flowInstanceIds.stream().collect(Collectors
                .toMap(Function.identity(),
                        id -> MoreObjects.firstNonNull(parentInstanceIdMap.get(id), 0) == 0));

        /**
         * In order to improve the interface efficiency, it is necessary to find out the task entity
         * corresponding to the process instance at one time
         */
        Map<Long, Set<TaskEntity>> flowInstanceId2Tasks = new HashMap<>();
        Set<Long> taskIds = serviceEntities.stream().filter(entity -> entity.getTargetTaskId() != null)
                .map(ServiceTaskInstanceEntity::getTargetTaskId).collect(Collectors.toSet());
        Map<Long, TaskEntity> taskId2TaskEntity = listTasksByTaskIdsWithoutPermissionCheck(taskIds).stream()
                .collect(Collectors.toMap(TaskEntity::getId, taskEntity -> taskEntity));
        serviceEntities.stream().filter(entity -> entity.getTargetTaskId() != null).forEach(entity -> {
            Set<TaskEntity> taskEntities =
                    flowInstanceId2Tasks.computeIfAbsent(entity.getFlowInstanceId(), id -> new HashSet<>());
            TaskEntity taskEntity = taskId2TaskEntity.get(entity.getTargetTaskId());
            if (taskEntity != null) {
                taskEntities.add(taskEntity);
            }
        });

        /**
         * Get Database associated with each TaskEntity
         */
        Map<Long, Database> id2Database = new HashMap<>();
        Set<Long> databaseIds = new HashSet<>();
        databaseIds.addAll(taskId2TaskEntity.values().stream().map(TaskEntity::getDatabaseId).filter(Objects::nonNull)
                .collect(Collectors.toSet()));
        databaseIds.addAll(taskId2TaskEntity.values().stream()
                .filter(task -> task.getTaskType().equals(TaskType.STRUCTURE_COMPARISON))
                .map(taskEntity -> JsonUtils
                        .fromJson(taskEntity.getParametersJson(), DBStructureComparisonParameter.class)
                        .getTargetDatabaseId())
                .collect(Collectors.toSet()));
        if (CollectionUtils.isNotEmpty(databaseIds)) {
            id2Database = databaseService.listDatabasesByIds(databaseIds).stream()
                    .collect(Collectors.toMap(Database::getId, database -> database));
        }
        /**
         * find the ConnectionConfig associated with each Database
         */
        Set<Long> connectionIds = id2Database.values().stream()
                .filter(e -> e.getDataSource() != null && e.getDataSource().getId() != null)
                .map(e -> e.getDataSource().getId()).collect(Collectors.toSet());
        Map<Long, ConnectionConfig> id2Connection = listConnectionsByConnectionIdsWithoutPermissionCheck(connectionIds)
                .stream().collect(Collectors.toMap(ConnectionEntity::getId, connectionMapper::entityToModel));
        id2Database.values().forEach(database -> {
            if (id2Connection.containsKey(database.getDataSource().getId())) {
                database.setDataSource(id2Connection.get(database.getDataSource().getId()));
            }
        });

        /**
         * list candidates
         */
        Map<Long, Set<UserEntity>> candidatesByFlowInstanceIds =
                approvalPermissionService.getCandidatesByFlowInstanceIds(flowInstanceIds);

        /**
         * In order to improve the interface efficiency, it is necessary to find out the user entity
         * corresponding to the process instance at one time
         */
        Set<Long> userIds = flowInstanceId2Tasks.values().stream()
                .flatMap(Collection::stream)
                .filter(entity -> entity.getCreatorId() != null)
                .map(TaskEntity::getCreatorId).collect(Collectors.toSet());
        userIds.addAll(creatorIds);
        Map<Long, UserEntity> userId2User = listUsersByUserIds(userIds)
                .stream().collect(Collectors.toMap(UserEntity::getId, entity -> entity));

        Map<Long, List<RoleEntity>> userId2Roles = getUserId2Roles(userId2User.keySet());

        Set<Long> approvableFlowInstanceIds = approvalPermissionService.getApprovableApprovalInstances()
                .stream()
                .filter(entity -> FlowNodeStatus.EXECUTING == entity.getStatus()
                        || entity.getStatus() == FlowNodeStatus.WAIT_FOR_CONFIRM)
                .map(UserTaskInstanceEntity::getFlowInstanceId).collect(Collectors.toSet());
        return FlowInstanceDetailResp.mapper()
                .withRollbackable(flowInstanceId2Rollbackable::get)
                .withApprovable(approvableFlowInstanceIds::contains)
                .withGetTaskByFlowInstanceId(flowInstanceId2Tasks::get)
                .withGetRolesByUserId(userId2Roles::get)
                .withGetUserById(userId2User::get)
                .withGetExecutionTimeByFlowInstanceId(flowInstanceId2ExecutionTime::get)
                .withGetExecutionStrategyByFlowInstanceId(flowInstanceId2ExecutionStrategy::get)
                .withGetRiskLevelByRiskLevelId(
                        id -> riskLevelRepository.findById(id).map(riskLevelMapper::entityToModel).orElse(null))
                .withGetCandidatesByFlowInstanceId(candidatesByFlowInstanceIds::get)
                .withGetDatabaseById(id2Database::get);
    }

    public Map<Long, List<RoleEntity>> getUserId2Roles(@NonNull Collection<Long> userIds) {
        Map<Long, Set<Long>> userId2RoleIds = userRoleRepository
                .findByOrganizationIdAndUserIdIn(authenticationFacade.currentOrganizationId(), userIds).stream()
                .collect(Collectors.groupingBy(UserRoleEntity::getUserId)).entrySet().stream()
                .collect(Collectors.toMap(Entry::getKey,
                        entry -> entry.getValue().stream().map(UserRoleEntity::getRoleId).collect(Collectors.toSet())));
        Set<Long> roleIds = userId2RoleIds.entrySet().stream().flatMap(
                (Function<Entry<Long, Set<Long>>, Stream<Long>>) entry -> entry.getValue().stream())
                .collect(Collectors.toSet());
        if (roleIds.isEmpty()) {
            return Collections.emptyMap();
        }
        List<RoleEntity> roleEntities = roleRepository.findByRoleIdsAndEnabled(roleIds, true);
        return userId2RoleIds.entrySet().stream().collect(Collectors.toMap(Entry::getKey, entry -> {
            Set<Long> ids = entry.getValue();
            return roleEntities.stream().filter(roleEntity -> ids.contains(roleEntity.getId()))
                    .collect(Collectors.toList());
        }));
    }

    public List<UserEntity> listUsersByUserIds(@NonNull Collection<Long> userIds) {
        if (userIds.isEmpty()) {
            return new ArrayList<>();
        }
        return userRepository.findByUserIds(userIds);
    }

    public List<UserEntity> listUsersByRoleIds(@NonNull Collection<Long> roleIds) {
        if (roleIds.isEmpty()) {
            return new ArrayList<>();
        }
        return userRepository.findByRoleIds(roleIds);
    }

    private List<TaskEntity> listTasksByTaskIdsWithoutPermissionCheck(@NonNull Collection<Long> taskIds) {
        if (CollectionUtils.isEmpty(taskIds)) {
            return Collections.emptyList();
        }
        Specification<TaskEntity> specification = Specification.where(TaskSpecs.idIn(taskIds));
        return taskRepository.findAll(specification);
    }

    private List<ConnectionEntity> listConnectionsByConnectionIdsWithoutPermissionCheck(
            @NonNull Collection<Long> connectionIds) {
        if (CollectionUtils.isEmpty(connectionIds)) {
            return Collections.emptyList();
        }
        Specification<ConnectionEntity> specification = Specification.where(ConnectionSpecs.idIn(connectionIds));
        return connectionRepository.findAll(specification);
    }

}<|MERGE_RESOLUTION|>--- conflicted
+++ resolved
@@ -36,11 +36,8 @@
 import org.springframework.data.jpa.domain.Specification;
 import org.springframework.stereotype.Component;
 
-<<<<<<< HEAD
+import com.google.common.base.MoreObjects;
 import com.oceanbase.odc.common.json.JsonUtils;
-=======
-import com.google.common.base.MoreObjects;
->>>>>>> 66043543
 import com.oceanbase.odc.common.util.StringUtils;
 import com.oceanbase.odc.core.shared.constant.TaskType;
 import com.oceanbase.odc.metadb.connection.ConnectionConfigRepository;
@@ -293,8 +290,7 @@
                         Collectors.toMap(ParentInstanceIdCount::getParentInstanceId, ParentInstanceIdCount::getCount));
 
         Map<Long, Boolean> flowInstanceId2Rollbackable = flowInstanceIds.stream().collect(Collectors
-                .toMap(Function.identity(),
-                        id -> MoreObjects.firstNonNull(parentInstanceIdMap.get(id), 0) == 0));
+                .toMap(Function.identity(), id -> MoreObjects.firstNonNull(parentInstanceIdMap.get(id), 0) == 0));
 
         /**
          * In order to improve the interface efficiency, it is necessary to find out the task entity
