/*
 * Copyright (c) 2023 OceanBase.
 *
 * Licensed under the Apache License, Version 2.0 (the "License");
 * you may not use this file except in compliance with the License.
 * You may obtain a copy of the License at
 *
 *     http://www.apache.org/licenses/LICENSE-2.0
 *
 * Unless required by applicable law or agreed to in writing, software
 * distributed under the License is distributed on an "AS IS" BASIS,
 * WITHOUT WARRANTIES OR CONDITIONS OF ANY KIND, either express or implied.
 * See the License for the specific language governing permissions and
 * limitations under the License.
 */
package com.oceanbase.odc.service.schedule.flowtask;

import java.util.Arrays;
import java.util.List;

import org.springframework.beans.factory.annotation.Autowired;

import com.oceanbase.odc.common.util.StringUtils;
<<<<<<< HEAD
=======
import com.oceanbase.odc.common.util.VersionUtils;
>>>>>>> ac0fbf26
import com.oceanbase.odc.core.session.ConnectionSession;
import com.oceanbase.odc.core.session.ConnectionSessionConstants;
import com.oceanbase.odc.core.session.ConnectionSessionFactory;
import com.oceanbase.odc.core.shared.constant.DialectType;
import com.oceanbase.odc.core.shared.constant.TaskStatus;
import com.oceanbase.odc.core.shared.exception.UnsupportedException;
import com.oceanbase.odc.metadb.schedule.ScheduleEntity;
import com.oceanbase.odc.metadb.schedule.ScheduleTaskEntity;
import com.oceanbase.odc.plugin.connect.api.InformationExtensionPoint;
import com.oceanbase.odc.service.connection.database.DatabaseService;
import com.oceanbase.odc.service.connection.database.model.Database;
import com.oceanbase.odc.service.connection.model.ConnectionConfig;
import com.oceanbase.odc.service.db.browser.DBSchemaAccessors;
import com.oceanbase.odc.service.dlm.DLMConfiguration;
import com.oceanbase.odc.service.dlm.DlmLimiterService;
import com.oceanbase.odc.service.dlm.model.DataArchiveParameters;
import com.oceanbase.odc.service.dlm.model.DataArchiveTableConfig;
import com.oceanbase.odc.service.flow.model.CreateFlowInstanceReq;
import com.oceanbase.odc.service.flow.processor.ScheduleTaskPreprocessor;
import com.oceanbase.odc.service.iam.auth.AuthenticationFacade;
import com.oceanbase.odc.service.plugin.ConnectionPluginUtil;
import com.oceanbase.odc.service.schedule.ScheduleService;
import com.oceanbase.odc.service.schedule.ScheduleTaskService;
import com.oceanbase.odc.service.schedule.model.JobType;
import com.oceanbase.odc.service.schedule.model.ScheduleStatus;
import com.oceanbase.odc.service.session.factory.DefaultConnectSessionFactory;
import com.oceanbase.tools.dbbrowser.schema.DBSchemaAccessor;

import lombok.extern.slf4j.Slf4j;

/**
 * @Author：tinker
 * @Date: 2023/5/25 17:35
 * @Descripition:
 */
@Slf4j
@ScheduleTaskPreprocessor(type = JobType.DATA_ARCHIVE)
public class DataArchivePreprocessor extends AbstractDlmJobPreprocessor {
    @Autowired
    private AuthenticationFacade authenticationFacade;

    @Autowired
    private ScheduleService scheduleService;

    @Autowired
    private ScheduleTaskService scheduleTaskService;

    @Autowired
    private DatabaseService databaseService;

    @Autowired
    private DlmLimiterService limiterService;

    @Autowired
    private DLMConfiguration dlmConfiguration;

    @Override
    public void process(CreateFlowInstanceReq req) {
        AlterScheduleParameters parameters = (AlterScheduleParameters) req.getParameters();
        if (parameters.getOperationType() == OperationType.CREATE
                || parameters.getOperationType() == OperationType.UPDATE) {
            DataArchiveParameters dataArchiveParameters =
                    (DataArchiveParameters) parameters.getScheduleTaskParameters();
            initDefaultConfig(dataArchiveParameters);
            // Throw exception when the specified database does not exist or the current user does not have
            // permission to access it.
            Database sourceDb = databaseService.detail(dataArchiveParameters.getSourceDatabaseId());
            Database targetDb = databaseService.detail(dataArchiveParameters.getTargetDataBaseId());
            dataArchiveParameters.setSourceDatabaseName(sourceDb.getName());
            dataArchiveParameters.setTargetDatabaseName(targetDb.getName());
            dataArchiveParameters.setSourceDataSourceName(sourceDb.getDataSource().getName());
            dataArchiveParameters.setTargetDataSourceName(targetDb.getDataSource().getName());
            ConnectionConfig sourceDs = sourceDb.getDataSource();
            sourceDs.setDefaultSchema(sourceDb.getName());
            ConnectionSessionFactory sourceSessionFactory = new DefaultConnectSessionFactory(sourceDs);
            ConnectionSessionFactory targetSessionFactory = new DefaultConnectSessionFactory(targetDb.getDataSource());
            ConnectionSession sourceSession = sourceSessionFactory.generateSession();
            ConnectionSession targetSession = targetSessionFactory.generateSession();
            try {
                supportDataArchivingLink(sourceSession, targetSession);
                if (sourceDs.getDialectType().isOracle() && !checkTargetTableExist(targetDb.getName(),
                        dataArchiveParameters.getTables(), targetSession)) {
                    throw new UnsupportedException("The target table does not exist.");
                }
                checkTableAndCondition(sourceSession, sourceDb, dataArchiveParameters.getTables(),
                        dataArchiveParameters.getVariables());
            } finally {
                sourceSession.expire();
                targetSession.expire();
            }
            if (parameters.getOperationType() == OperationType.CREATE) {
                // pre create
                ScheduleEntity scheduleEntity = buildScheduleEntity(req);
                scheduleEntity.setCreatorId(authenticationFacade.currentUser().id());
                scheduleEntity.setModifierId(scheduleEntity.getCreatorId());
                scheduleEntity.setOrganizationId(authenticationFacade.currentOrganizationId());
                scheduleEntity = scheduleService.create(scheduleEntity);
                parameters.setTaskId(scheduleEntity.getId());
                // create job limit config
                initLimiterConfig(scheduleEntity.getId(), dataArchiveParameters.getRateLimit(), limiterService);
            }
            if (parameters.getOperationType() == OperationType.UPDATE) {
                parameters.setDescription(req.getDescription());
                ScheduleEntity scheduleEntity = scheduleService.nullSafeGetById(parameters.getTaskId());
                List<ScheduleTaskEntity> runningTasks = scheduleTaskService.listTaskByJobNameAndStatus(
                        scheduleEntity.getId().toString(), Arrays.asList(TaskStatus.RUNNING, TaskStatus.PREPARING));
                if (scheduleEntity.getStatus() != ScheduleStatus.PAUSE || !runningTasks.isEmpty()) {
                    throw new IllegalStateException(
                            String.format(
                                    "The task can only be edited when it is paused and there are no active subtasks executing."
                                            + "status=%s,subtaskCount=%s",
                                    scheduleEntity.getStatus(), runningTasks.size()));
                }
                // update job limit config
                limiterService.updateByOrderId(scheduleEntity.getId(), dataArchiveParameters.getRateLimit());
            }
            log.info("Data archive preprocessing has been completed.");
        }
        req.setParentFlowInstanceId(parameters.getTaskId());
    }

    private void supportDataArchivingLink(ConnectionSession sourceSession, ConnectionSession targetSession) {
        DialectType sourceDbType = sourceSession.getDialectType();
        DialectType targetDbType = targetSession.getDialectType();
        InformationExtensionPoint sourceInformation = ConnectionPluginUtil.getInformationExtension(sourceDbType);
        InformationExtensionPoint targetInformation = ConnectionPluginUtil.getInformationExtension(targetDbType);
        String sourceDbVersion = sourceSession.getSyncJdbcExecutor(ConnectionSessionConstants.BACKEND_DS_KEY).execute(
                sourceInformation::getDBVersion);
        String targetDbVersion = targetSession.getSyncJdbcExecutor(ConnectionSessionConstants.BACKEND_DS_KEY).execute(
                targetInformation::getDBVersion);
        if (sourceDbType == DialectType.OB_MYSQL) {
            if (targetDbType != DialectType.OB_MYSQL && targetDbType != DialectType.MYSQL) {
                throw new UnsupportedException(
                        String.format("Unsupported data archiving link from %s to %s.", sourceDbType, targetDbType));
            }
        }
        // Cannot supports archive from mysql to ob.
        if (sourceDbType == DialectType.MYSQL) {
            if (targetDbType != DialectType.OB_MYSQL && targetDbType != DialectType.MYSQL) {
                throw new UnsupportedException(
                        String.format("Unsupported data archiving link from %s to %s.", sourceDbType, targetDbType));
            }
        }
        if (sourceDbType == DialectType.OB_ORACLE) {
            if (targetDbType != DialectType.OB_ORACLE) {
                throw new UnsupportedException(
                        String.format("Unsupported data archiving link from %s to %s.", sourceDbType, targetDbType));
            }
<<<<<<< HEAD
=======
            if (VersionUtils.isGreaterThanOrEqualsTo(sourceDbVersion, "4.3.0")) {
                throw new UnsupportedException(
                        String.format("Unsupported OB Version:{}", sourceDbVersion));
            }
            if (VersionUtils.isGreaterThanOrEqualsTo(targetDbVersion, "4.3.0")) {
                throw new UnsupportedException(
                        String.format("Unsupported OB Version:{}", targetDbVersion));
            }
>>>>>>> ac0fbf26
        }
    }

    private void initDefaultConfig(DataArchiveParameters parameters) {
        parameters.setReadThreadCount(
                (int) (dlmConfiguration.getSingleTaskThreadPoolSize() * dlmConfiguration.getReadWriteRatio()
                        / (1 + dlmConfiguration.getReadWriteRatio())));
        parameters
                .setWriteThreadCount(dlmConfiguration.getSingleTaskThreadPoolSize() - parameters.getReadThreadCount());
        parameters.setScanBatchSize(dlmConfiguration.getDefaultScanBatchSize());
        parameters.setQueryTimeout(dlmConfiguration.getTaskConnectionQueryTimeout());
        parameters.setShardingStrategy(dlmConfiguration.getShardingStrategy());
        // set default target table name.
        parameters.getTables().forEach(tableConfig -> {
            if (StringUtils.isEmpty(tableConfig.getTargetTableName())) {
                tableConfig.setTargetTableName(tableConfig.getTableName());
            }
        });
    }

    private boolean checkTargetTableExist(String schemaName, List<DataArchiveTableConfig> tableConfigs,
            ConnectionSession targetSession) {
        DBSchemaAccessor dbSchemaAccessor = DBSchemaAccessors.create(targetSession);
        List<String> strings = dbSchemaAccessor.showTables(schemaName);
        for (DataArchiveTableConfig tableConfig : tableConfigs) {
            if (!strings.contains(tableConfig.getTargetTableName())) {
                log.info("Target table does not exist,tableName={}", tableConfig.getTargetTableName());
                return false;
            }
        }
        return true;
    }

}<|MERGE_RESOLUTION|>--- conflicted
+++ resolved
@@ -21,10 +21,7 @@
 import org.springframework.beans.factory.annotation.Autowired;
 
 import com.oceanbase.odc.common.util.StringUtils;
-<<<<<<< HEAD
-=======
 import com.oceanbase.odc.common.util.VersionUtils;
->>>>>>> ac0fbf26
 import com.oceanbase.odc.core.session.ConnectionSession;
 import com.oceanbase.odc.core.session.ConnectionSessionConstants;
 import com.oceanbase.odc.core.session.ConnectionSessionFactory;
@@ -173,8 +170,6 @@
                 throw new UnsupportedException(
                         String.format("Unsupported data archiving link from %s to %s.", sourceDbType, targetDbType));
             }
-<<<<<<< HEAD
-=======
             if (VersionUtils.isGreaterThanOrEqualsTo(sourceDbVersion, "4.3.0")) {
                 throw new UnsupportedException(
                         String.format("Unsupported OB Version:{}", sourceDbVersion));
@@ -183,7 +178,6 @@
                 throw new UnsupportedException(
                         String.format("Unsupported OB Version:{}", targetDbVersion));
             }
->>>>>>> ac0fbf26
         }
     }
 
