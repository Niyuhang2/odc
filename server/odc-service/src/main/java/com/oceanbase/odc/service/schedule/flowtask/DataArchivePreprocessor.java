--- conflicted
+++ resolved
@@ -172,19 +172,11 @@
             }
             if (VersionUtils.isGreaterThanOrEqualsTo(sourceDbVersion, "4.3.0")) {
                 throw new UnsupportedException(
-<<<<<<< HEAD
-                        String.format("Unsupported OB Version:{}", sourceDbVersion));
+                        String.format("Unsupported OB Version:%s", sourceDbVersion));
             }
             if (VersionUtils.isGreaterThanOrEqualsTo(targetDbVersion, "4.3.0")) {
                 throw new UnsupportedException(
-                        String.format("Unsupported OB Version:{}", targetDbVersion));
-=======
-                        String.format("Unsupported OB Version:%s", sourceDbVersion));
-            }
-            if (VersionUtils.isGreaterThanOrEqualsTo(targetDbVersion, "4.3.0")) {
-                throw new UnsupportedException(
                         String.format("Unsupported OB Version:%s", targetDbVersion));
->>>>>>> 4fb18600
             }
         }
     }
