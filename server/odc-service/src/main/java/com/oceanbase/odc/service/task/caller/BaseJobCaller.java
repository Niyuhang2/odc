--- conflicted
+++ resolved
@@ -64,7 +64,7 @@
                 afterStartSucceed(executorIdentifier, ji);
             } else {
                 afterStartFailed(ji, jobConfiguration, executorIdentifier,
-                    new JobException("Update job status to RUNNING failed, jobId={0}.", ji.getId()));
+                        new JobException("Update job status to RUNNING failed, jobId={0}.", ji.getId()));
             }
 
         } catch (Exception ex) {
@@ -110,13 +110,7 @@
         try {
             if (executorEndpoint != null
                     && isExecutorExist(ExecutorIdentifierParser.parser(jobEntity.getExecutorIdentifier()))) {
-<<<<<<< HEAD
-                tryStop(jobConfiguration, ji, executorEndpoint);
-            } else {
-                afterStopSucceed(jobConfiguration, ji);
-=======
                 tryStop(ji, executorEndpoint);
->>>>>>> 88670231
             }
             afterStopSucceed(ji);
         } catch (Exception e) {
@@ -125,11 +119,7 @@
     }
 
 
-<<<<<<< HEAD
-    private void tryStop(JobConfiguration jobConfiguration, JobIdentity ji, String executorEndpoint)
-=======
     private void tryStop(JobIdentity ji, String executorEndpoint)
->>>>>>> 88670231
             throws IOException, JobException {
 
         String url = executorEndpoint + String.format(JobUrlConstants.STOP_TASK, ji.getId());
