/*
 * Copyright (c) 2023 OceanBase.
 *
 * Licensed under the Apache License, Version 2.0 (the "License");
 * you may not use this file except in compliance with the License.
 * You may obtain a copy of the License at
 *
 *     http://www.apache.org/licenses/LICENSE-2.0
 *
 * Unless required by applicable law or agreed to in writing, software
 * distributed under the License is distributed on an "AS IS" BASIS,
 * WITHOUT WARRANTIES OR CONDITIONS OF ANY KIND, either express or implied.
 * See the License for the specific language governing permissions and
 * limitations under the License.
 */
package com.oceanbase.odc.service.datatransfer;

import static com.oceanbase.odc.core.shared.constant.OdcConstants.DEFAULT_ZERO_DATE_TIME_BEHAVIOR;

import java.io.File;
import java.io.FileInputStream;
import java.io.FileNotFoundException;
import java.io.IOException;
import java.io.InputStream;
import java.io.InputStreamReader;
import java.nio.charset.Charset;
import java.nio.file.Paths;
import java.util.HashMap;
import java.util.Iterator;
import java.util.LinkedList;
import java.util.List;
import java.util.Map;
import java.util.Objects;
import java.util.Optional;
import java.util.Set;
<<<<<<< HEAD
import java.util.concurrent.Future;
=======
import java.util.stream.Collectors;

import javax.annotation.PostConstruct;
>>>>>>> a05fb9f7

import org.apache.commons.collections4.CollectionUtils;
import org.apache.commons.lang.StringUtils;
import org.slf4j.Logger;
import org.slf4j.LoggerFactory;
import org.springframework.beans.factory.annotation.Autowired;
import org.springframework.beans.factory.annotation.Qualifier;
import org.springframework.beans.factory.annotation.Value;
import org.springframework.scheduling.concurrent.ThreadPoolTaskExecutor;
import org.springframework.stereotype.Service;
import org.springframework.transaction.annotation.Transactional;
import org.springframework.validation.annotation.Validated;
import org.springframework.web.multipart.MultipartFile;

import com.google.common.collect.ImmutableMap;
import com.oceanbase.odc.common.lang.Holder;
import com.oceanbase.odc.common.trace.TaskContextHolder;
import com.oceanbase.odc.common.trace.TraceContextHolder;
import com.oceanbase.odc.common.util.VersionUtils;
import com.oceanbase.odc.core.authority.util.SkipAuthorize;
import com.oceanbase.odc.core.shared.constant.ConnectionAccountType;
import com.oceanbase.odc.core.shared.constant.DialectType;
import com.oceanbase.odc.core.shared.constant.ErrorCodes;
import com.oceanbase.odc.core.shared.constant.OrganizationType;
import com.oceanbase.odc.core.shared.constant.ResourceType;
import com.oceanbase.odc.core.shared.constant.TaskType;
import com.oceanbase.odc.core.shared.exception.AccessDeniedException;
import com.oceanbase.odc.core.shared.exception.NotFoundException;
import com.oceanbase.odc.plugin.connect.api.ConnectionExtensionPoint;
import com.oceanbase.odc.plugin.task.api.datatransfer.DataTransferTask;
import com.oceanbase.odc.plugin.task.api.datatransfer.model.CsvColumnMapping;
import com.oceanbase.odc.plugin.task.api.datatransfer.model.CsvConfig;
import com.oceanbase.odc.plugin.task.api.datatransfer.model.DataTransferConfig.ConnectionInfo;
import com.oceanbase.odc.plugin.task.api.datatransfer.model.DataTransferConstants;
import com.oceanbase.odc.plugin.task.api.datatransfer.model.DataTransferType;
import com.oceanbase.odc.service.connection.ConnectionService;
import com.oceanbase.odc.service.connection.ConnectionTesting;
import com.oceanbase.odc.service.connection.database.DatabaseService;
import com.oceanbase.odc.service.connection.database.model.Database;
import com.oceanbase.odc.service.connection.model.ConnectionConfig;
import com.oceanbase.odc.service.connection.model.TestConnectionReq;
import com.oceanbase.odc.service.datasecurity.DataMaskingService;
import com.oceanbase.odc.service.datatransfer.dumper.DumperOutput;
import com.oceanbase.odc.service.datatransfer.loader.ThirdPartyOutputConverter;
import com.oceanbase.odc.service.datatransfer.model.DataTransferParameter;
import com.oceanbase.odc.service.datatransfer.model.DataTransferProperties;
import com.oceanbase.odc.service.datatransfer.model.UploadFileResult;
import com.oceanbase.odc.service.datatransfer.task.BaseTransferTaskRunner;
import com.oceanbase.odc.service.datatransfer.task.DataTransferTaskContext;
<<<<<<< HEAD
import com.oceanbase.odc.service.datatransfer.task.ExportTaskRunner;
import com.oceanbase.odc.service.datatransfer.task.ImportTaskRunner;
import com.oceanbase.odc.service.flow.task.model.DataTransferTaskResult;
import com.oceanbase.odc.service.iam.auth.AuthenticationFacade;
import com.oceanbase.odc.service.plugin.ConnectionPluginUtil;
import com.oceanbase.tools.loaddump.common.enums.ObjectType;
=======
import com.oceanbase.odc.service.datatransfer.task.ExportDataTransferTask;
import com.oceanbase.odc.service.datatransfer.task.ImportDataTransferTask;
import com.oceanbase.odc.service.flow.FlowInstanceService;
import com.oceanbase.odc.service.flow.task.model.DataTransferTaskResult;
import com.oceanbase.odc.service.iam.auth.AuthenticationFacade;
import com.oceanbase.odc.service.task.TaskService;
import com.oceanbase.tools.loaddump.common.enums.ObjectType;
import com.oceanbase.tools.loaddump.common.model.DumpParameter;
import com.oceanbase.tools.loaddump.common.model.LoadParameter;
import com.oceanbase.tools.loaddump.common.model.ObjectStatus;
import com.oceanbase.tools.loaddump.common.model.ObjectStatus.Status;
import com.oceanbase.tools.loaddump.manager.session.SessionProperties;
>>>>>>> a05fb9f7
import com.oceanbase.tools.loaddump.parser.record.Record;
import com.oceanbase.tools.loaddump.parser.record.csv.CsvFormat;
import com.oceanbase.tools.loaddump.parser.record.csv.CsvRecordParser;

import lombok.NonNull;
import lombok.extern.slf4j.Slf4j;

/**
 * {@link DataTransferService}
 *
 * @author yh263208
 * @date 2022-06-29 14:02
 * @since ODC_release_3.4.0
 */
@Slf4j
@Service
@Validated
@SkipAuthorize("permission check inside")
public class DataTransferService {
    private static final Logger LOGGER = LoggerFactory.getLogger("DataTransferLogger");
    public static final String CLIENT_DIR_PREFIX = "export_";
    public static final int PREVIEW_PRESERVE_LENGTH = 1024;
    @Autowired
    @Qualifier("loaderdumperExecutor")
    private ThreadPoolTaskExecutor executor;
    @Autowired
    private ConnectionService connectionService;
    @Autowired
    private LocalFileManager fileManager;
    @Value("${odc.log.directory:./log}")
    private String taskLogDir;
    @Autowired
    private DataTransferAdapter dataTransferAdapter;
    @Autowired
    private DataMaskingService maskingService;
    @Autowired
    private DataTransferProperties dataTransferProperties;
    @Autowired
    private DatabaseService databaseService;
    @Autowired
    private AuthenticationFacade authenticationFacade;
    @Autowired
<<<<<<< HEAD
    private ConnectionTesting connectionTesting;
=======
    private TaskService taskService;
    @Autowired
    private FlowInstanceService flowInstanceService;

    @PostConstruct
    public void init() {
        flowInstanceService
                .addDataTransferTaskInitHook(event -> initTransferObjects(event.getTaskId(), event.getConfig()));
    }
>>>>>>> a05fb9f7

    /**
     * create a data transfer task
     *
     * @param bucket This parameter can be any value that can mark the task, eg. taskId
     * @param parameter config of the data transfer task
     * @return control handle of the task
     */
    public DataTransferTaskContext create(@NonNull String bucket, DataTransferParameter parameter)
            throws Exception {
        try {
            // set log path
            parameter.setLogPath(Paths.get(taskLogDir, "data-transfer", bucket).toString());
            TraceContextHolder.span(ImmutableMap.of(DataTransferConstants.LOG_PATH_NAME, parameter.getLogPath()));

            // clear working directory and create bucket for client mode
            File workingDir = dataTransferAdapter.preHandleWorkDir(parameter, bucket,
                    fileManager.getWorkingDir(TaskType.EXPORT, bucket));
            if (!workingDir.exists() || !workingDir.isDirectory()) {
                throw new IllegalStateException("Failed to create working dir, " + workingDir.getAbsolutePath());
            }
            // set connection info
            parameter.setWorkingDir(workingDir);
            ConnectionConfig connectionConfig = Objects.requireNonNull(parameter.getConnectionConfig());
            parameter.setConnectionInfo(connectionConfig.simplify());
            // set sys tenant account for ob-loader-dumper
            injectSysConfig(parameter);
            // set jdbc url
            setJdbcUrl(parameter);

            // task placeholder
            Holder<DataTransferTask> taskHolder = new Holder<>();
            BaseTransferTaskRunner runner;
            if (parameter.getTransferType() == DataTransferType.EXPORT) {
                runner = new ExportTaskRunner(parameter, taskHolder, authenticationFacade.currentUser(),
                        dataTransferAdapter, maskingService, dataTransferProperties);
            } else {
                runner = new ImportTaskRunner(parameter, taskHolder, authenticationFacade.currentUser(),
                        dataTransferAdapter, dataTransferProperties);
            }
            Future<DataTransferTaskResult> future = executor.submit(runner);

            return new DataTransferTaskContext(future, taskHolder);

        } catch (Exception e) {
            LOGGER.warn("Failed to init data transfer task.", e);
            throw e;

        } finally {
            TaskContextHolder.clear();
        }
    }

    public UploadFileResult getMetaInfo(@NonNull String fileName) throws IOException {
        File uploadFile = fileManager.findByName(TaskType.IMPORT, LocalFileManager.UPLOAD_BUCKET, fileName).orElseThrow(
                () -> new FileNotFoundException("File not found"));
        if (!uploadFile.exists() || !uploadFile.isFile()) {
            throw new IllegalArgumentException("Target is not a file or does not exist, " + fileName);
        }

        // If the file is from third party like PL/SQL, this will convert it compatible with ob-loader.
        ThirdPartyOutputConverter.convert(uploadFile);

        String uploadFileName = uploadFile.getName();
        if (StringUtils.endsWithIgnoreCase(uploadFileName, ".zip")) {
            // 疑似 zip 压缩文件，需要进一步确认是否合法
            try {
                DumperOutput dumperOutput = new DumperOutput(uploadFile);
                return UploadFileResult.ofDumperOutput(fileName, dumperOutput);
            } catch (Exception e) {
                log.warn("Not a valid zip file, file={}", fileName, e);
                LOGGER.warn("Not a valid zip file, file={}", fileName, e);
                return UploadFileResult.ofFail(ErrorCodes.ImportInvalidFileType, new Object[] {uploadFileName});
            }
        } else if (StringUtils.endsWithIgnoreCase(uploadFileName, ".csv")) {
            return UploadFileResult.ofCsv(fileName);
        } else if (StringUtils.endsWithIgnoreCase(uploadFileName, ".sql")
                || StringUtils.endsWithIgnoreCase(uploadFileName, ".txt")) {
            return UploadFileResult.ofSql(fileName);
        }
        return UploadFileResult.ofFail(ErrorCodes.ImportInvalidFileType, new Object[] {uploadFileName});
    }

    public UploadFileResult upload(@NonNull MultipartFile uploadFile) throws IOException {
        return upload(uploadFile.getInputStream(), uploadFile.getOriginalFilename());
    }

    public Map<ObjectType, Set<String>> getExportObjectNames(
            @NonNull Long databaseId, Set<ObjectType> objectTypes) {
        Database database = databaseService.detail(databaseId);
        if (Objects.isNull(database.getProject())
                && authenticationFacade.currentUser().getOrganizationType() == OrganizationType.TEAM) {
            throw new AccessDeniedException();
        }
        ConnectionConfig connection = database.getDataSource();


        try (DBObjectNameAccessor accessor = DBObjectNameAccessor.getInstance(connection, database.getName())) {
            Map<ObjectType, Set<String>> returnVal = new HashMap<>();
            if (CollectionUtils.isNotEmpty(objectTypes)) {
                for (ObjectType objectType : objectTypes) {
                    returnVal.putIfAbsent(objectType, accessor.getObjectNames(objectType));
                }
                return returnVal;
            }
            returnVal.putIfAbsent(ObjectType.TABLE, accessor.getTableNames());
            returnVal.putIfAbsent(ObjectType.VIEW, accessor.getViewNames());
            returnVal.putIfAbsent(ObjectType.PROCEDURE, accessor.getProcedureNames());
            returnVal.putIfAbsent(ObjectType.FUNCTION, accessor.getFunctionNames());
            if (connection.getDialectType() == DialectType.OB_ORACLE) {
                returnVal.putIfAbsent(ObjectType.TRIGGER, accessor.getTriggerNames());
                returnVal.putIfAbsent(ObjectType.SEQUENCE, accessor.getSequenceNames());
                returnVal.putIfAbsent(ObjectType.SYNONYM, accessor.getSynonymNames());
                returnVal.putIfAbsent(ObjectType.PUBLIC_SYNONYM, accessor.getPublicSynonymNames());
                returnVal.putIfAbsent(ObjectType.PACKAGE, accessor.getPackageNames());
                returnVal.putIfAbsent(ObjectType.PACKAGE_BODY, accessor.getPackageBodyNames());
                returnVal.putIfAbsent(ObjectType.TYPE, accessor.getTypeNames());
            } else if (Objects.nonNull(connection.getDialectType()) && connection.getDialectType().isOBMysql()
                    && VersionUtils.isGreaterThanOrEqualsTo(accessor.getDBVersion(), "4.0.0")) {
                returnVal.putIfAbsent(ObjectType.SEQUENCE, accessor.getSequenceNames());
            }
            return returnVal;
        }
    }

    public List<CsvColumnMapping> getCsvFileInfo(CsvConfig csvConfig) throws IOException {
        Optional<File> optional =
                fileManager.findByName(TaskType.IMPORT, LocalFileManager.UPLOAD_BUCKET, csvConfig.getFileName());
        if (!optional.isPresent()) {
            throw new NotFoundException(ResourceType.ODC_FILE, "fileName", csvConfig.getFileName());
        }
        List<CsvColumnMapping> mappingList = new LinkedList<>();
        try (InputStreamReader reader = new InputStreamReader(new FileInputStream(optional.get()),
                Charset.forName(csvConfig.getEncoding().getAlias()))) {
            CsvFormat format = CsvFormat.DEFAULT;
            format = format
                    .withDelimiter(format.toChar(csvConfig.getColumnSeparator()))
                    .withEscape(format.toChar("\\"))
                    .withQuote(format.toChar(csvConfig.getColumnDelimiter()))
                    .withRecordSeparator(format.toChar(csvConfig.getLineSeparator()))
                    .withNullString("\\N")
                    .withEmptyString("")
                    .withIgnoreEmptyLines(true)
                    .withIgnoreSurroundingSpaces(true);
            if (csvConfig.isBlankToNull()) {
                format = format.withEmptyReplacer("");
            }
            CsvRecordParser parser = format.parse(reader);
            Iterator<Record> iter = parser.iterator();
            if (csvConfig.isSkipHeader()) {
                if (iter.hasNext()) {
                    Record csvHeader = iter.next();
                    for (int i = 0; i < csvHeader.size(); i++) {
                        CsvColumnMapping csvMapping = new CsvColumnMapping();
                        csvMapping.setSrcColumnName(csvHeader.get(i));
                        csvMapping.setSrcColumnPosition(i);
                        mappingList.add(csvMapping);
                    }
                }
                if (iter.hasNext()) {
                    Record firstLine = iter.next();
                    int size = Math.min(mappingList.size(), firstLine.size());
                    for (int i = 0; i < size; i++) {
                        CsvColumnMapping csvMapping = mappingList.get(i);
                        csvMapping.setFirstLineValue(truncateValue(firstLine.get(i)));
                    }
                }
            } else {
                if (iter.hasNext()) {
                    Record line = iter.next();
                    for (int i = 0; i < line.size(); i++) {
                        CsvColumnMapping csvMapping = new CsvColumnMapping();
                        csvMapping.setSrcColumnPosition(i);
                        csvMapping.setSrcColumnName("column" + (i + 1));
                        csvMapping.setFirstLineValue(truncateValue(line.get(i)));
                        mappingList.add(csvMapping);
                    }
                }
            }
        } catch (IOException e) {
            log.warn("Errors occured when parse CSV file, csvConfig={}", csvConfig, e);
            LOGGER.warn("Errors occured when parse CSV file, csvConfig={}", csvConfig, e);
            throw e;
        }
        return mappingList;
    }

    public UploadFileResult upload(@NonNull InputStream inputStream, @NonNull String originalFilename)
            throws IOException {
        String fileName = "import_upload_" + System.currentTimeMillis() + "_" + originalFilename;
        int fileSize = fileManager.copy(TaskType.IMPORT, LocalFileManager.UPLOAD_BUCKET, inputStream, () -> fileName);
        log.info("Upload file successfully, fileName={}, fileSize={} Bytes", fileName, fileSize);
        return getMetaInfo(fileName);
    }

<<<<<<< HEAD
    private void injectSysConfig(DataTransferParameter parameter) {
        String sysUserInConfig = parameter.getSysUser();
        if (StringUtils.isBlank(sysUserInConfig)) {
            log.info("No Sys user setting");
=======
    @Transactional(rollbackFor = Exception.class)
    public void initTransferObjects(Long taskId, DataTransferConfig config) {
        if (config.isExportAllObjects()) {
            return;
        }
        DataTransferTaskResult result = new DataTransferTaskResult();
        List<ObjectStatus> objects = config.getExportDbObjects().stream().map(obj -> {
            ObjectStatus objectStatus = new ObjectStatus();
            objectStatus.setName(obj.getObjectName());
            objectStatus.setType(obj.getDbObjectType().getName());
            objectStatus.setStatus(Status.INITIAL);
            return objectStatus;
        }).collect(Collectors.toList());

        if (config.isTransferDDL()) {
            result.setDataObjectsInfo(objects);
        }
        if (config.isTransferData()) {
            List<ObjectStatus> tables =
                    objects.stream().filter(objectStatus -> ObjectType.TABLE.getName().equals(objectStatus.getType()))
                            .collect(Collectors.toList());
            result.setSchemaObjectsInfo(tables);
        }
        taskService.updateResult(taskId, result);
    }

    private void injectSysConfig(ConnectionConfig connectionConfig, DataTransferConfig transferConfig) {
        if (StringUtils.isBlank(transferConfig.getSysUser())) {
            log.info("No Sys user setting, connectionId={}", connectionConfig.getId());
            logger.info("No Sys user setting, connectionId={}", connectionConfig.getId());
            connectionConfig.setSysTenantUsername(null);
            connectionConfig.setSysTenantPassword(null);
            return;
        }
        String sysUserInMeta = connectionConfig.getSysTenantUsername();
        String sysPasswdInMeta = connectionConfig.getSysTenantPassword();
        String sysUserInConfig = transferConfig.getSysUser();
        String sysPasswdInConfig = transferConfig.getSysPassword();
        if (sysPasswdInConfig == null) {
            if (sysPasswdInMeta == null) {
                log.info("No password for sys, connectionId={}", connectionConfig.getId());
                logger.info("No password for sys, connectionId={}", connectionConfig.getId());
                return;
            }
            Validate.isTrue(sysUserInConfig.equals(sysUserInMeta), "Sys user is illegal");
            if (!testSysTenantAccount(connectionConfig)) {
                log.warn("Access denied, Sys tenant account and password error, connectionId={}, sysUserInMeta={}",
                        connectionConfig.getId(), sysUserInMeta);
                logger.warn(
                        "Access denied, Sys tenant account and password error, connectionId={}, sysUserInMeta={}",
                        connectionConfig.getId(), sysUserInMeta);
                throw new IllegalStateException("AccessDenied, " + sysUserInMeta);
            }
>>>>>>> a05fb9f7
            return;
        }
        String sysPasswordInConfig = parameter.getSysPassword();
        ConnectionConfig connectionConfig = parameter.getConnectionConfig();
        connectionConfig.setSysTenantUsername(sysUserInConfig);
        connectionConfig.setSysTenantPassword(sysPasswordInConfig);
        if (testSysTenantAccount(connectionConfig)) {
            log.info("Sys user has been approved, connectionId={}", connectionConfig.getId());
            parameter.getConnectionInfo().setSysTenantUsername(sysUserInConfig);
            parameter.getConnectionInfo().setSysTenantPassword(sysPasswordInConfig);
            return;
        }
        log.info("Access denied, Sys tenant account and password error, connectionId={}, sysUserInConfig={}",
                connectionConfig.getId(), sysUserInConfig);
        parameter.getConnectionInfo().setSysTenantUsername(null);
        parameter.getConnectionInfo().setSysTenantPassword(null);
    }

    private boolean testSysTenantAccount(ConnectionConfig connectionConfig) {
        TestConnectionReq req = TestConnectionReq.fromConnection(connectionConfig, ConnectionAccountType.SYS_READ);
        try {
            return connectionTesting.test(req).isActive();
        } catch (Exception e) {
            // eat exp
            return false;
        }
    }

    private void setJdbcUrl(DataTransferParameter transferParameter) {
        ConnectionInfo connectionInfo = transferParameter.getConnectionInfo();

        Map<String, String> jdbcUrlParams = new HashMap<>();
        jdbcUrlParams.put("maxAllowedPacket", "64000000");
        jdbcUrlParams.put("allowMultiQueries", "true");
        jdbcUrlParams.put("connectTimeout", "5000");
        jdbcUrlParams.put("zeroDateTimeBehavior", DEFAULT_ZERO_DATE_TIME_BEHAVIOR);
        jdbcUrlParams.put("noDatetimeStringSync", "true");
        jdbcUrlParams.put("useSSL", "false");
        jdbcUrlParams.put("allowLoadLocalInfile", "false");
        jdbcUrlParams.put("jdbcCompliantTruncation", "false");
        jdbcUrlParams.put("sendConnectionAttributes", "false");

        if (StringUtils.isNotBlank(connectionInfo.getProxyHost())
                && Objects.nonNull(connectionInfo.getProxyPort())) {
            jdbcUrlParams.put("socksProxyHost", connectionInfo.getProxyHost());
            jdbcUrlParams.put("socksProxyPort", connectionInfo.getProxyPort() + "");
        }
        ConnectionExtensionPoint connectionExtension = ConnectionPluginUtil.getConnectionExtension(
                connectionInfo.getConnectType().getDialectType());
        connectionInfo.setJdbcUrl(connectionExtension.generateJdbcUrl(connectionInfo.getHost(),
                connectionInfo.getPort(), transferParameter.getSchemaName(), jdbcUrlParams));
    }

    private String truncateValue(String val) {
        return val.substring(0, Math.min(val.length(), PREVIEW_PRESERVE_LENGTH));
    }
}<|MERGE_RESOLUTION|>--- conflicted
+++ resolved
@@ -33,13 +33,10 @@
 import java.util.Objects;
 import java.util.Optional;
 import java.util.Set;
-<<<<<<< HEAD
 import java.util.concurrent.Future;
-=======
 import java.util.stream.Collectors;
 
 import javax.annotation.PostConstruct;
->>>>>>> a05fb9f7
 
 import org.apache.commons.collections4.CollectionUtils;
 import org.apache.commons.lang.StringUtils;
@@ -89,27 +86,16 @@
 import com.oceanbase.odc.service.datatransfer.model.UploadFileResult;
 import com.oceanbase.odc.service.datatransfer.task.BaseTransferTaskRunner;
 import com.oceanbase.odc.service.datatransfer.task.DataTransferTaskContext;
-<<<<<<< HEAD
 import com.oceanbase.odc.service.datatransfer.task.ExportTaskRunner;
 import com.oceanbase.odc.service.datatransfer.task.ImportTaskRunner;
+import com.oceanbase.odc.service.flow.FlowInstanceService;
 import com.oceanbase.odc.service.flow.task.model.DataTransferTaskResult;
 import com.oceanbase.odc.service.iam.auth.AuthenticationFacade;
 import com.oceanbase.odc.service.plugin.ConnectionPluginUtil;
-import com.oceanbase.tools.loaddump.common.enums.ObjectType;
-=======
-import com.oceanbase.odc.service.datatransfer.task.ExportDataTransferTask;
-import com.oceanbase.odc.service.datatransfer.task.ImportDataTransferTask;
-import com.oceanbase.odc.service.flow.FlowInstanceService;
-import com.oceanbase.odc.service.flow.task.model.DataTransferTaskResult;
-import com.oceanbase.odc.service.iam.auth.AuthenticationFacade;
 import com.oceanbase.odc.service.task.TaskService;
 import com.oceanbase.tools.loaddump.common.enums.ObjectType;
-import com.oceanbase.tools.loaddump.common.model.DumpParameter;
-import com.oceanbase.tools.loaddump.common.model.LoadParameter;
 import com.oceanbase.tools.loaddump.common.model.ObjectStatus;
 import com.oceanbase.tools.loaddump.common.model.ObjectStatus.Status;
-import com.oceanbase.tools.loaddump.manager.session.SessionProperties;
->>>>>>> a05fb9f7
 import com.oceanbase.tools.loaddump.parser.record.Record;
 import com.oceanbase.tools.loaddump.parser.record.csv.CsvFormat;
 import com.oceanbase.tools.loaddump.parser.record.csv.CsvRecordParser;
@@ -152,9 +138,8 @@
     @Autowired
     private AuthenticationFacade authenticationFacade;
     @Autowired
-<<<<<<< HEAD
     private ConnectionTesting connectionTesting;
-=======
+    @Autowired
     private TaskService taskService;
     @Autowired
     private FlowInstanceService flowInstanceService;
@@ -164,7 +149,6 @@
         flowInstanceService
                 .addDataTransferTaskInitHook(event -> initTransferObjects(event.getTaskId(), event.getConfig()));
     }
->>>>>>> a05fb9f7
 
     /**
      * create a data transfer task
@@ -360,12 +344,6 @@
         return getMetaInfo(fileName);
     }
 
-<<<<<<< HEAD
-    private void injectSysConfig(DataTransferParameter parameter) {
-        String sysUserInConfig = parameter.getSysUser();
-        if (StringUtils.isBlank(sysUserInConfig)) {
-            log.info("No Sys user setting");
-=======
     @Transactional(rollbackFor = Exception.class)
     public void initTransferObjects(Long taskId, DataTransferConfig config) {
         if (config.isExportAllObjects()) {
@@ -392,34 +370,10 @@
         taskService.updateResult(taskId, result);
     }
 
-    private void injectSysConfig(ConnectionConfig connectionConfig, DataTransferConfig transferConfig) {
-        if (StringUtils.isBlank(transferConfig.getSysUser())) {
-            log.info("No Sys user setting, connectionId={}", connectionConfig.getId());
-            logger.info("No Sys user setting, connectionId={}", connectionConfig.getId());
-            connectionConfig.setSysTenantUsername(null);
-            connectionConfig.setSysTenantPassword(null);
-            return;
-        }
-        String sysUserInMeta = connectionConfig.getSysTenantUsername();
-        String sysPasswdInMeta = connectionConfig.getSysTenantPassword();
-        String sysUserInConfig = transferConfig.getSysUser();
-        String sysPasswdInConfig = transferConfig.getSysPassword();
-        if (sysPasswdInConfig == null) {
-            if (sysPasswdInMeta == null) {
-                log.info("No password for sys, connectionId={}", connectionConfig.getId());
-                logger.info("No password for sys, connectionId={}", connectionConfig.getId());
-                return;
-            }
-            Validate.isTrue(sysUserInConfig.equals(sysUserInMeta), "Sys user is illegal");
-            if (!testSysTenantAccount(connectionConfig)) {
-                log.warn("Access denied, Sys tenant account and password error, connectionId={}, sysUserInMeta={}",
-                        connectionConfig.getId(), sysUserInMeta);
-                logger.warn(
-                        "Access denied, Sys tenant account and password error, connectionId={}, sysUserInMeta={}",
-                        connectionConfig.getId(), sysUserInMeta);
-                throw new IllegalStateException("AccessDenied, " + sysUserInMeta);
-            }
->>>>>>> a05fb9f7
+    private void injectSysConfig(DataTransferParameter parameter) {
+        String sysUserInConfig = parameter.getSysUser();
+        if (StringUtils.isBlank(sysUserInConfig)) {
+            log.info("No Sys user setting");
             return;
         }
         String sysPasswordInConfig = parameter.getSysPassword();
