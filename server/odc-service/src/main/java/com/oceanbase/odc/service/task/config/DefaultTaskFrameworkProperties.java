--- conflicted
+++ resolved
@@ -72,16 +72,6 @@
     private int quartzStartDelaySeconds = 30;
 
     // min memory required for start process, unit is MB, this setting only usage for linux
-<<<<<<< HEAD
-    private int jobProcessMinMemorySizeInMB = 512;
-
-    // max memory required for start process, unit is MB, this setting only usage for linux
-    private int jobProcessMaxMemorySizeInMB = 2048;
-
-    // job will not be started if systemFreeMemory minutes jobProcessMinMemorySizeInMB less than this
-    // setting
-    private int systemMinFreeMemoryAfterStartJobSizeInMB = 1024;
-=======
     private long jobProcessMinMemorySizeInMB = 1024;
 
     // max memory required for start process, unit is MB, this setting only usage for linux
@@ -89,7 +79,6 @@
 
     // job will not be started if systemFreeMemory less than this setting
     private long systemReserveMinFreeMemorySizeInMB = 1024;
->>>>>>> 910f6a86
 
     private String startPreparingJobCronExpression;
 
