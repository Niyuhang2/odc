--- conflicted
+++ resolved
@@ -41,18 +41,13 @@
 import org.springframework.stereotype.Component;
 
 import com.oceanbase.odc.common.json.JsonPathUtils;
-<<<<<<< HEAD
-import com.oceanbase.odc.common.json.JsonUtils;
-=======
 import com.oceanbase.odc.core.shared.PreConditions;
->>>>>>> 5fcb507e
 import com.oceanbase.odc.core.shared.exception.UnexpectedException;
 import com.oceanbase.odc.service.integration.model.Encryption;
 import com.oceanbase.odc.service.integration.model.IntegrationProperties.ApiProperties;
 import com.oceanbase.odc.service.integration.model.IntegrationProperties.Body;
 import com.oceanbase.odc.service.integration.model.IntegrationProperties.BodyType;
 import com.oceanbase.odc.service.integration.model.IntegrationProperties.HttpProperties;
-import com.oceanbase.odc.service.integration.model.OdcIntegrationResponse;
 import com.oceanbase.odc.service.integration.model.TemplateVariables;
 import com.oceanbase.odc.service.integration.util.EncryptionUtil;
 
@@ -129,28 +124,6 @@
         return expression.getValue(responseObject, type);
     }
 
-<<<<<<< HEAD
-    public <T> T extractHttpResponse(OdcIntegrationResponse decryptedResponse, String extractExpression,
-            Class<T> type) {
-        String content = decryptedResponse.getContent();
-        String mineType = decryptedResponse.getContentType().getMimeType();
-        // ODC treats the response body as a JSON string by default.
-        // If the Content-Type is XML, then try to convert it to JSON.
-        switch (mineType) {
-            case "text/xml":
-            case "application/xml":
-            case "application/atom+xml":
-            case "application/xhtml+xml":
-            case "application/soap+xml":
-                content = JsonUtils.xmlToJson(content);
-                break;
-            default:
-                break;
-        }
-        Object responseObject = JsonPathUtils.read(content, "$");
-        Expression expression = EXPRESSION_PARSER.parseExpression(extractExpression);
-        return expression.getValue(responseObject, type);
-=======
     @RefreshScope
     @Configuration
     @Data
@@ -159,7 +132,6 @@
         @Value("${odc.integration.url-white-list:}")
         private List<String> urlWhiteList;
 
->>>>>>> 5fcb507e
     }
 
 }