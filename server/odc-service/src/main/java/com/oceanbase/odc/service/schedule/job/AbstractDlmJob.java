--- conflicted
+++ resolved
@@ -229,11 +229,7 @@
         singleJobProperties.setMaxRetryTimesAfterHeartTimeout(2);
         DefaultJobDefinition jobDefinition = DefaultJobDefinition.builder().jobClass(DataArchiveTask.class)
                 .jobType("DLM")
-<<<<<<< HEAD
-                .jobParameters(jobData)
-=======
                 .jobParameters(jobData).jobProperties(singleJobProperties)
->>>>>>> 5921b39e
                 .build();
         return jobScheduler.scheduleJobNow(jobDefinition);
     }
