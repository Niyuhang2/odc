--- conflicted
+++ resolved
@@ -23,22 +23,20 @@
 import java.util.Objects;
 import java.util.Set;
 import java.util.concurrent.Callable;
+import java.util.stream.Collectors;
+
+import org.apache.commons.collections4.CollectionUtils;
 
 import com.oceanbase.odc.core.shared.constant.ErrorCodes;
 import com.oceanbase.odc.service.connection.database.model.Database;
 import com.oceanbase.odc.service.datasecurity.model.SensitiveColumn;
-import com.oceanbase.odc.service.datasecurity.model.SensitiveColumnMeta;
 import com.oceanbase.odc.service.datasecurity.model.SensitiveColumnScanningTaskInfo;
 import com.oceanbase.odc.service.datasecurity.model.SensitiveColumnScanningTaskInfo.ScanningTaskStatus;
-import com.oceanbase.odc.service.datasecurity.model.SensitiveColumnType;
 import com.oceanbase.odc.service.datasecurity.model.SensitiveRule;
 import com.oceanbase.tools.dbbrowser.model.DBTableColumn;
 
-<<<<<<< HEAD
-=======
 import lombok.AllArgsConstructor;
 
->>>>>>> 5fcb507e
 /**
  * @author gaoda.xy
  * @date 2023/5/25 14:43
@@ -46,31 +44,31 @@
 public class SensitiveColumnScanningTask implements Callable<Void> {
 
     private final Database database;
-    private final SensitiveColumnRecognizer recognizer;
+    private final List<SensitiveRule> rules;
     private final SensitiveColumnScanningTaskInfo taskInfo;
     private final Map<String, List<DBTableColumn>> table2Columns;
-    private final Map<String, List<DBTableColumn>> view2Columns;
-    private final Set<SensitiveColumnMeta> existsSensitiveColumns;
+    private final Set<SimplifySensitiveColumn> existsSensitiveColumns;
 
     public SensitiveColumnScanningTask(Database database, List<SensitiveRule> rules,
-            SensitiveColumnScanningTaskInfo taskInfo, List<SensitiveColumnMeta> existsSensitiveColumns,
-            Map<String, List<DBTableColumn>> table2Columns, Map<String, List<DBTableColumn>> view2Columns) {
+            SensitiveColumnScanningTaskInfo taskInfo, Map<String, List<DBTableColumn>> table2Columns,
+            List<SensitiveColumn> existsSensitiveColumns) {
         this.database = database;
-        this.recognizer = new SensitiveColumnRecognizer(rules);
+        this.rules = rules;
         this.table2Columns = table2Columns;
-        this.view2Columns = view2Columns;
         this.taskInfo = taskInfo;
-        this.existsSensitiveColumns = new HashSet<>(existsSensitiveColumns);
+        if (CollectionUtils.isNotEmpty(existsSensitiveColumns)) {
+            this.existsSensitiveColumns = existsSensitiveColumns.stream()
+                    .map(c -> new SimplifySensitiveColumn(c.getDatabase().getId(), c.getTableName(), c.getColumnName()))
+                    .collect(Collectors.toSet());
+        } else {
+            this.existsSensitiveColumns = new HashSet<>();
+        }
     }
 
     @Override
     public Void call() throws Exception {
         try {
             taskInfo.setStatus(ScanningTaskStatus.RUNNING);
-<<<<<<< HEAD
-            scanColumns(table2Columns, SensitiveColumnType.TABLE_COLUMN);
-            scanColumns(view2Columns, SensitiveColumnType.VIEW_COLUMN);
-=======
             SensitiveColumnRecognizer recognizer = new SensitiveColumnRecognizer(rules);
             Set<String> tables = table2Columns.keySet();
             for (String tableName : tables) {
@@ -93,7 +91,6 @@
                 taskInfo.addSensitiveColumns(sensitiveColumns);
                 taskInfo.addFinishedTableCount();
             }
->>>>>>> 5fcb507e
         } catch (Exception e) {
             taskInfo.setCompleteTime(new Date());
             taskInfo.setStatus(ScanningTaskStatus.FAILED);
@@ -104,27 +101,6 @@
         return null;
     }
 
-<<<<<<< HEAD
-    private void scanColumns(Map<String, List<DBTableColumn>> object2Columns, SensitiveColumnType columnType) {
-        for (String objectName : object2Columns.keySet()) {
-            List<SensitiveColumn> sensitiveColumns = new ArrayList<>();
-            for (DBTableColumn dbTableColumn : object2Columns.get(objectName)) {
-                if (recognizer.recognize(dbTableColumn) && !existsSensitiveColumns
-                        .contains(new SensitiveColumnMeta(database.getId(), objectName, dbTableColumn.getName()))) {
-                    SensitiveColumn column = new SensitiveColumn();
-                    column.setType(columnType);
-                    column.setDatabase(database);
-                    column.setTableName(objectName);
-                    column.setColumnName(dbTableColumn.getName());
-                    column.setMaskingAlgorithmId(recognizer.maskingAlgorithmId());
-                    column.setSensitiveRuleId(recognizer.sensitiveRuleId());
-                    column.setLevel(recognizer.sensitiveLevel());
-                    sensitiveColumns.add(column);
-                }
-            }
-            taskInfo.addSensitiveColumns(sensitiveColumns);
-            taskInfo.addFinishedTableCount();
-=======
     @AllArgsConstructor
     private static class SimplifySensitiveColumn {
         private Long databaseId;
@@ -145,7 +121,6 @@
                         && Objects.equals(columnName.toLowerCase(), other.columnName.toLowerCase());
             }
             return false;
->>>>>>> 5fcb507e
         }
     }
 
