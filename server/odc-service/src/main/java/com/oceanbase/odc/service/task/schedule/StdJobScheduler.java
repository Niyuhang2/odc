--- conflicted
+++ resolved
@@ -63,23 +63,11 @@
     public StdJobScheduler(JobConfiguration configuration) {
         this.configuration = configuration;
         this.scheduler = configuration.getScheduler();
-<<<<<<< HEAD
-        PreConditions.notNull(configuration.getScheduler(), "quartz scheduler");
-        PreConditions.notNull(configuration.getJobDispatcher(), "job dispatcher");
-        PreConditions.notNull(configuration.getHostUrlProvider(), "host url provider");
-        PreConditions.notNull(configuration.getTaskFrameworkService(), "task framework service");
-        PreConditions.notNull(configuration.getJobImageNameProvider(), "job image name provider");
-        JobConfigurationHolder.setJobConfiguration(configuration);
-
-        log.info("Job image name is {}", configuration.getJobImageNameProvider().provide());
-        getEventPublisher().addEventListener(new DestroyJobListener(this));
-=======
         validConfiguration(configuration);
         JobConfigurationHolder.setJobConfiguration(configuration);
 
         log.info("Job image name is {}", configuration.getJobImageNameProvider().provide());
         getEventPublisher().addEventListener(new DestroyExecutorListener(configuration));
->>>>>>> 0deeeaf2
         getEventPublisher().addEventListener(new DefaultJobCallerListener(this));
         initDaemonJob();
     }
