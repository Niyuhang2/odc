--- conflicted
+++ resolved
@@ -62,25 +62,12 @@
 
     public StdJobScheduler(JobConfiguration configuration) {
         this.configuration = configuration;
-<<<<<<< HEAD
-        this.scheduler = configuration.getScheduler();
-        PreConditions.notNull(configuration.getScheduler(), "quartz scheduler");
-        PreConditions.notNull(configuration.getJobDispatcher(), "job dispatcher");
-        PreConditions.notNull(configuration.getHostUrlProvider(), "host url provider");
-        PreConditions.notNull(configuration.getTaskFrameworkService(), "task framework service");
-        PreConditions.notNull(configuration.getJobImageNameProvider(), "job image name provider");
-        JobConfigurationHolder.setJobConfiguration(configuration);
-
-        log.info("Job image name is {}", configuration.getJobImageNameProvider().provide());
-        getEventPublisher().addEventListener(new DestroyJobListener(this));
-=======
         this.scheduler = configuration.getDaemonScheduler();
         validConfiguration(configuration);
         JobConfigurationHolder.setJobConfiguration(configuration);
 
         log.info("Job image name is {}", configuration.getJobImageNameProvider().provide());
         getEventPublisher().addEventListener(new DestroyExecutorListener(configuration));
->>>>>>> 5d2687da
         getEventPublisher().addEventListener(new DefaultJobCallerListener(this));
         initDaemonJob();
     }
