--- conflicted
+++ resolved
@@ -125,19 +125,6 @@
         return result;
     }
 
-<<<<<<< HEAD
-    private JobDefinition buildJobDefinition() {
-        DatabaseChangeParameters parameters = FlowTaskUtil.getAsyncParameter(execution);
-        ConnectionConfig config = FlowTaskUtil.getConnectionConfig(execution);
-        JobDefinition jd = new SampleTaskJobDefinitionBuilder().build(config, FlowTaskUtil.getSchemaName(execution),
-                SqlUtils.split(config.getDialectType(), parameters.getSqlContent(), ";"));
-        jd.getJobData().put(JobDataMapConstants.BUZ_ID, FlowTaskUtil.getTaskId(execution) + "");
-        return jd;
-    }
-
-
-=======
->>>>>>> 01578d90
     @Override
     protected boolean isSuccessful() {
         return isSuccessful;
@@ -199,7 +186,6 @@
             }
             jobData.put(JobDataMapConstants.OBJECT_METADATA, JsonUtils.toJson(objectMetadatas));
         }
-<<<<<<< HEAD
 
         return DefaultJobDefinition.builder().jobClass(DatabaseChangeTask.class)
                 .jobType(TaskType.ASYNC.name())
@@ -208,15 +194,4 @@
                 .build();
     }
 
-
-    private DelegateExecution getExecution() {
-        return this.execution;
-=======
-
-        return DefaultJobDefinition.builder().jobClass(DatabaseChangeTask.class)
-                .jobType(TaskType.ASYNC.name())
-                .jobData(jobData)
-                .build();
->>>>>>> 01578d90
-    }
 }