/*
 * Copyright (c) 2023 OceanBase.
 *
 * Licensed under the Apache License, Version 2.0 (the "License");
 * you may not use this file except in compliance with the License.
 * You may obtain a copy of the License at
 *
 *     http://www.apache.org/licenses/LICENSE-2.0
 *
 * Unless required by applicable law or agreed to in writing, software
 * distributed under the License is distributed on an "AS IS" BASIS,
 * WITHOUT WARRANTIES OR CONDITIONS OF ANY KIND, either express or implied.
 * See the License for the specific language governing permissions and
 * limitations under the License.
 */
package com.oceanbase.odc.service.onlineschemachange.model;

import static com.oceanbase.odc.service.onlineschemachange.OnlineSchemaChangeContextHolder.TASK_ID;
import static com.oceanbase.odc.service.onlineschemachange.OnlineSchemaChangeContextHolder.TASK_WORK_SPACE;

import java.io.Serializable;
import java.util.ArrayList;
import java.util.HashMap;
import java.util.LinkedHashMap;
import java.util.List;
import java.util.Map;

import com.oceanbase.odc.core.shared.constant.OdcConstants;
import com.oceanbase.odc.core.shared.constant.TaskErrorStrategy;
import com.oceanbase.odc.core.shared.exception.UnexpectedException;
import com.oceanbase.odc.core.shared.model.TableIdentity;
import com.oceanbase.odc.service.common.util.SqlUtils;
import com.oceanbase.odc.service.connection.model.ConnectionConfig;
import com.oceanbase.odc.service.flow.model.TaskParameters;
import com.oceanbase.odc.service.onlineschemachange.OnlineSchemaChangeContextHolder;
import com.oceanbase.odc.service.onlineschemachange.ddl.DdlUtils;
import com.oceanbase.odc.service.onlineschemachange.subtask.SubTaskParameterFactory;

import lombok.Data;

/**
 * Received parameters from user
 *
 * @author yaobin
 * @since 4.2.0
 */
@Data
public class OnlineSchemaChangeParameters implements Serializable, TaskParameters {

    private OnlineSchemaChangeSqlType sqlType;

    private String sqlContent;
    private TaskErrorStrategy errorStrategy;

    private Integer lockTableTimeOutSeconds;

    private Integer swapTableNameRetryTimes;

    private OriginTableCleanStrategy originTableCleanStrategy;

    private String delimiter = ";";


    private Map<String, Object> parameterDataMap = new HashMap<>();
<<<<<<< HEAD
    private List<String> lockUsers;
=======
    private List<String> toMonitorUsers;
>>>>>>> 66d3d04c

    public boolean isContinueOnError() {
        return this.errorStrategy == TaskErrorStrategy.CONTINUE;
    }

    public List<OnlineSchemaChangeScheduleTaskParameters> generateSubTaskParameters(ConnectionConfig connectionConfig,
            String schema) {
        List<String> sqls = SqlUtils.split(connectionConfig.getDialectType(), this.sqlContent, this.delimiter);

        try (SubTaskParameterFactory subTaskParameterFactory = new SubTaskParameterFactory(connectionConfig, schema)) {
            Map<TableIdentity, OnlineSchemaChangeScheduleTaskParameters> taskParameters = new LinkedHashMap<>();
            for (String sql : sqls) {
                OnlineSchemaChangeScheduleTaskParameters parameter = subTaskParameterFactory.generate(sql, sqlType);
                TableIdentity key = new TableIdentity(parameter.getDatabaseName(), parameter.getOriginTableName());
                taskParameters.putIfAbsent(key, parameter);
                if (sqlType == OnlineSchemaChangeSqlType.ALTER) {
                    String newAlterStmt = DdlUtils.replaceTableName(sql, parameter.getNewTableName(),
                            connectionConfig.getDialectType(), sqlType);
                    taskParameters.get(key).getSqlsToBeExecuted().add(newAlterStmt);
                }
            }
            return new ArrayList<>(taskParameters.values());
        } catch (Exception e) {
            throw new UnexpectedException("Failed to generate subtasks with parameter: " + this, e);
        }
    }

    public void buildParameterDataMap() {
        parameterDataMap.put(OdcConstants.CREATOR_ID, OnlineSchemaChangeContextHolder.get(TASK_WORK_SPACE));
        parameterDataMap.put(OdcConstants.FLOW_TASK_ID, OnlineSchemaChangeContextHolder.get(TASK_ID));
        parameterDataMap.put(OdcConstants.ORGANIZATION_ID,
                OnlineSchemaChangeContextHolder.get(OdcConstants.ORGANIZATION_ID));
    }
}<|MERGE_RESOLUTION|>--- conflicted
+++ resolved
@@ -60,13 +60,8 @@
 
     private String delimiter = ";";
 
-
     private Map<String, Object> parameterDataMap = new HashMap<>();
-<<<<<<< HEAD
     private List<String> lockUsers;
-=======
-    private List<String> toMonitorUsers;
->>>>>>> 66d3d04c
 
     public boolean isContinueOnError() {
         return this.errorStrategy == TaskErrorStrategy.CONTINUE;
