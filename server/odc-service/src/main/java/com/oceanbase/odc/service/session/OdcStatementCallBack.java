--- conflicted
+++ resolved
@@ -408,18 +408,14 @@
             SqlExecTime executeDetails = new SqlExecTime();;
             if (useFullLinkTrace && VersionUtils.isGreaterThanOrEqualsTo(version, "4.1") &&
                     connectionSession.getDialectType().isOceanbase()) {
-<<<<<<< HEAD
                 try {
-                    executeDetails = FullLinkTraceUtil.getFullLinkTraceDetail(statement);
+                    executeDetails = FullLinkTraceUtil.getFullLinkTraceDetail(statement, fullLinkTraceTimeout);
                     executeDetails.setWithFullLinkTrace(true);
                 } catch (Exception e) {
                     executeDetails.setWithFullLinkTrace(false);
                     executeDetails.setTraceEmptyReason(ErrorCodes.ObGetFullLinkTraceFailed.getLocalizedMessage(null));
                     log.warn("Query full link trace info failed, reason={}", e.getMessage());
                 }
-=======
-                executeDetails = FullLinkTraceUtil.getFullLinkTraceDetail(statement, fullLinkTraceTimeout);
->>>>>>> 6c2c7085
             } else {
                 executeDetails = ConnectionPluginUtil.getTraceExtension(connectionSession.getDialectType())
                         .getExecuteDetail(statement, version);
