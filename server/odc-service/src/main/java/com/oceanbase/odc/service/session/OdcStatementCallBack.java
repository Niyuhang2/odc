--- conflicted
+++ resolved
@@ -143,7 +143,6 @@
         this(sqls, connectionSession, autoCommit, queryLimit, true);
     }
 
-
     public OdcStatementCallBack(@NonNull List<SqlTuple> sqls, @NonNull ConnectionSession connectionSession,
             Boolean autoCommit, Integer queryLimit, boolean stopWhenError) {
         this(sqls, connectionSession, autoCommit, queryLimit, stopWhenError, null);
@@ -456,13 +455,8 @@
         try {
             StopWatch stopWatch = StopWatch.createStarted();
             String version = ConnectionSessionUtil.getVersion(connectionSession);
-<<<<<<< HEAD
             SqlExecTime executeDetails = new SqlExecTime();
-            if (useFullLinkTrace && VersionUtils.isGreaterThanOrEqualsTo(version, "4.1") &&
-=======
-            SqlExecTime executeDetails = new SqlExecTime();;
             if (useFullLinkTrace && VersionUtils.isGreaterThanOrEqualsTo(version, "4.2") &&
->>>>>>> c7f5f285
                     connectionSession.getDialectType().isOceanbase()) {
                 try {
                     executeDetails = FullLinkTraceUtil.getFullLinkTraceDetail(statement, fullLinkTraceTimeout);
