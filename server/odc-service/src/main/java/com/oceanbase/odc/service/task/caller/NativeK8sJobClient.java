--- conflicted
+++ resolved
@@ -60,11 +60,8 @@
  */
 public class NativeK8sJobClient implements K8sJobClient {
 
-<<<<<<< HEAD
-=======
     private static final long TIMEOUT_MILLS = 60000;
 
->>>>>>> 01578d90
     public NativeK8sJobClient(TaskFrameworkProperties.K8sProperties k8sProperties) throws IOException {
         ApiClient apiClient = null;
         if (StringUtils.isNotBlank(k8sProperties.getKubeConfig())) {
@@ -75,23 +72,14 @@
                 apiClient = ClientBuilder.kubeconfig(kubeConfig).build();
             }
         } else {
-<<<<<<< HEAD
-            apiClient = Config.defaultClient().setBasePath(k8sProperties.getUrl());
-=======
             apiClient = Config.defaultClient().setBasePath(k8sProperties.getKubeUrl());
->>>>>>> 01578d90
         }
         Verify.notNull(apiClient, "k8s api client");
         apiClient.setHttpClient(apiClient
                 .getHttpClient()
                 .newBuilder()
-<<<<<<< HEAD
-                .readTimeout(60000, TimeUnit.MILLISECONDS)
-                .connectTimeout(60000, TimeUnit.MILLISECONDS)
-=======
                 .readTimeout(TIMEOUT_MILLS, TimeUnit.MILLISECONDS)
                 .connectTimeout(TIMEOUT_MILLS, TimeUnit.MILLISECONDS)
->>>>>>> 01578d90
                 .pingInterval(1, TimeUnit.MINUTES)
                 .build());
 
