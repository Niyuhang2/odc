--- conflicted
+++ resolved
@@ -27,16 +27,8 @@
 import com.oceanbase.odc.common.json.JsonUtils;
 import com.oceanbase.odc.common.util.StringUtils;
 import com.oceanbase.odc.service.common.util.UrlUtils;
-<<<<<<< HEAD
-import com.oceanbase.odc.service.task.constants.JobUrlConstants;
-import com.oceanbase.odc.service.task.executor.executor.ThreadPoolTaskExecutor;
 import com.oceanbase.odc.service.task.executor.executor.TraceDecoratorThreadFactory;
 import com.oceanbase.odc.service.task.executor.executor.TraceDecoratorUtils;
-import com.oceanbase.odc.service.task.executor.logger.LogBiz;
-import com.oceanbase.odc.service.task.executor.logger.LogBizImpl;
-import com.oceanbase.odc.service.task.schedule.JobIdentity;
-=======
->>>>>>> 6d2ac1c2
 
 import io.netty.bootstrap.ServerBootstrap;
 import io.netty.buffer.Unpooled;
@@ -77,13 +69,8 @@
     private Thread thread;
 
     public void start(final int port) {
-<<<<<<< HEAD
-        executorBiz = new LogBizImpl();
+        requestHandler = new RequestHandler();
         thread = new Thread(TraceDecoratorUtils.decorate(new Runnable() {
-=======
-        requestHandler = new RequestHandler();
-        thread = new Thread(new Runnable() {
->>>>>>> 6d2ac1c2
             @Override
             public void run() {
                 // param
