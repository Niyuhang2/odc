--- conflicted
+++ resolved
@@ -57,7 +57,6 @@
 import com.oceanbase.odc.service.flow.model.FlowNodeType;
 import com.oceanbase.odc.service.flow.task.mapper.OdcRuntimeDelegateMapper;
 import com.oceanbase.odc.service.iam.auth.AuthenticationFacade;
-import com.oceanbase.odc.service.task.config.TaskFrameworkProperties;
 
 import lombok.NonNull;
 import lombok.extern.slf4j.Slf4j;
@@ -97,8 +96,6 @@
     private GateWayInstanceRepository gateWayInstanceRepository;
     @Autowired
     private UserTaskInstanceCandidateRepository userTaskInstanceCandidateRepository;
-    @Autowired
-    private TaskFrameworkProperties taskFrameworkProperties;
 
     @Override
     public void setProcessInstanceId(@NonNull Long flowInstanceId, @NonNull String processInstanceId) {
@@ -192,11 +189,7 @@
                 .findByInstanceTypeAndActivityId(FlowNodeType.SERVICE_TASK, activityId, flowInstanceId);
         return innerConvert(optional, this,
                 (entity, flowService) -> new FlowTaskInstance(entity,
-<<<<<<< HEAD
-                        new OdcRuntimeDelegateMapper(taskFrameworkProperties), flowService,
-=======
                         new OdcRuntimeDelegateMapper(), flowService,
->>>>>>> 5d2687da
                         eventPublisher, taskService, nodeInstanceRepository, sequenceRepository,
                         serviceTaskInstanceRepository));
     }
