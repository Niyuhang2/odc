/*
 * Copyright (c) 2023 OceanBase.
 *
 * Licensed under the Apache License, Version 2.0 (the "License");
 * you may not use this file except in compliance with the License.
 * You may obtain a copy of the License at
 *
 *     http://www.apache.org/licenses/LICENSE-2.0
 *
 * Unless required by applicable law or agreed to in writing, software
 * distributed under the License is distributed on an "AS IS" BASIS,
 * WITHOUT WARRANTIES OR CONDITIONS OF ANY KIND, either express or implied.
 * See the License for the specific language governing permissions and
 * limitations under the License.
 */
package com.oceanbase.odc.service.flow.factory;

import java.util.Collections;
import java.util.LinkedList;
import java.util.List;
import java.util.Map;
import java.util.Objects;
import java.util.Optional;
import java.util.Set;
import java.util.stream.Collectors;
import java.util.stream.Stream;

import org.flowable.engine.FormService;
import org.flowable.engine.RepositoryService;
import org.flowable.engine.RuntimeService;
import org.flowable.engine.TaskService;
import org.springframework.beans.factory.annotation.Autowired;
import org.springframework.data.jpa.domain.Specification;
import org.springframework.stereotype.Component;

import com.oceanbase.odc.common.event.EventPublisher;
import com.oceanbase.odc.core.shared.Verify;
import com.oceanbase.odc.core.shared.constant.TaskType;
import com.oceanbase.odc.core.shared.exception.VerifyException;
import com.oceanbase.odc.metadb.flow.FlowInstanceEntity;
import com.oceanbase.odc.metadb.flow.FlowInstanceRepository;
import com.oceanbase.odc.metadb.flow.GateWayInstanceEntity;
import com.oceanbase.odc.metadb.flow.GateWayInstanceRepository;
import com.oceanbase.odc.metadb.flow.GateWayInstanceSpecs;
import com.oceanbase.odc.metadb.flow.NodeInstanceEntity;
import com.oceanbase.odc.metadb.flow.NodeInstanceEntityRepository;
import com.oceanbase.odc.metadb.flow.SequenceInstanceEntity;
import com.oceanbase.odc.metadb.flow.SequenceInstanceRepository;
import com.oceanbase.odc.metadb.flow.ServiceTaskInstanceEntity;
import com.oceanbase.odc.metadb.flow.ServiceTaskInstanceRepository;
import com.oceanbase.odc.metadb.flow.ServiceTaskInstanceSpecs;
import com.oceanbase.odc.metadb.flow.UserTaskInstanceCandidateRepository;
import com.oceanbase.odc.metadb.flow.UserTaskInstanceEntity;
import com.oceanbase.odc.metadb.flow.UserTaskInstanceRepository;
import com.oceanbase.odc.metadb.flow.UserTaskInstanceSpecs;
import com.oceanbase.odc.service.flow.FlowableAdaptor;
import com.oceanbase.odc.service.flow.event.TaskInstanceCreatedEvent;
import com.oceanbase.odc.service.flow.instance.BaseFlowNodeInstance;
import com.oceanbase.odc.service.flow.instance.FlowApprovalInstance;
import com.oceanbase.odc.service.flow.instance.FlowGatewayInstance;
import com.oceanbase.odc.service.flow.instance.FlowInstance;
import com.oceanbase.odc.service.flow.instance.FlowNodeInstanceKey;
import com.oceanbase.odc.service.flow.instance.FlowSequenceInstance;
import com.oceanbase.odc.service.flow.instance.FlowTaskInstance;
import com.oceanbase.odc.service.flow.instance.OdcFlowInstance;
import com.oceanbase.odc.service.flow.model.ExecutionStrategyConfig;
import com.oceanbase.odc.service.flow.task.mapper.OdcRuntimeDelegateMapper;
import com.oceanbase.odc.service.flow.util.FlowInstanceUtil;
import com.oceanbase.odc.service.iam.auth.AuthenticationFacade;
import com.oceanbase.odc.service.task.config.TaskFrameworkProperties;

import lombok.NonNull;

/**
 * Factory to build {@link FlowInstance} {@link FlowApprovalInstance} {@link FlowTaskInstance}
 *
 * @author yh263208
 * @date 2022-03-03 22:05
 * @since ODC_release_3.3.0
 */
@Component
public class FlowFactory {

    @Autowired
    private FlowInstanceRepository flowInstanceRepository;
    @Autowired
    private FlowableAdaptor flowableAdaptor;
    @Autowired
    private AuthenticationFacade authenticationFacade;
    @Autowired
    private RuntimeService runtimeService;
    @Autowired
    private RepositoryService repositoryService;
    @Autowired
    private NodeInstanceEntityRepository nodeRepository;
    @Autowired
    private SequenceInstanceRepository sequenceRepository;
    @Autowired
    private GateWayInstanceRepository gatewayInstanceRepository;
    @Autowired
    private TaskService flowableTaskService;
    @Autowired
    private FormService formService;
    @Autowired
    private EventPublisher eventPublisher;
    @Autowired
    private UserTaskInstanceRepository userTaskInstanceRepository;
    @Autowired
    private ServiceTaskInstanceRepository serviceTaskRepository;
    @Autowired
    private UserTaskInstanceCandidateRepository userTaskInstanceCandidateRepository;
    @Autowired
    private TaskFrameworkProperties taskFrameworkProperties;

    public FlowInstance generateFlowInstance(@NonNull String name, String description) {
        return new OdcFlowInstance(name, description, flowableAdaptor, authenticationFacade,
                flowInstanceRepository, nodeRepository, sequenceRepository, gatewayInstanceRepository,
                serviceTaskRepository, userTaskInstanceRepository, userTaskInstanceCandidateRepository,
                runtimeService, repositoryService);
    }

    public FlowInstance generateFlowInstance(@NonNull String name,
            Long parentFlowInstanceId, Long projectId, String description) {
        return new OdcFlowInstance(name, description, parentFlowInstanceId, projectId,
                flowableAdaptor, authenticationFacade, flowInstanceRepository, nodeRepository,
                sequenceRepository, gatewayInstanceRepository, serviceTaskRepository, userTaskInstanceRepository,
                userTaskInstanceCandidateRepository, runtimeService, repositoryService);
    }

    public FlowGatewayInstance generateFlowGatewayInstance(@NonNull Long flowInstanceId, boolean isStartEndPoint,
            boolean isEndEndPoint) {
        return new FlowGatewayInstance(authenticationFacade.currentOrganizationId(), flowInstanceId, isStartEndPoint,
                isEndEndPoint, flowableAdaptor, nodeRepository, sequenceRepository, gatewayInstanceRepository);
    }

    public FlowApprovalInstance generateFlowApprovalInstance(@NonNull Long flowInstanceId, boolean isStartEndPoint,
            boolean isEndEndPoint, boolean autoApprove, int expireIntervalSeconds, Long externalApprovalId) {
        Verify.verify(expireIntervalSeconds > 0, "ApprovalExpirationInterval can not be negative");
        return new FlowApprovalInstance(authenticationFacade.currentOrganizationId(), flowInstanceId,
                externalApprovalId, expireIntervalSeconds, isStartEndPoint, isEndEndPoint,
                autoApprove, flowableAdaptor, flowableTaskService, formService, eventPublisher, authenticationFacade,
                nodeRepository, sequenceRepository, userTaskInstanceRepository, userTaskInstanceCandidateRepository);
    }

    public FlowApprovalInstance generateFlowApprovalInstance(@NonNull Long flowInstanceId, boolean isStartEndPoint,
            boolean isEndEndPoint, boolean autoApprove, int expireIntervalSeconds, boolean waitForConfirm) {
        Verify.verify(expireIntervalSeconds > 0, "ApprovalExpirationInterval can not be negative");
        return new FlowApprovalInstance(authenticationFacade.currentOrganizationId(), flowInstanceId,
                expireIntervalSeconds, isStartEndPoint, isEndEndPoint, autoApprove, flowableAdaptor,
                flowableTaskService, formService, eventPublisher, authenticationFacade, nodeRepository,
                sequenceRepository, userTaskInstanceRepository, waitForConfirm, userTaskInstanceCandidateRepository);
    }

    public FlowTaskInstance generateFlowTaskInstance(@NonNull Long flowInstanceId, boolean isStartEndPoint,
            boolean isEndEndPoint, @NonNull TaskType taskType, @NonNull ExecutionStrategyConfig config) {
        return new FlowTaskInstance(taskType, authenticationFacade.currentOrganizationId(), flowInstanceId, config,
<<<<<<< HEAD
                isStartEndPoint, isEndEndPoint, new OdcRuntimeDelegateMapper(taskFrameworkProperties), flowableAdaptor,
=======
                isStartEndPoint, isEndEndPoint, new OdcRuntimeDelegateMapper(), flowableAdaptor,
>>>>>>> 0deeeaf2
                eventPublisher,
                flowableTaskService, nodeRepository, sequenceRepository, serviceTaskRepository);
    }

    public Optional<FlowInstance> getFlowInstance(@NonNull Long flowInstanceId) {
        Optional<FlowInstanceEntity> flowInstanceOptional = flowInstanceRepository.findById(flowInstanceId);
        if (!flowInstanceOptional.isPresent()) {
            return Optional.empty();
        }
        FlowInstance target = generateFlowInstance(flowInstanceOptional.get());
        List<NodeInstanceEntity> nodes = this.nodeRepository.findByFlowInstanceId(target.getId());
        List<BaseFlowNodeInstance> instances = new LinkedList<>(getGatewayInstances(target.getId(), nodes));
        instances.addAll(getApprovalInstances(target.getId(), nodes));
        instances.addAll(getTaskInstances(target.getId(), nodes));

        Set<FlowSequenceInstance> sequences = getSequences(target.getId());
        FlowInstanceUtil.loadTopology(target, instances, sequences);
        return Optional.of(target);
    }

    private Set<FlowSequenceInstance> getSequences(@NonNull Long flowInstanceId) {
        List<SequenceInstanceEntity> entities = sequenceRepository.findByFlowInstanceId(flowInstanceId);
        if (entities.isEmpty()) {
            return Collections.emptySet();
        }
        Set<Long> nodeInstanceIds = entities.stream().flatMap(entity -> Stream.of(entity.getTargetNodeInstanceId(),
                entity.getSourceNodeInstanceId())).collect(Collectors.toSet());
        Map<Long, FlowNodeInstanceKey> nodeInstanceId2nodeInstanceKey = nodeRepository.findByIds(nodeInstanceIds)
                .stream().collect(Collectors.toMap(NodeInstanceEntity::getId,
                        entity -> new FlowNodeInstanceKey(entity.getInstanceId(), entity.getInstanceType())));
        return entities.stream().map(entity -> {
            FlowNodeInstanceKey source = nodeInstanceId2nodeInstanceKey.get(entity.getSourceNodeInstanceId());
            FlowNodeInstanceKey target = nodeInstanceId2nodeInstanceKey.get(entity.getTargetNodeInstanceId());
            Verify.notNull(source, "Source can not be null");
            Verify.notNull(target, "Target can not be null");
            return new FlowSequenceInstance(source, target);
        }).collect(Collectors.toSet());
    }

    private List<FlowGatewayInstance> getGatewayInstances(@NonNull Long flowInstanceId,
            List<NodeInstanceEntity> nodes) {
        Specification<GateWayInstanceEntity> specification =
                Specification.where(GateWayInstanceSpecs.flowInstanceIdEquals(flowInstanceId));
        return gatewayInstanceRepository.findAll(specification).stream()
                .map(e -> generateFlowGatewayInstance(e, nodes)).collect(Collectors.toList());
    }

    private List<FlowApprovalInstance> getApprovalInstances(@NonNull Long flowInstanceId,
            List<NodeInstanceEntity> nodes) {
        Specification<UserTaskInstanceEntity> specification =
                Specification.where(UserTaskInstanceSpecs.flowInstanceIdEquals(flowInstanceId));
        return userTaskInstanceRepository.findAll(specification).stream()
                .map(e -> generateFlowApprovalInstance(e, nodes)).collect(Collectors.toList());
    }

    private List<FlowTaskInstance> getTaskInstances(@NonNull Long flowInstanceId,
            List<NodeInstanceEntity> nodes) {
        Specification<ServiceTaskInstanceEntity> specification =
                Specification.where(ServiceTaskInstanceSpecs.flowInstanceIdEquals(flowInstanceId));
        return serviceTaskRepository.findAll(specification).stream()
                .map(e -> generateFlowTaskInstance(e, nodes)).collect(Collectors.toList());
    }

    private FlowInstance generateFlowInstance(@NonNull FlowInstanceEntity entity) {
        return new OdcFlowInstance(entity, flowableAdaptor, authenticationFacade,
                flowInstanceRepository, nodeRepository, sequenceRepository, gatewayInstanceRepository,
                serviceTaskRepository, userTaskInstanceRepository, userTaskInstanceCandidateRepository,
                runtimeService, repositoryService);
    }

    private FlowGatewayInstance generateFlowGatewayInstance(
            @NonNull GateWayInstanceEntity entity, List<NodeInstanceEntity> nodes) {
        Long id = entity.getId();
        try {
            entity.setId(null);
            FlowGatewayInstance target = new FlowGatewayInstance(entity, flowableAdaptor,
                    nodeRepository, sequenceRepository, gatewayInstanceRepository);
            setNameAndActivityId(id, target, nodes);
            return target;
        } finally {
            entity.setId(id);
        }
    }

    private FlowApprovalInstance generateFlowApprovalInstance(
            @NonNull UserTaskInstanceEntity entity, List<NodeInstanceEntity> nodes) {
        Long id = entity.getId();
        try {
            entity.setId(null);
            FlowApprovalInstance target = new FlowApprovalInstance(entity, flowableAdaptor, flowableTaskService,
                    formService, eventPublisher, authenticationFacade, nodeRepository, sequenceRepository,
                    userTaskInstanceRepository, userTaskInstanceCandidateRepository);
            setNameAndActivityId(id, target, nodes);
            return target;
        } finally {
            entity.setId(id);
        }
    }

    private FlowTaskInstance generateFlowTaskInstance(
            @NonNull ServiceTaskInstanceEntity entity, List<NodeInstanceEntity> nodes) {
        Long id = entity.getId();
        try {
            entity.setId(null);
            FlowTaskInstance target =
<<<<<<< HEAD
                    new FlowTaskInstance(entity, new OdcRuntimeDelegateMapper(taskFrameworkProperties),
=======
                    new FlowTaskInstance(entity, new OdcRuntimeDelegateMapper(),
>>>>>>> 0deeeaf2
                            flowableAdaptor, eventPublisher, flowableTaskService, nodeRepository, sequenceRepository,
                            serviceTaskRepository);
            setNameAndActivityId(id, target, nodes);
            eventPublisher.publishEvent(new TaskInstanceCreatedEvent(target));
            return target;
        } finally {
            entity.setId(id);
        }
    }

    private void setNameAndActivityId(Long instId, BaseFlowNodeInstance inst, List<NodeInstanceEntity> nodes) {
        if (inst.getId() != null) {
            throw new VerifyException("Id for node instance should be null");
        }
        List<NodeInstanceEntity> targets = nodes.stream().filter(n -> Objects.equals(instId, n.getInstanceId())
                && Objects.equals(n.getFlowableElementType(), inst.getCoreFlowableElementType())
                && Objects.equals(n.getInstanceType(), inst.getNodeType())).collect(Collectors.toList());
        Verify.singleton(targets, "Node has to be singleton");
        inst.setId(instId);
        NodeInstanceEntity node = targets.get(0);
        inst.setName(node.getName());
        inst.setActivityId(node.getActivityId());
    }

}<|MERGE_RESOLUTION|>--- conflicted
+++ resolved
@@ -67,7 +67,6 @@
 import com.oceanbase.odc.service.flow.task.mapper.OdcRuntimeDelegateMapper;
 import com.oceanbase.odc.service.flow.util.FlowInstanceUtil;
 import com.oceanbase.odc.service.iam.auth.AuthenticationFacade;
-import com.oceanbase.odc.service.task.config.TaskFrameworkProperties;
 
 import lombok.NonNull;
 
@@ -109,8 +108,6 @@
     private ServiceTaskInstanceRepository serviceTaskRepository;
     @Autowired
     private UserTaskInstanceCandidateRepository userTaskInstanceCandidateRepository;
-    @Autowired
-    private TaskFrameworkProperties taskFrameworkProperties;
 
     public FlowInstance generateFlowInstance(@NonNull String name, String description) {
         return new OdcFlowInstance(name, description, flowableAdaptor, authenticationFacade,
@@ -154,11 +151,7 @@
     public FlowTaskInstance generateFlowTaskInstance(@NonNull Long flowInstanceId, boolean isStartEndPoint,
             boolean isEndEndPoint, @NonNull TaskType taskType, @NonNull ExecutionStrategyConfig config) {
         return new FlowTaskInstance(taskType, authenticationFacade.currentOrganizationId(), flowInstanceId, config,
-<<<<<<< HEAD
-                isStartEndPoint, isEndEndPoint, new OdcRuntimeDelegateMapper(taskFrameworkProperties), flowableAdaptor,
-=======
                 isStartEndPoint, isEndEndPoint, new OdcRuntimeDelegateMapper(), flowableAdaptor,
->>>>>>> 0deeeaf2
                 eventPublisher,
                 flowableTaskService, nodeRepository, sequenceRepository, serviceTaskRepository);
     }
@@ -264,11 +257,7 @@
         try {
             entity.setId(null);
             FlowTaskInstance target =
-<<<<<<< HEAD
-                    new FlowTaskInstance(entity, new OdcRuntimeDelegateMapper(taskFrameworkProperties),
-=======
                     new FlowTaskInstance(entity, new OdcRuntimeDelegateMapper(),
->>>>>>> 0deeeaf2
                             flowableAdaptor, eventPublisher, flowableTaskService, nodeRepository, sequenceRepository,
                             serviceTaskRepository);
             setNameAndActivityId(id, target, nodes);
