--- conflicted
+++ resolved
@@ -16,14 +16,9 @@
 
 package com.oceanbase.odc.service.task.listener;
 
-<<<<<<< HEAD
 import java.util.Map;
 
 import com.fasterxml.jackson.core.type.TypeReference;
-import com.oceanbase.odc.common.event.AbstractEventListener;
-import com.oceanbase.odc.common.json.JsonUtils;
-import com.oceanbase.odc.core.shared.constant.TaskStatus;
-=======
 import java.util.Optional;
 
 import org.springframework.beans.factory.annotation.Autowired;
@@ -31,21 +26,17 @@
 
 import com.oceanbase.odc.common.event.AbstractEventListener;
 import com.oceanbase.odc.common.json.JsonUtils;
+import com.oceanbase.odc.core.shared.constant.TaskStatus;
 import com.oceanbase.odc.metadb.schedule.ScheduleTaskEntity;
->>>>>>> b599945c
 import com.oceanbase.odc.metadb.schedule.ScheduleTaskRepository;
 import com.oceanbase.odc.metadb.task.JobEntity;
 import com.oceanbase.odc.metadb.task.TaskEntity;
 import com.oceanbase.odc.metadb.task.TaskRepository;
 import com.oceanbase.odc.service.common.util.SpringContextUtil;
 import com.oceanbase.odc.service.schedule.ScheduleService;
-<<<<<<< HEAD
 import com.oceanbase.odc.service.schedule.job.DLMJobParameters;
 import com.oceanbase.odc.service.task.constants.JobParametersKeyConstants;
-=======
 import com.oceanbase.odc.service.schedule.ScheduleTaskService;
-import com.oceanbase.odc.service.schedule.model.JobType;
->>>>>>> b599945c
 import com.oceanbase.odc.service.task.enums.JobStatus;
 import com.oceanbase.odc.service.task.service.TaskFrameworkService;
 import com.oceanbase.tools.migrator.common.enums.JobType;
@@ -74,12 +65,12 @@
 
     @Override
     public void onEvent(JobTerminateEvent event) {
+        TaskFrameworkService taskFrameworkService = SpringContextUtil.getBean(TaskFrameworkService.class);
         JobEntity jobEntity = taskFrameworkService.find(event.getJi().getId());
-<<<<<<< HEAD
         if (jobEntity.getJobType().equals("DLM")) {
             ScheduleTaskRepository taskRepository = SpringContextUtil.getBean(ScheduleTaskRepository.class);
             ScheduleService scheduleService = SpringContextUtil.getBean(ScheduleService.class);
-            taskRepository.findByJobId(jobEntity.getId()).ifPresent(o -> {
+            scheduleTaskService.findByJobId(jobEntity.getId()).ifPresent(o -> {
                 taskRepository.updateStatusById(o.getId(), getTerminatedScheduleTaskStatus(event.getStatus()));
                 log.info("Update schedule task status to {} succeed,scheduleTaskId={}", event.getStatus(), o.getId());
                 DLMJobParameters parameters = JsonUtils.fromJson(
@@ -90,29 +81,10 @@
                 scheduleService.asyncScheduleStatus(Long.parseLong(o.getJobName()));
                 // Trigger the data-delete job if necessary after the data-archive task is completed.
                 if (parameters.getJobType() == JobType.MIGRATE && parameters.isDeleteAfterMigration()) {
-=======
-        // Trigger the data-delete job if necessary after the data-archive task is completed.
-        if (jobEntity.getJobType().equals(JobType.DATA_ARCHIVE.name()) && event.getStatus() == JobStatus.DONE) {
-            ScheduleService scheduleService = SpringContextUtil.getBean(ScheduleService.class);
-            scheduleTaskService.findByJobId(jobEntity.getId()).ifPresent(o -> {
-                DataArchiveParameters dataArchiveParameters = JsonUtils.fromJson(o.getParametersJson(),
-                        DataArchiveParameters.class);
-                if (dataArchiveParameters.isDeleteAfterMigration()) {
->>>>>>> b599945c
                     scheduleService.dataArchiveDelete(Long.parseLong(o.getJobName()), o.getId());
                     log.info("Trigger delete job succeed.");
                 }
             });
-        }
-
-        Optional<ScheduleTaskEntity> scheduleTask = scheduleTaskService.findByJobId(jobEntity.getId());
-        if (scheduleTask.isPresent() && !scheduleTask.get().getStatus().isTerminated()) {
-            int row = scheduleTaskRepository.updateStatusById(scheduleTask.get().getId(),
-                    event.getStatus().convertTaskStatus());
-            if (row >= 1) {
-                log.info("Update scheduleTask successfully, scheduleTaskId={}, status={}.", jobEntity.getId(),
-                        event.getStatus().convertTaskStatus());
-            }
         } else {
             Optional<TaskEntity> taskEntity = taskRepository.findByJobId(jobEntity.getId());
             if (taskEntity.isPresent() && !taskEntity.get().getStatus().isTerminated()) {
