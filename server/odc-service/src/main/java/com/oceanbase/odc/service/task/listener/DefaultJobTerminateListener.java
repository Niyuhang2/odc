--- conflicted
+++ resolved
@@ -35,7 +35,6 @@
 import com.oceanbase.odc.service.schedule.job.DLMJobParameters;
 import com.oceanbase.odc.service.task.constants.JobParametersKeyConstants;
 import com.oceanbase.odc.service.task.service.TaskFrameworkService;
-import com.oceanbase.tools.migrator.common.enums.JobType;
 
 import lombok.extern.slf4j.Slf4j;
 
@@ -61,7 +60,6 @@
 
     @Override
     public void onEvent(JobTerminateEvent event) {
-        TaskFrameworkService taskFrameworkService = SpringContextUtil.getBean(TaskFrameworkService.class);
         JobEntity jobEntity = taskFrameworkService.find(event.getJi().getId());
         if (jobEntity.getJobType().equals("DLM")) {
             ScheduleTaskRepository taskRepository = SpringContextUtil.getBean(ScheduleTaskRepository.class);
@@ -76,22 +74,12 @@
                         DLMJobParameters.class);
                 scheduleService.asyncScheduleStatus(Long.parseLong(o.getJobName()));
                 // Trigger the data-delete job if necessary after the data-archive task is completed.
-<<<<<<< HEAD
-                if (parameters.getJobType() == JobType.MIGRATE && parameters.isDeleteAfterMigration()) {
-=======
                 if (parameters.getJobType() == com.oceanbase.tools.migrator.common.enums.JobType.MIGRATE
                         && parameters.isDeleteAfterMigration()) {
->>>>>>> ac0fbf26
                     scheduleService.dataArchiveDelete(Long.parseLong(o.getJobName()), o.getId());
                     log.info("Trigger delete job succeed.");
                 }
             });
-<<<<<<< HEAD
-        } else {
-            Optional<TaskEntity> taskEntity = taskRepository.findByJobId(jobEntity.getId());
-            if (taskEntity.isPresent() && !taskEntity.get().getStatus().isTerminated()) {
-                int row = taskRepository.updateStatusById(taskEntity.get().getId(),
-=======
             return;
         }
         // update status for task_task.
@@ -101,7 +89,6 @@
                     event.getStatus().convertTaskStatus());
             if (row >= 1) {
                 log.info("Update taskTask successfully, taskId={}, status={}.", jobEntity.getId(),
->>>>>>> ac0fbf26
                         event.getStatus().convertTaskStatus());
             }
         }
