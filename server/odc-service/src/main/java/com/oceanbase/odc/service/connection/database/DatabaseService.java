--- conflicted
+++ resolved
@@ -42,7 +42,6 @@
 import org.springframework.data.domain.Pageable;
 import org.springframework.data.jpa.domain.Specification;
 import org.springframework.integration.jdbc.lock.JdbcLockRegistry;
-import org.springframework.jdbc.core.ConnectionCallback;
 import org.springframework.jdbc.core.JdbcTemplate;
 import org.springframework.stereotype.Service;
 import org.springframework.transaction.annotation.Transactional;
@@ -52,6 +51,7 @@
 import com.oceanbase.odc.core.authority.util.Authenticated;
 import com.oceanbase.odc.core.authority.util.PreAuthenticate;
 import com.oceanbase.odc.core.authority.util.SkipAuthorize;
+import com.oceanbase.odc.core.session.ConnectionSession;
 import com.oceanbase.odc.core.shared.constant.ConnectionAccountType;
 import com.oceanbase.odc.core.shared.constant.ErrorCodes;
 import com.oceanbase.odc.core.shared.constant.OrganizationType;
@@ -86,20 +86,14 @@
 import com.oceanbase.odc.service.iam.OrganizationService;
 import com.oceanbase.odc.service.iam.auth.AuthenticationFacade;
 import com.oceanbase.odc.service.iam.auth.AuthorizationFacade;
-<<<<<<< HEAD
 import com.oceanbase.odc.service.onlineschemachange.rename.OscDBUserUtil;
 import com.oceanbase.odc.service.plugin.SchemaPluginUtil;
 import com.oceanbase.odc.service.session.factory.DefaultConnectSessionFactory;
+import com.oceanbase.odc.service.session.factory.OBConsoleDataSourceFactory;
 import com.oceanbase.odc.service.session.model.SqlExecuteResult;
 import com.oceanbase.tools.dbbrowser.model.DBDatabase;
 import com.oceanbase.tools.dbbrowser.model.DBObjectIdentity;
 import com.oceanbase.tools.dbbrowser.schema.DBSchemaAccessor;
-=======
-import com.oceanbase.odc.service.plugin.SchemaPluginUtil;
-import com.oceanbase.odc.service.session.factory.OBConsoleDataSourceFactory;
-import com.oceanbase.odc.service.session.model.SqlExecuteResult;
-import com.oceanbase.tools.dbbrowser.model.DBDatabase;
->>>>>>> 37af69b5
 
 import lombok.NonNull;
 import lombok.extern.slf4j.Slf4j;
@@ -242,7 +236,6 @@
         return entitiesToModels(entities);
     }
 
-
     @SkipAuthorize("internal authenticated")
     public List<ConnectionConfig> statsConnectionConfig() {
         QueryDatabaseParams params = QueryDatabaseParams.builder().build();
@@ -267,28 +260,11 @@
             throw new AccessDeniedException();
         }
         ConnectionConfig connection = connectionService.getForConnectionSkipPermissionCheck(req.getDataSourceId());
-<<<<<<< HEAD
-        DefaultConnectSessionFactory factory = new DefaultConnectSessionFactory(connection);
-        ConnectionSession session = factory.generateSession();
-        try {
-            DBDatabase dBdatabase = new DBDatabase();
-            dBdatabase.setName(req.getName());
-            dBdatabase.setCharset(req.getCharsetName());
-            dBdatabase.setCollation(req.getCollationName());
-            session.getSyncJdbcExecutor(ConnectionSessionConstants.BACKEND_DS_KEY)
-                    .execute((ConnectionCallback<Void>) con -> {
-                        SchemaPluginUtil.getDatabaseExtension(connection.getDialectType()).create(con, dBdatabase,
-                                connection.getPassword());
-                        return null;
-                    });
-            DBDatabase dbDatabase = dbSchemaService.detail(session, req.getName());
-=======
         DataSource dataSource = new OBConsoleDataSourceFactory(
                 connection, ConnectionAccountType.MAIN, true, false).getDataSource();
         try (Connection conn = dataSource.getConnection()) {
             createDatabase(req, conn, connection);
             DBDatabase dbDatabase = dbSchemaService.detail(connection.getDialectType(), conn, req.getName());
->>>>>>> 37af69b5
             DatabaseEntity database = new DatabaseEntity();
             database.setDatabaseId(dbDatabase.getId());
             database.setExisted(Boolean.TRUE);
@@ -589,7 +565,6 @@
                 .collect(Collectors.toSet());
     }
 
-<<<<<<< HEAD
     @SkipAuthorize("internal authorized")
     public Page<DatabaseUser> listUsers(Long dataSourceId) {
         ConnectionConfig config = connectionService.getForConnectionSkipPermissionCheck(dataSourceId);
@@ -609,8 +584,6 @@
         }
     }
 
-=======
->>>>>>> 37af69b5
     private void checkPermission(Long projectId, Long dataSourceId) {
         if (Objects.isNull(projectId) && Objects.isNull(dataSourceId)) {
             throw new AccessDeniedException("invalid projectId or dataSourceId");
