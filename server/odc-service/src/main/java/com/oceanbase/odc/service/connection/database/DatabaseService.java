--- conflicted
+++ resolved
@@ -582,7 +582,6 @@
         return databaseRepository.deleteByConnectionId(dataSourceId);
     }
 
-<<<<<<< HEAD
     @SkipAuthorize("odc internal usage")
     public List<UnauthorizedDatabase> filterUnauthorizedDatabases(
             Map<String, Set<DatabasePermissionType>> schemaName2PermissionTypes, @NotNull Long dataSourceId) {
@@ -623,16 +622,6 @@
             }
         }
         return unauthorizedDatabases;
-=======
-    @SkipAuthorize("internal authorized")
-    public Set<String> filterUnAuthorizedDatabaseNames(Set<String> databaseNames, @NonNull Long dataSourceId) {
-        if (CollectionUtils.isEmpty(databaseNames)) {
-            return Collections.emptySet();
-        }
-        Set<String> authorizedDatabaseNames = getAuthorizedDatabaseNames(dataSourceId);
-        return databaseNames.stream().filter(name -> !authorizedDatabaseNames.contains(name))
-                .collect(Collectors.toSet());
->>>>>>> 66043543
     }
 
     @SkipAuthorize("internal authorized")
