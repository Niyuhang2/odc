--- conflicted
+++ resolved
@@ -478,23 +478,6 @@
             List<Object[]> toUpdate = existedDatabasesInDb.stream()
                     .filter(database -> latestDatabaseNames.contains(database.getName()))
                     .map(database -> {
-<<<<<<< HEAD
-                        if (latestDatabaseId2Database.get(database.getDatabaseId()).size() == 1) {
-                            DatabaseEntity latest = latestDatabaseId2Database.get(database.getDatabaseId()).get(0);
-                            database.setTableCount(latest.getTableCount());
-                            database.setCollationName(latest.getCollationName());
-                            database.setCharsetName(latest.getCharsetName());
-                            database.setLastSyncTime(latest.getLastSyncTime());
-                            database.setExisted(Boolean.TRUE);
-                        }
-                        return database;
-                    }).collect(Collectors.toList());
-            databaseRepository.saveAll(toUpdate);
-            return true;
-        } catch (Exception ex) {
-            log.info("sync database failed, dataSourceId={}", dataSourceId);
-            return false;
-=======
                         DatabaseEntity latest = latestDatabaseName2Database.get(database.getName()).get(0);
                         return new Object[] {latest.getTableCount(), latest.getCollationName(), latest.getCharsetName(),
                                 database.getId()};
@@ -555,7 +538,6 @@
             if (!CollectionUtils.isEmpty(toDelete)) {
                 jdbcTemplate.batchUpdate("delete from connect_database where id = ?", toDelete);
             }
->>>>>>> 5fcb507e
         } finally {
             if (Objects.nonNull(connectionSession)) {
                 connectionSession.expire();
