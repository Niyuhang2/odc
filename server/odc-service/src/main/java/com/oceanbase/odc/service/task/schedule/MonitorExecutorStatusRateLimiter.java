/*
 * Copyright (c) 2023 OceanBase.
 *
 * Licensed under the Apache License, Version 2.0 (the "License");
 * you may not use this file except in compliance with the License.
 * You may obtain a copy of the License at
 *
 *     http://www.apache.org/licenses/LICENSE-2.0
 *
 * Unless required by applicable law or agreed to in writing, software
 * distributed under the License is distributed on an "AS IS" BASIS,
 * WITHOUT WARRANTIES OR CONDITIONS OF ANY KIND, either express or implied.
 * See the License for the specific language governing permissions and
 * limitations under the License.
 */
package com.oceanbase.odc.service.task.schedule;

import java.math.BigDecimal;
import java.math.RoundingMode;
import java.util.function.Supplier;

import com.oceanbase.odc.common.unit.BinarySizeUnit;
import com.oceanbase.odc.common.util.SystemUtils;
import com.oceanbase.odc.service.task.config.JobConfiguration;
import com.oceanbase.odc.service.task.config.JobConfigurationHolder;
import com.oceanbase.odc.service.task.config.TaskFrameworkProperties;
import com.oceanbase.odc.service.task.enums.TaskRunMode;
import com.oceanbase.odc.service.task.service.TaskFrameworkService;

import lombok.extern.slf4j.Slf4j;

/**
 * @author yaobin
 * @date 2024-02-05
 * @since 4.2.4
 */
@Slf4j
public class MonitorExecutorStatusRateLimiter implements StartJobRateLimiter {

    private final Supplier<TaskFrameworkProperties> taskFrameworkProperties;
    private final TaskFrameworkService taskFrameworkService;
    private long runningJobCountLimit;
    private long totalPhysicMemory;

    public MonitorExecutorStatusRateLimiter(Supplier<TaskFrameworkProperties> taskFrameworkProperties,
            TaskFrameworkService taskFrameworkService) {
        this.taskFrameworkProperties = taskFrameworkProperties;
        this.taskFrameworkService = taskFrameworkService;
        if (taskFrameworkProperties.get().getRunMode().isProcess() && SystemUtils.isOnLinux()) {
            this.totalPhysicMemory =
                    SystemUtils.getSystemTotalPhysicalMemory().convert(BinarySizeUnit.MB).getSizeDigit();
            this.runningJobCountLimit = calculateRunningJobCountLimit();
        }
    }

    @Override
    public boolean tryAcquire() {
        if (taskFrameworkProperties.get().getRunMode().isProcess() && SystemUtils.isOnLinux()) {
            JobConfiguration jobConfiguration = JobConfigurationHolder.getJobConfiguration();
            long count = jobConfiguration.getTaskFrameworkService().countRunningJobs(TaskRunMode.PROCESS);
            if (count >= runningJobCountLimit && log.isDebugEnabled()) {
                log.debug("Amount of executor running jobs exceed limit, wait next schedule, limit={}, runningJobs={}.",
                        runningJobCountLimit, count);
                return false;
            }
            // Current systemFreeMemory must bigger than totalPhysicMemory * 0.2 + startNewProcessMemoryMinSize
            long systemFreeMemory = SystemUtils.getSystemFreePhysicalMemory().convert(BinarySizeUnit.MB).getSizeDigit();
<<<<<<< HEAD
            int startNewProcessMemoryMinSize = taskFrameworkProperties.get().getStartNewProcessMemoryMinSizeInMB();
            if (new BigDecimal(totalPhysicMemory).multiply(BigDecimal.valueOf(0.2))
                    .add(BigDecimal.valueOf(startNewProcessMemoryMinSize))
                    .compareTo(BigDecimal.valueOf(systemFreeMemory)) > 0) {
                log.warn("Free memory lack, systemFreeMemory={}, startNewProcessMemoryMinSize={}, totalPhysicMemory={}",
=======
            int startNewProcessMemoryMinSize = taskFrameworkProperties.get().getJobProcessMinMemorySizeInMB();
            if (new BigDecimal(totalPhysicMemory).multiply(BigDecimal.valueOf(0.2))
                    .add(BigDecimal.valueOf(startNewProcessMemoryMinSize))
                    .compareTo(BigDecimal.valueOf(systemFreeMemory)) > 0 && log.isDebugEnabled()) {
                log.debug("Free memory lack, systemFreeMemory={}, startNewProcessMemoryMinSize={}, totalPhysicMemory={}",
>>>>>>> f0bef6cb
                        systemFreeMemory, startNewProcessMemoryMinSize, totalPhysicMemory);
                return false;
            }
            return true;
        } else {
            return isExecutorWaitingToRunNotExceedThreshold();
        }
    }

    private long calculateRunningJobCountLimit() {
<<<<<<< HEAD
        int startNewProcessMem = taskFrameworkProperties.get().getStartNewProcessMemoryMinSizeInMB();
=======
        int startNewProcessMem = taskFrameworkProperties.get().getJobProcessMinMemorySizeInMB();
>>>>>>> f0bef6cb
        // limitCount = totalPhysicMemory * 0.35 / startNewProcessMemoryMinSize
        // odc may restart, so we should add exists running jobs number
        long limitCount = new BigDecimal(totalPhysicMemory).multiply(BigDecimal.valueOf(0.35))
                .divide(new BigDecimal(startNewProcessMem), RoundingMode.FLOOR)
                .add(new BigDecimal(taskFrameworkService.countRunningJobs(TaskRunMode.PROCESS)))
                .longValue();
        return limitCount == 0 ? 1 : limitCount;
    }

    private boolean isExecutorWaitingToRunNotExceedThreshold() {
        JobConfiguration jobConfiguration = JobConfigurationHolder.getJobConfiguration();
        TaskFrameworkProperties taskFrameworkProperties = jobConfiguration.getTaskFrameworkProperties();
        long count = jobConfiguration.getTaskFrameworkService().countRunningNeverHeartJobs(
                taskFrameworkProperties.getExecutorWaitingToRunThresholdSeconds());

        boolean continued = taskFrameworkProperties.getExecutorWaitingToRunThresholdCount() - count > 0;
        if (!continued && log.isDebugEnabled()) {
            log.debug("Amount of executors waiting to run exceed threshold, wait next schedule,"
                    + " threshold={}, waitingJobs={}.",
                    taskFrameworkProperties.getExecutorWaitingToRunThresholdCount(), count);
        }
        return continued;
    }

}<|MERGE_RESOLUTION|>--- conflicted
+++ resolved
@@ -65,19 +65,11 @@
             }
             // Current systemFreeMemory must bigger than totalPhysicMemory * 0.2 + startNewProcessMemoryMinSize
             long systemFreeMemory = SystemUtils.getSystemFreePhysicalMemory().convert(BinarySizeUnit.MB).getSizeDigit();
-<<<<<<< HEAD
-            int startNewProcessMemoryMinSize = taskFrameworkProperties.get().getStartNewProcessMemoryMinSizeInMB();
-            if (new BigDecimal(totalPhysicMemory).multiply(BigDecimal.valueOf(0.2))
-                    .add(BigDecimal.valueOf(startNewProcessMemoryMinSize))
-                    .compareTo(BigDecimal.valueOf(systemFreeMemory)) > 0) {
-                log.warn("Free memory lack, systemFreeMemory={}, startNewProcessMemoryMinSize={}, totalPhysicMemory={}",
-=======
             int startNewProcessMemoryMinSize = taskFrameworkProperties.get().getJobProcessMinMemorySizeInMB();
             if (new BigDecimal(totalPhysicMemory).multiply(BigDecimal.valueOf(0.2))
                     .add(BigDecimal.valueOf(startNewProcessMemoryMinSize))
                     .compareTo(BigDecimal.valueOf(systemFreeMemory)) > 0 && log.isDebugEnabled()) {
                 log.debug("Free memory lack, systemFreeMemory={}, startNewProcessMemoryMinSize={}, totalPhysicMemory={}",
->>>>>>> f0bef6cb
                         systemFreeMemory, startNewProcessMemoryMinSize, totalPhysicMemory);
                 return false;
             }
@@ -88,11 +80,7 @@
     }
 
     private long calculateRunningJobCountLimit() {
-<<<<<<< HEAD
-        int startNewProcessMem = taskFrameworkProperties.get().getStartNewProcessMemoryMinSizeInMB();
-=======
         int startNewProcessMem = taskFrameworkProperties.get().getJobProcessMinMemorySizeInMB();
->>>>>>> f0bef6cb
         // limitCount = totalPhysicMemory * 0.35 / startNewProcessMemoryMinSize
         // odc may restart, so we should add exists running jobs number
         long limitCount = new BigDecimal(totalPhysicMemory).multiply(BigDecimal.valueOf(0.35))
