--- conflicted
+++ resolved
@@ -38,21 +38,11 @@
     private final Supplier<TaskFrameworkProperties> taskFrameworkProperties;
     private final TaskFrameworkService taskFrameworkService;
     private long runningJobCountLimit;
-<<<<<<< HEAD
-    private long totalPhysicMemory;
-=======
->>>>>>> 910f6a86
-
     public MonitorExecutorStatusRateLimiter(Supplier<TaskFrameworkProperties> taskFrameworkProperties,
             TaskFrameworkService taskFrameworkService) {
         this.taskFrameworkProperties = taskFrameworkProperties;
         this.taskFrameworkService = taskFrameworkService;
         if (taskFrameworkProperties.get().getRunMode().isProcess() && SystemUtils.isOnLinux()) {
-<<<<<<< HEAD
-            this.totalPhysicMemory =
-                    SystemUtils.getSystemTotalPhysicalMemory().convert(BinarySizeUnit.MB).getSizeDigit();
-=======
->>>>>>> 910f6a86
             this.runningJobCountLimit = calculateRunningJobCountLimit();
         }
     }
@@ -60,24 +50,6 @@
     @Override
     public boolean tryAcquire() {
         if (taskFrameworkProperties.get().getRunMode().isProcess() && SystemUtils.isOnLinux()) {
-<<<<<<< HEAD
-            JobConfiguration jobConfiguration = JobConfigurationHolder.getJobConfiguration();
-            long count = jobConfiguration.getTaskFrameworkService().countRunningJobs(TaskRunMode.PROCESS);
-            if (count >= runningJobCountLimit && log.isDebugEnabled()) {
-                log.debug("Amount of executor running jobs exceed limit, wait next schedule, limit={}, runningJobs={}.",
-                        runningJobCountLimit, count);
-                return false;
-            }
-            // Current systemFreeMemory must bigger than systemMinFreeMemoryForStartJobSizeInMB +
-            // startNewProcessMemoryMinSize
-            long systemFreeMemory = SystemUtils.getSystemFreePhysicalMemory().convert(BinarySizeUnit.MB).getSizeDigit();
-            int startNewProcessMemoryMinSize = taskFrameworkProperties.get().getJobProcessMinMemorySizeInMB();
-            if (new BigDecimal(taskFrameworkProperties.get().getSystemMinFreeMemoryAfterStartJobSizeInMB())
-                    .add(BigDecimal.valueOf(startNewProcessMemoryMinSize))
-                    .compareTo(BigDecimal.valueOf(systemFreeMemory)) > 0 && log.isDebugEnabled()) {
-                log.debug("Free memory lack, systemFreeMemory={}, startNewProcessMemoryMinSize={}, "
-                        + "totalPhysicMemory={}", systemFreeMemory, startNewProcessMemoryMinSize, totalPhysicMemory);
-=======
             long count = taskFrameworkService.countRunningJobs(TaskRunMode.PROCESS);
             if (count >= runningJobCountLimit) {
                 if (log.isDebugEnabled()) {
@@ -95,30 +67,16 @@
                     log.debug("Free memory lack, systemFreeMemory={}, processMemoryMinSize={}, "
                             + "memoryReserveSize={}", systemFreeMemory, processMemoryMinSize, memoryReserveSize);
                 }
->>>>>>> 910f6a86
                 return false;
             }
             return true;
         } else {
             return isExecutorWaitingToRunNotExceedThreshold();
         }
-<<<<<<< HEAD
     }
 
     private long calculateRunningJobCountLimit() {
-        int startNewProcessMem = taskFrameworkProperties.get().getJobProcessMinMemorySizeInMB();
-        // limitCount = totalPhysicMemory * 0.35 / startNewProcessMemoryMinSize
-        // odc may restart, so we should add exists running jobs number
-        long limitCount = new BigDecimal(totalPhysicMemory).multiply(BigDecimal.valueOf(0.35))
-                .divide(new BigDecimal(startNewProcessMem), RoundingMode.FLOOR)
-                .add(new BigDecimal(taskFrameworkService.countRunningJobs(TaskRunMode.PROCESS)))
-                .longValue();
-        return limitCount == 0 ? 1 : limitCount;
-=======
->>>>>>> 910f6a86
-    }
 
-    private long calculateRunningJobCountLimit() {
         long totalPhysicMemory = SystemUtils.getSystemTotalPhysicalMemory().convert(BinarySizeUnit.MB).getSizeDigit();
         long jvmXmx = SystemUtils.getJvmXmxMemory().convert(BinarySizeUnit.MB).getSizeDigit();
         long minProcessMem = taskFrameworkProperties.get().getJobProcessMinMemorySizeInMB();
