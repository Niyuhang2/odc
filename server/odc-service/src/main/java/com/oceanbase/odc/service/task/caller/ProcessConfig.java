/*
 * Copyright (c) 2023 OceanBase.
 *
 * Licensed under the Apache License, Version 2.0 (the "License");
 * you may not use this file except in compliance with the License.
 * You may obtain a copy of the License at
 *
 *     http://www.apache.org/licenses/LICENSE-2.0
 *
 * Unless required by applicable law or agreed to in writing, software
 * distributed under the License is distributed on an "AS IS" BASIS,
 * WITHOUT WARRANTIES OR CONDITIONS OF ANY KIND, either express or implied.
 * See the License for the specific language governing permissions and
 * limitations under the License.
 */
package com.oceanbase.odc.service.task.caller;

import java.util.Map;

import lombok.Data;

/**
 * @author yaobin
 * @date 2024-01-22
 * @since 4.2.4
 */
@Data
public class ProcessConfig {

    private Map<String, String> environments;

<<<<<<< HEAD
    private int jvmXmxMB;

    private int jvmXmsMB;
=======
    private long jvmXmxMB;

    private long jvmXmsMB;
>>>>>>> 910f6a86
}<|MERGE_RESOLUTION|>--- conflicted
+++ resolved
@@ -29,13 +29,7 @@
 
     private Map<String, String> environments;
 
-<<<<<<< HEAD
-    private int jvmXmxMB;
-
-    private int jvmXmsMB;
-=======
     private long jvmXmxMB;
 
     private long jvmXmsMB;
->>>>>>> 910f6a86
 }