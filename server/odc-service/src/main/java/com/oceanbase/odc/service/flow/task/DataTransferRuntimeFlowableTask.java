--- conflicted
+++ resolved
@@ -25,11 +25,11 @@
 import com.oceanbase.odc.core.shared.constant.FlowStatus;
 import com.oceanbase.odc.core.shared.constant.TaskType;
 import com.oceanbase.odc.metadb.task.TaskEntity;
-import com.oceanbase.odc.service.connection.ConnectionTesting;
 import com.oceanbase.odc.service.datatransfer.DataTransferService;
 import com.oceanbase.odc.service.datatransfer.model.DataTransferParameter;
 import com.oceanbase.odc.service.datatransfer.task.DataTransferTaskContext;
 import com.oceanbase.odc.service.flow.OdcInternalFileService;
+import com.oceanbase.odc.service.flow.task.model.DataTransferTaskResult;
 import com.oceanbase.odc.service.flow.util.FlowTaskUtil;
 import com.oceanbase.odc.service.task.TaskService;
 import com.oceanbase.odc.service.task.model.ExecutorInfo;
@@ -50,8 +50,6 @@
     private DataTransferService dataTransferService;
     @Autowired
     private OdcInternalFileService odcInternalFileService;
-    @Autowired
-    private ConnectionTesting connectionTesting;
     private volatile DataTransferTaskContext context;
 
     @Override
@@ -61,7 +59,7 @@
         }
         boolean result = context.cancel(true);
         log.info("Data transfer task has been cancelled, taskId={}, result={}", taskId, result);
-        taskService.cancel(taskId, context.getStatus());
+        taskService.cancel(taskId, DataTransferTaskResult.of(context));
         return true;
     }
 
@@ -89,14 +87,8 @@
              */
             odcInternalFileService.getExternalImportFiles(taskEntity, submitter, parameter.getImportFileName());
         }
-<<<<<<< HEAD
-
         context = dataTransferService.create(taskId + "", parameter);
-
-=======
-        context = dataTransferService.create(taskId + "", config);
->>>>>>> a05fb9f7
-        taskService.start(taskId);
+        taskService.start(taskId, DataTransferTaskResult.of(context));
         return null;
     }
 
@@ -124,10 +116,11 @@
     @Override
     protected void onFailure(Long taskId, TaskService taskService) {
         log.warn("Data transfer task failed, taskId={}", taskId);
+        DataTransferTaskResult result = DataTransferTaskResult.of(context);
         if (context == null) {
-            taskService.fail(taskId, 0, null);
+            taskService.fail(taskId, 0, result);
         } else {
-            taskService.fail(taskId, context.getProgress(), context.getStatus());
+            taskService.fail(taskId, context.getProgress(), result);
         }
         super.onFailure(taskId, taskService);
     }
@@ -147,7 +140,7 @@
     @Override
     protected void onTimeout(Long taskId, TaskService taskService) {
         log.warn("Data transfer task timeout, taskId={}", taskId);
-        taskService.fail(taskId, context.getProgress(), context.getStatus());
+        taskService.fail(taskId, context.getProgress(), DataTransferTaskResult.of(context));
     }
 
     @Override
