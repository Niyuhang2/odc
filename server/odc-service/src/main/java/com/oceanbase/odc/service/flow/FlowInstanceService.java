--- conflicted
+++ resolved
@@ -231,7 +231,6 @@
     @Autowired
     private ResourceRoleService resourceRoleService;
     @Autowired
-<<<<<<< HEAD
     private DatabasePermissionHelper databasePermissionHelper;
     @Autowired
     private NotificationProperties notificationProperties;
@@ -239,9 +238,8 @@
     private Broker broker;
     @Autowired
     private EventBuilder eventBuilder;
-=======
+    @Autowired
     private CloudMetadataClient cloudMetadataClient;
->>>>>>> 66043543
 
     private final List<Consumer<DataTransferTaskInitEvent>> dataTransferTaskInitHooks = new ArrayList<>();
     private final List<Consumer<ShadowTableComparingUpdateEvent>> shadowTableComparingTaskHooks = new ArrayList<>();
