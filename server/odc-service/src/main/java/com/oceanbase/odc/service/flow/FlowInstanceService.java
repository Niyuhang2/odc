--- conflicted
+++ resolved
@@ -263,11 +263,9 @@
     @Autowired
     private EnvironmentRepository environmentRepository;
     @Autowired
-<<<<<<< HEAD
     private DBResourcePermissionHelper dbResourcePermissionHelper;
-=======
+    @Autowired
     private EnvironmentService environmentService;
->>>>>>> 0bf0c388
 
     private final List<Consumer<DataTransferTaskInitEvent>> dataTransferTaskInitHooks = new ArrayList<>();
     private final List<Consumer<ShadowTableComparingUpdateEvent>> shadowTableComparingTaskHooks = new ArrayList<>();
@@ -952,15 +950,9 @@
         }
         Map<String, Object> variables = new HashMap<>();
         FlowTaskUtil.setFlowInstanceId(variables, flowInstance.getId());
-<<<<<<< HEAD
-        FlowTaskUtil.setTemplateVariables(variables, buildTemplateVariables(flowInstanceReq, connectionConfig));
-
-        initVariables(variables, taskEntity, preCheckTaskEntity, connectionConfig,
-=======
         FlowTaskUtil.setTemplateVariables(variables, buildTemplateVariables(flowInstanceReq,
                 CollectionUtils.isNotEmpty(connectionConfigs) ? connectionConfigs.get(0) : null));
         initVariables(variables, taskEntity, preCheckTaskEntity, connectionConfigs,
->>>>>>> 0bf0c388
                 buildRiskLevelDescriber(flowInstanceReq));
         flowInstance.start(variables);
         if (flowInstanceReq.getTaskType() == TaskType.SHADOWTABLE_SYNC) {
