/*
 * Copyright (c) 2023 OceanBase.
 *
 * Licensed under the Apache License, Version 2.0 (the "License");
 * you may not use this file except in compliance with the License.
 * You may obtain a copy of the License at
 *
 *     http://www.apache.org/licenses/LICENSE-2.0
 *
 * Unless required by applicable law or agreed to in writing, software
 * distributed under the License is distributed on an "AS IS" BASIS,
 * WITHOUT WARRANTIES OR CONDITIONS OF ANY KIND, either express or implied.
 * See the License for the specific language governing permissions and
 * limitations under the License.
 */
package com.oceanbase.odc.service.flow;

import java.io.IOException;
import java.util.ArrayList;
import java.util.Collection;
import java.util.Collections;
import java.util.HashMap;
import java.util.HashSet;
import java.util.LinkedList;
import java.util.List;
import java.util.Map;
import java.util.Map.Entry;
import java.util.Objects;
import java.util.Optional;
import java.util.Set;
import java.util.concurrent.TimeUnit;
import java.util.function.Consumer;
import java.util.function.Function;
import java.util.function.Predicate;
import java.util.stream.Collectors;

import javax.annotation.PostConstruct;
import javax.annotation.PreDestroy;
import javax.validation.Valid;
import javax.validation.constraints.NotNull;

import org.apache.commons.collections4.CollectionUtils;
import org.flowable.engine.HistoryService;
import org.flowable.engine.history.HistoricProcessInstance;
import org.flowable.engine.history.HistoricProcessInstanceQuery;
import org.springframework.beans.factory.annotation.Autowired;
import org.springframework.beans.factory.annotation.Qualifier;
import org.springframework.data.domain.Page;
import org.springframework.data.domain.Pageable;
import org.springframework.data.jpa.domain.Specification;
import org.springframework.scheduling.concurrent.ThreadPoolTaskExecutor;
import org.springframework.stereotype.Service;
import org.springframework.transaction.annotation.Propagation;
import org.springframework.transaction.annotation.Transactional;
import org.springframework.validation.annotation.Validated;

import com.fasterxml.jackson.core.type.TypeReference;
import com.oceanbase.odc.common.event.EventPublisher;
import com.oceanbase.odc.common.json.JsonUtils;
import com.oceanbase.odc.common.lang.Holder;
import com.oceanbase.odc.common.util.StringUtils;
import com.oceanbase.odc.core.authority.util.SkipAuthorize;
import com.oceanbase.odc.core.shared.PreConditions;
import com.oceanbase.odc.core.shared.Verify;
import com.oceanbase.odc.core.shared.constant.FlowStatus;
import com.oceanbase.odc.core.shared.constant.LimitMetric;
import com.oceanbase.odc.core.shared.constant.ResourceType;
import com.oceanbase.odc.core.shared.constant.TaskType;
import com.oceanbase.odc.core.shared.exception.NotFoundException;
import com.oceanbase.odc.core.shared.exception.OverLimitException;
import com.oceanbase.odc.core.shared.exception.VerifyException;
import com.oceanbase.odc.metadb.flow.FlowInstanceEntity;
import com.oceanbase.odc.metadb.flow.FlowInstanceRepository;
import com.oceanbase.odc.metadb.flow.FlowInstanceSpecs;
import com.oceanbase.odc.metadb.flow.FlowInstanceViewEntity;
import com.oceanbase.odc.metadb.flow.FlowInstanceViewRepository;
import com.oceanbase.odc.metadb.flow.FlowInstanceViewSpecs;
import com.oceanbase.odc.metadb.flow.ServiceTaskInstanceEntity;
import com.oceanbase.odc.metadb.flow.ServiceTaskInstanceRepository;
import com.oceanbase.odc.metadb.flow.ServiceTaskInstanceSpecs;
import com.oceanbase.odc.metadb.flow.UserTaskInstanceEntity;
import com.oceanbase.odc.metadb.flow.UserTaskInstanceRepository;
import com.oceanbase.odc.metadb.schedule.ScheduleEntity;
import com.oceanbase.odc.metadb.task.TaskEntity;
import com.oceanbase.odc.service.common.response.SuccessResponse;
import com.oceanbase.odc.service.common.util.SqlUtils;
import com.oceanbase.odc.service.config.SystemConfigService;
import com.oceanbase.odc.service.config.model.Configuration;
import com.oceanbase.odc.service.connection.ConnectionService;
import com.oceanbase.odc.service.connection.database.DatabaseService;
import com.oceanbase.odc.service.connection.model.ConnectionConfig;
import com.oceanbase.odc.service.datatransfer.model.DataTransferConfig;
import com.oceanbase.odc.service.dispatch.DispatchResponse;
import com.oceanbase.odc.service.dispatch.RequestDispatcher;
import com.oceanbase.odc.service.dispatch.TaskDispatchChecker;
import com.oceanbase.odc.service.flow.factory.FlowFactory;
import com.oceanbase.odc.service.flow.factory.FlowResponseMapperFactory;
import com.oceanbase.odc.service.flow.instance.BaseFlowNodeInstance;
import com.oceanbase.odc.service.flow.instance.FlowApprovalInstance;
import com.oceanbase.odc.service.flow.instance.FlowGatewayInstance;
import com.oceanbase.odc.service.flow.instance.FlowInstance;
import com.oceanbase.odc.service.flow.instance.FlowInstanceConfigurer;
import com.oceanbase.odc.service.flow.instance.FlowTaskInstance;
import com.oceanbase.odc.service.flow.listener.AutoApproveUserTaskListener;
import com.oceanbase.odc.service.flow.model.CreateFlowInstanceReq;
import com.oceanbase.odc.service.flow.model.ExecutionStrategyConfig;
import com.oceanbase.odc.service.flow.model.FlowInstanceDetailResp;
import com.oceanbase.odc.service.flow.model.FlowInstanceDetailResp.FlowInstanceMapper;
import com.oceanbase.odc.service.flow.model.FlowMetaInfo;
import com.oceanbase.odc.service.flow.model.FlowNodeInstanceDetailResp.FlowNodeInstanceMapper;
import com.oceanbase.odc.service.flow.model.FlowNodeStatus;
import com.oceanbase.odc.service.flow.model.FlowNodeType;
import com.oceanbase.odc.service.flow.model.QueryFlowInstanceParams;
import com.oceanbase.odc.service.flow.model.TaskParameters;
import com.oceanbase.odc.service.flow.processor.EnablePreprocess;
import com.oceanbase.odc.service.flow.task.BaseRuntimeFlowableDelegate;
import com.oceanbase.odc.service.flow.task.model.DatabaseChangeParameters;
import com.oceanbase.odc.service.flow.task.model.FlowTaskProperties;
import com.oceanbase.odc.service.flow.task.model.RuntimeTaskConstants;
import com.oceanbase.odc.service.flow.task.model.ShadowTableSyncTaskParameter;
import com.oceanbase.odc.service.flow.util.FlowTaskUtil;
import com.oceanbase.odc.service.iam.HorizontalDataPermissionValidator;
import com.oceanbase.odc.service.iam.UserService;
import com.oceanbase.odc.service.iam.auth.AuthenticationFacade;
import com.oceanbase.odc.service.iam.model.User;
import com.oceanbase.odc.service.integration.IntegrationService;
import com.oceanbase.odc.service.integration.client.ApprovalClient;
import com.oceanbase.odc.service.integration.model.ApprovalProperties;
import com.oceanbase.odc.service.integration.model.IntegrationConfig;
import com.oceanbase.odc.service.integration.model.TemplateVariables;
import com.oceanbase.odc.service.integration.model.TemplateVariables.Variable;
import com.oceanbase.odc.service.regulation.approval.model.ApprovalFlowConfig;
import com.oceanbase.odc.service.regulation.approval.model.ApprovalNodeConfig;
import com.oceanbase.odc.service.regulation.risklevel.RiskLevelService;
import com.oceanbase.odc.service.regulation.risklevel.model.RiskLevel;
import com.oceanbase.odc.service.regulation.risklevel.model.RiskLevelDescriber;
import com.oceanbase.odc.service.schedule.ScheduleService;
import com.oceanbase.odc.service.schedule.flowtask.AlterScheduleParameters;
import com.oceanbase.odc.service.schedule.flowtask.OperationType;
import com.oceanbase.odc.service.schedule.model.ScheduleStatus;
import com.oceanbase.odc.service.task.TaskService;
import com.oceanbase.odc.service.task.model.ExecutorInfo;

import lombok.AllArgsConstructor;
import lombok.Data;
import lombok.Getter;
import lombok.NonNull;
import lombok.extern.slf4j.Slf4j;

/**
 * @author wenniu.ly
 * @date 2022/2/9
 */
@Service
@Slf4j
@Validated
@SkipAuthorize("flow instance use internal check")
public class FlowInstanceService {

    @Autowired
    private FlowInstanceRepository flowInstanceRepository;
    @Autowired
    private AuthenticationFacade authenticationFacade;
    @Autowired
    private ServiceTaskInstanceRepository serviceTaskRepository;
    @Autowired
    private UserService userService;
    @Autowired
    private ConnectionService connectionService;
    @Autowired
    private TaskService taskService;
    @Autowired
    private FlowFactory flowFactory;
    @Autowired
    private HorizontalDataPermissionValidator permissionValidator;
    @Autowired
    private FlowTaskProperties flowTaskProperties;
    @Autowired
    private ApprovalPermissionService approvalPermissionService;
    @Autowired
    private UserTaskInstanceRepository userTaskInstanceRepository;
    @Autowired
    private FlowResponseMapperFactory mapperFactory;
    @Autowired
    private EventPublisher eventPublisher;
    @Autowired
    private TaskDispatchChecker dispatchChecker;
    @Autowired
    private RequestDispatcher requestDispatcher;
    private ActiveTaskAccessor activeTaskAccessor;
    @Autowired
    @Qualifier("autoApprovalExecutor")
    private ThreadPoolTaskExecutor executorService;
    @Autowired
    private ScheduleService scheduleService;
    @Autowired
    private ApprovalClient approvalClient;
    @Autowired
    private IntegrationService integrationService;
    @Autowired
    private SystemConfigService systemConfigService;
    @Autowired
    private HistoryService historyService;
    @Autowired
    private RiskLevelService riskLevelService;
    @Autowired
    private DatabaseService databaseService;
    @Autowired
    private FlowInstanceViewRepository flowInstanceViewRepository;

    private final List<Consumer<DataTransferTaskInitEvent>> dataTransferTaskInitHooks = new ArrayList<>();
    private final List<Consumer<ShadowTableComparingUpdateEvent>> shadowTableComparingTaskHooks = new ArrayList<>();
    private static final long MAX_EXPORT_OBJECT_COUNT = 10000;
    private static final String ODC_SITE_URL = "odc.site.url";

    @PostConstruct
    public void init() {
        this.eventPublisher.addEventListener(new AutoApproveUserTaskListener(executorService));
        this.activeTaskAccessor = new DefaultActiveTaskAccessor(eventPublisher);
    }

    @PreDestroy
    public void destroy() {
        try {
            Set<Long> flowInstanceIds = this.activeTaskAccessor.getActiveTasks().stream().map(
                    BaseRuntimeFlowableDelegate::getFlowInstanceId).collect(Collectors.toSet());
            if (CollectionUtils.isEmpty(flowInstanceIds)) {
                return;
            }
            flowInstanceRepository.updateStatusByIds(flowInstanceIds, FlowStatus.CANCELLED);
            log.info("Application is closing, changing the state of the flow succeeded, flowInstanceIds={}, status={}",
                    flowInstanceIds, FlowStatus.CANCELLED);
        } catch (Exception e) {
            log.warn("Application is closing, failed to change process instance state", e);
        }
    }

    @EnablePreprocess
    @Transactional
    public List<FlowInstanceDetailResp> createWithoutApprovalNode(CreateFlowInstanceReq createReq) {
        Long connId = createReq.getConnectionId();
        ConnectionConfig conn = connectionService.getForConnectionSkipPermissionCheck(connId);
        return Collections.singletonList(buildWithoutApprovalNode(createReq, conn));
    }

    @EnablePreprocess
    @Transactional
    public List<FlowInstanceDetailResp> createIndividualFlowInstance(CreateFlowInstanceReq createReq) {
        Long connId = createReq.getConnectionId();
        ConnectionConfig conn = connectionService.getForConnect(connId);
        return Collections.singletonList(buildWithoutApprovalNode(createReq, conn));
    }

    @EnablePreprocess
    @Transactional(rollbackFor = Throwable.class, propagation = Propagation.REQUIRED)
    public List<FlowInstanceDetailResp> create(@NotNull @Valid CreateFlowInstanceReq createReq) {
        // TODO 原终止逻辑想表达的语意是终止执行中的计划，但目前线上的语意是终止审批流。暂保留逻辑，待前端修改后删除。
        if (createReq.getTaskType() == TaskType.ALTER_SCHEDULE) {
            AlterScheduleParameters parameters = (AlterScheduleParameters) createReq.getParameters();
            if (parameters.getOperationType() == OperationType.TERMINATION) {
                ScheduleEntity scheduleEntity = scheduleService.nullSafeGetById(parameters.getTaskId());
                if (scheduleEntity.getStatus() == ScheduleStatus.APPROVING) {
                    Set<Long> flowInstanceIds = getApprovingAlterScheduleById(scheduleEntity.getId());
                    return flowInstanceIds.stream().map(id -> cancel(id, false))
                            .collect(Collectors.toList());
                }
                return Collections.emptyList();
            }
        }
        if (createReq.getTaskType() == TaskType.ASYNC) {
            DatabaseChangeParameters taskParameters = (DatabaseChangeParameters) createReq.getParameters();
            PreConditions.maxLength(taskParameters.getSqlContent(), "sql content",
                    flowTaskProperties.getSqlContentMaxLength());
        }
        if (createReq.getTaskType() == TaskType.EXPORT) {
            DataTransferConfig dataTransferConfig = (DataTransferConfig) createReq.getParameters();
            if (dataTransferConfig.getExportDbObjects().size() > MAX_EXPORT_OBJECT_COUNT) {
                throw new OverLimitException(LimitMetric.EXPORT_OBJECT_COUNT, (double) MAX_EXPORT_OBJECT_COUNT,
                        String.format("export object has exceeded max size limit: %s", MAX_EXPORT_OBJECT_COUNT));
            }
            createReq.setParameters(dataTransferConfig);
        }
        List<RiskLevel> riskLevels = riskLevelService.list();
        Verify.notEmpty(riskLevels, "riskLevels");
        ConnectionConfig conn = connectionService.getForConnectionSkipPermissionCheck(createReq.getConnectionId());
        return Collections.singletonList(buildFlowInstance(riskLevels, createReq, conn));
    }

    public Page<FlowInstanceDetailResp> list(@NotNull Pageable pageable, @NotNull QueryFlowInstanceParams params) {
        Page<FlowInstanceEntity> returnValue = listAll(pageable, params);
        if (returnValue.isEmpty()) {
            return Page.empty();
        }
        FlowInstanceMapper mapper = mapperFactory.generateMapperByEntities(returnValue.getContent());
        return returnValue.map(mapper::map);
    }

    public FlowMetaInfo getMetaInfo() {
        List<UserTaskInstanceEntity> entities = approvalPermissionService.getApprovableApprovalInstances().stream()
                .filter(entity -> entity.getStatus() == FlowNodeStatus.EXECUTING).collect(Collectors.toList());
        return FlowMetaInfo.of(entities);
    }

    public Page<FlowInstanceEntity> listAll(@NotNull Pageable pageable, @NotNull QueryFlowInstanceParams params) {
        if (params.getParentInstanceId() != null) {
            // TODO 4.1.3 自动运行模块改造完成后剥离
            Set<Long> flowInstanceIds =
                    flowInstanceRepository.findByParentInstanceId(params.getParentInstanceId()).stream()
                            .map(FlowInstanceEntity::getId).collect(
                                    Collectors.toSet());
            if (flowInstanceIds.isEmpty()) {
                return Page.empty();
            }
            if (params.getType() != null) {
                List<ServiceTaskInstanceEntity> serviceTaskInstances = serviceTaskRepository.findByFlowInstanceIdIn(
                        flowInstanceIds);
                flowInstanceIds = serviceTaskInstances.stream().filter(o -> o.getTaskType() == params.getType())
                        .map(ServiceTaskInstanceEntity::getFlowInstanceId).collect(
                                Collectors.toSet());
            }
            if (flowInstanceIds.isEmpty()) {
                return Page.empty();
            }
            Specification<FlowInstanceEntity> specification =
                    Specification.where(FlowInstanceSpecs.idIn(flowInstanceIds))
                            .and(FlowInstanceSpecs.organizationIdEquals(authenticationFacade.currentOrganizationId()));
            // TODO Remove the checker after the SQL console development is completed
            if (params.getProjectId() != null) {
                specification = specification.and(FlowInstanceSpecs.projectIdEquals(params.getProjectId()));
            }
            return flowInstanceRepository.findAll(specification, pageable);
        }

        List<Long> creatorIds = new LinkedList<>();
        if (StringUtils.isNotBlank(params.getCreator())) {
            creatorIds = userService.getUsersByFuzzyNameWithoutPermissionCheck(
                    params.getCreator()).stream().map(User::getId).collect(Collectors.toList());
        }
        Long targetId = null;
        if (StringUtils.isNumeric(params.getId())) {
            try {
                targetId = Long.valueOf(params.getId());
            } catch (Exception e) {
                log.warn("Failed to convert string id to number, params={}", params, e);
            }
        }

        Specification<FlowInstanceViewEntity> specification = Specification
                .where(FlowInstanceViewSpecs.creatorIdIn(creatorIds))
                .and(FlowInstanceViewSpecs.organizationIdEquals(authenticationFacade.currentOrganizationId()))
                .and(FlowInstanceViewSpecs.taskTypeEquals(params.getType()))
                .and(FlowInstanceViewSpecs.projectIdEquals(params.getProjectId()))
                .and(FlowInstanceViewSpecs.statusIn(params.getStatuses()))
                .and(FlowInstanceViewSpecs.createTimeLate(params.getStartTime()))
                .and(FlowInstanceViewSpecs.createTimeBefore(params.getEndTime()))
                .and(FlowInstanceViewSpecs.idEquals(targetId));

        Set<String> resourceRoleIdentifiers = userService.getCurrentUserResourceRoleIdentifiers();
        if (params.getApproveByCurrentUser() && params.getCreatedByCurrentUser()) {
            if (CollectionUtils.isEmpty(resourceRoleIdentifiers)) {
                specification =
                        specification.and(FlowInstanceViewSpecs.creatorIdEquals(authenticationFacade.currentUserId()));
                return flowInstanceViewRepository.findAll(specification, pageable).map(FlowInstanceEntity::from);
            }
            specification =
                    specification.and(FlowInstanceViewSpecs.leftJoinFlowInstanceApprovalView(
                            resourceRoleIdentifiers, authenticationFacade.currentUserId()));
            return flowInstanceViewRepository.findAll(specification, pageable).map(FlowInstanceEntity::from);
        } else if (!params.getApproveByCurrentUser() && params.getCreatedByCurrentUser()) {
            // 我发起的
            specification =
                    specification.and(FlowInstanceViewSpecs.creatorIdEquals(authenticationFacade.currentUserId()));
            return flowInstanceViewRepository.findAll(specification, pageable).map(FlowInstanceEntity::from);
        } else if (params.getApproveByCurrentUser() && !params.getCreatedByCurrentUser()) {
            // 待我审批
            if (CollectionUtils.isEmpty(resourceRoleIdentifiers)) {
                return Page.empty();
            }
            specification =
                    specification.and(FlowInstanceViewSpecs.leftJoinFlowInstanceApprovalView(
                            resourceRoleIdentifiers, null));
            return flowInstanceViewRepository.findAll(specification, pageable).map(FlowInstanceEntity::from);
        } else {
            throw new UnsupportedOperationException("Unsupported list flow instance query");
        }
    }

    public List<FlowInstanceEntity> listByTaskTypeAndApproveUserId(TaskType taskType,
            Long organizationId, Long approveUserId) {
        return listByTaskTypeAndApproveUserId(taskType, organizationId, approveUserId,
                entity -> entity.getStatus() == FlowNodeStatus.EXECUTING);
    }

    public List<FlowInstanceEntity> listByIds(@NonNull Collection<Long> ids) {
        return flowInstanceRepository.findByIdIn(ids);
    }

    public List<FlowInstanceEntity> listByTaskTypeAndApproveUserId(TaskType taskType,
            Long organizationId, Long approveUserId, Predicate<? super UserTaskInstanceEntity> predicate) {
        Set<Long> flowInstanceIds = new HashSet<>();
        if (Objects.nonNull(approveUserId)) {
            Set<Long> approvableFlowInstanceIds =
                    approvalPermissionService.getApprovableApprovalInstances(approveUserId)
                            .stream().filter(predicate)
                            .map(UserTaskInstanceEntity::getFlowInstanceId).collect(Collectors.toSet());
            flowInstanceIds.addAll(approvableFlowInstanceIds);
        }
        if (flowInstanceIds.isEmpty()) {
            return Collections.emptyList();
        }
        if (Objects.nonNull(taskType)) {
            Specification<ServiceTaskInstanceEntity> instanceSpecification =
                    Specification.where(ServiceTaskInstanceSpecs.taskTypeEquals(taskType))
                            .and(ServiceTaskInstanceSpecs.flowInstanceIdIn(flowInstanceIds));
            List<Long> targetFlowInstanceIds = serviceTaskRepository.findAll(instanceSpecification).stream()
                    .map(ServiceTaskInstanceEntity::getFlowInstanceId).collect(Collectors.toList());
            flowInstanceIds.retainAll(targetFlowInstanceIds);
        }
        if (flowInstanceIds.isEmpty()) {
            return Collections.emptyList();
        }
        Specification<FlowInstanceEntity> specification = Specification
                .where(FlowInstanceSpecs.idIn(flowInstanceIds))
                .and(FlowInstanceSpecs.organizationIdEquals(organizationId));
        return flowInstanceRepository.findAll(specification);
    }

    public FlowInstanceDetailResp detail(@NotNull Long id) {
        return mapFlowInstance(id, flowInstance -> {
            FlowInstanceMapper instanceMapper = mapperFactory.generateMapperByInstance(flowInstance);
            FlowNodeInstanceMapper nodeInstanceMapper = mapperFactory.generateNodeMapperByInstance(flowInstance);
            return instanceMapper.map(flowInstance, nodeInstanceMapper);
        }, false);
    }

    @Transactional(rollbackFor = Exception.class)
    public FlowInstanceDetailResp cancel(@NotNull Long id, Boolean skipAuth) {
        FlowInstance flowInstance = mapFlowInstance(id, flowInst -> flowInst, skipAuth);
        if (!skipAuth) {
            long userId = authenticationFacade.currentUserId();
            if (!Objects.equals(flowInstance.getCreatorId(), userId)) {
                throw new VerifyException("The current user is not creator.");
            }
        }
        scheduleService.updateStatusByFlowInstanceId(id, ScheduleStatus.TERMINATION);
        return cancel(flowInstance, skipAuth);
    }

    public FlowInstanceDetailResp cancelNotCheckPermission(@NotNull Long id) {
        FlowInstance flowInstance = mapFlowInstance(id, flowInst -> flowInst, false);
        return cancel(flowInstance, false);
    }

    public Map<Long, FlowStatus> getStatus(Set<Long> ids) {
        Specification<FlowInstanceEntity> specification = Specification.where(FlowInstanceSpecs.idIn(ids))
                .and(FlowInstanceSpecs.organizationIdEquals(authenticationFacade.currentOrganizationId()));
        List<FlowInstanceEntity> entities = flowInstanceRepository.findAll(specification);
        return entities.stream().collect(
                Collectors.toMap(FlowInstanceEntity::getId, FlowInstanceEntity::getStatus));
    }

    private FlowInstanceDetailResp cancel(@NotNull FlowInstance flowInstance, Boolean skipAuth) {
        long id = flowInstance.getId();
        Holder<TaskType> taskTypeHolder = new Holder<>();
        List<BaseFlowNodeInstance> instances = flowInstance.filterInstanceNode(instance -> {
            FlowNodeType nodeType = instance.getNodeType();
            if (nodeType != FlowNodeType.SERVICE_TASK && nodeType != FlowNodeType.APPROVAL_TASK) {
                return false;
            }
            if (instance instanceof FlowTaskInstance) {
                taskTypeHolder.setValue(((FlowTaskInstance) instance).getTaskType());
            }
            return instance.getStatus() == FlowNodeStatus.EXECUTING
                    || instance.getStatus() == FlowNodeStatus.PENDING;
        });
        Verify.notNull(taskTypeHolder.getValue(), "TaskType");
        List<FlowApprovalInstance> approvalInstances = instances.stream()
                .filter(instance -> instance.getNodeType() == FlowNodeType.APPROVAL_TASK).map(instance -> {
                    Verify.verify(instance instanceof FlowApprovalInstance, "FlowApprovalInstance's type is illegal");
                    return (FlowApprovalInstance) instance;
                }).collect(Collectors.toList());
        if (CollectionUtils.isNotEmpty(approvalInstances)) {
            Verify.singleton(approvalInstances, "FlowApprovalInstance");
            FlowApprovalInstance instance = approvalInstances.get(0);
            Verify.verify(instance.isPresentOnThisMachine(), "Approval instance is not on this machine");
            // Cancel external process instance when related ODC flow instance is cancelled
            cancelAllRelatedExternalInstance(flowInstance);
            instance.disApprove(null, !skipAuth);
            flowInstanceRepository.updateStatusById(instance.getFlowInstanceId(), FlowStatus.CANCELLED);
            userTaskInstanceRepository.updateStatusById(instance.getId(), FlowNodeStatus.CANCELLED);
            return FlowInstanceDetailResp.withIdAndType(id, taskTypeHolder.getValue());
        }

        List<FlowTaskInstance> taskInstances = instances.stream()
                .filter(instance -> instance.getNodeType() == FlowNodeType.SERVICE_TASK).map(instance -> {
                    Verify.verify(instance instanceof FlowTaskInstance, "FlowTaskInstance's type is illegal");
                    return (FlowTaskInstance) instance;
                }).collect(Collectors.toList());
        if (CollectionUtils.isNotEmpty(taskInstances)) {
            Verify.singleton(taskInstances, "FlowTaskInstance");
            FlowTaskInstance taskInstance = taskInstances.get(0);
            if (taskInstance.getStatus() == FlowNodeStatus.PENDING) {
                taskInstance.abort();
                serviceTaskRepository.updateStatusById(taskInstance.getId(), FlowNodeStatus.CANCELLED);
                flowInstanceRepository.updateStatusById(taskInstance.getFlowInstanceId(), FlowStatus.CANCELLED);
                return FlowInstanceDetailResp.withIdAndType(id, taskInstance.getTaskType());
            }
            Long taskId = taskInstance.getTargetTaskId();
            if (taskId == null) {
                throw new IllegalStateException("RollBack task can not be cancelled");
            }
            TaskEntity taskEntity = taskService.detail(taskId);
            if (!dispatchChecker.isTaskEntityOnThisMachine(taskEntity)) {
                /**
                 * 任务不在当前机器上，需要进行 {@code RPC} 转发获取
                 */
                ExecutorInfo executorInfo = JsonUtils.fromJson(taskEntity.getExecutor(), ExecutorInfo.class);
                try {
                    DispatchResponse response =
                            requestDispatcher.forward(executorInfo.getHost(), executorInfo.getPort());
                    return response.getContentByType(
                            new TypeReference<SuccessResponse<FlowInstanceDetailResp>>() {}).getData();
                } catch (Exception e) {
                    log.warn("Remote termination task failed, flowInstanceId={}", id, e);
                }
                flowInstanceRepository.updateStatusById(id, FlowStatus.CANCELLED);
                return FlowInstanceDetailResp.withIdAndType(id, taskTypeHolder.getValue());
            }
            if (taskInstance.isPresentOnThisMachine()) {
                taskInstance.cancel(true);
                return FlowInstanceDetailResp.withIdAndType(id, taskInstance.getTaskType());
            }
        }
        log.info("Flow status error, cancellation conditions are not met, forced cancellation, flowInstanceId={}, "
                + "nodes={}", id,
                instances.stream().map(t -> t.getId() + "," + t.getNodeType() + "," + t.getStatus())
                        .collect(Collectors.toList()));
        flowInstanceRepository.updateStatusById(id, FlowStatus.CANCELLED);
        return FlowInstanceDetailResp.withIdAndType(id, taskTypeHolder.getValue());
    }

    public FlowInstanceDetailResp approve(@NotNull Long id, String message, Boolean skipAuth) throws IOException {
        TaskEntity taskEntity = getTaskByFlowInstanceId(id);
        if (taskEntity.getTaskType() == TaskType.IMPORT && !dispatchChecker.isTaskEntityOnThisMachine(taskEntity)) {
            /**
             * 对于导入任务，由于文件是上传到某台机器上的，因此任务的实际执行也一定要在那台机器上才行。 如果审批动作发送到了非任务所在机器，就需要转发，否则任务会因为找不到上传文件而报错。异步
             * 执行之所以没这个问题是因为接入了 {@code objectStorage} ，后续如果导入任务也接入了 {@code objectStorage} 则不用再有此逻辑。
             */
            ExecutorInfo executorInfo = JsonUtils.fromJson(taskEntity.getExecutor(), ExecutorInfo.class);
            DispatchResponse response = requestDispatcher.forward(executorInfo.getHost(), executorInfo.getPort());
            return response.getContentByType(new TypeReference<SuccessResponse<FlowInstanceDetailResp>>() {}).getData();
        }
        completeApprovalInstance(id, instance -> instance.approve(message, !skipAuth), skipAuth);
        return FlowInstanceDetailResp.withIdAndType(id, taskEntity.getTaskType());
    }

    @Transactional(rollbackFor = Exception.class)
    public FlowInstanceDetailResp reject(@NotNull Long id, String message, Boolean skipAuth) {
        completeApprovalInstance(id, instance -> {
            instance.disApprove(message, !skipAuth);
            flowInstanceRepository.updateStatusById(instance.getFlowInstanceId(), FlowStatus.REJECTED);

        }, skipAuth);
        scheduleService.updateStatusByFlowInstanceId(id, ScheduleStatus.REJECTED);
        Optional<FlowInstance> optional = flowFactory.getFlowInstance(id);
        FlowInstance flowInstance =
                optional.orElseThrow(() -> new NotFoundException(ResourceType.ODC_FLOW_INSTANCE, "id", id));
        cancelAllRelatedExternalInstance(flowInstance);
        return FlowInstanceDetailResp.withIdAndType(id, getTaskByFlowInstanceId(id).getTaskType());
    }

    public <T> T mapFlowInstance(@NonNull Long flowInstanceId, Function<FlowInstance, T> function, Boolean skipAuth) {
        Optional<FlowInstance> optional = flowFactory.getFlowInstance(flowInstanceId);
        FlowInstance flowInstance =
                optional.orElseThrow(() -> new NotFoundException(ResourceType.ODC_FLOW_INSTANCE, "id", flowInstanceId));
        try {
            if (!skipAuth) {
                if (!Objects.equals(authenticationFacade.currentUserId(), flowInstance.getCreatorId())) {
                    List<UserTaskInstanceEntity> entities = approvalPermissionService.getApprovableApprovalInstances();
                    Set<Long> flowInstanceIds = entities.stream().map(UserTaskInstanceEntity::getFlowInstanceId)
                            .collect(Collectors.toSet());
                    PreConditions.validExists(ResourceType.ODC_FLOW_INSTANCE, "id", flowInstanceId,
                            () -> flowInstanceIds.contains(flowInstanceId));
                }
                permissionValidator.checkCurrentOrganization(flowInstance);
            }
            return function.apply(flowInstance);
        } finally {
            flowInstance.dealloc();
        }
    }

    public TaskEntity getTaskByFlowInstanceId(Long id) {
        List<ServiceTaskInstanceEntity> entities = serviceTaskRepository
                .findAll(ServiceTaskInstanceSpecs.flowInstanceIdEquals(id))
                .stream()
                .filter(e -> e.getTaskType() != TaskType.GENERATE_ROLLBACK && e.getTaskType() != TaskType.SQL_CHECK
                        && e.getTaskType() != TaskType.PRE_CHECK)
                .collect(Collectors.toList());
        Verify.verify(CollectionUtils.isNotEmpty(entities), "TaskEntities can not be empty");

        Set<Long> taskIds = entities.stream().filter(entity -> entity.getTargetTaskId() != null)
                .map(ServiceTaskInstanceEntity::getTargetTaskId).collect(Collectors.toSet());
        Verify.singleton(taskIds, "Multi task for one instance is not allowed, id " + id);
        Long taskId = taskIds.iterator().next();
        return taskService.detail(taskId);
    }

    /**
     * It's used to internal build approval node.
     */
    private FlowInstanceDetailResp buildWithoutApprovalNode(CreateFlowInstanceReq flowInstanceReq,
            ConnectionConfig connectionConfig) {
        log.info("Start creating flow instance, flowInstanceReq={}", flowInstanceReq);
        TaskType taskType = flowInstanceReq.getTaskType();
        TaskEntity taskEntity = taskService.create(flowInstanceReq, (int) TimeUnit.SECONDS
                .convert(flowTaskProperties.getDefaultExecutionExpirationIntervalHours(), TimeUnit.HOURS));
        Verify.notNull(taskEntity.getId(), "TaskId can not be null");
        FlowInstance flowInstance = flowFactory.generateFlowInstance(generateFlowInstanceName(flowInstanceReq),
                flowInstanceReq.getParentFlowInstanceId(),
                flowInstanceReq.getProjectId(),
                flowInstanceReq.getDescription());
        Verify.notNull(flowInstance.getId(), "FlowInstance id can not be null");
        ExecutionStrategyConfig strategyConfig = ExecutionStrategyConfig.from(flowInstanceReq,
                ExecutionStrategyConfig.INVALID_EXPIRE_INTERVAL_SECOND);
        try {
            FlowTaskInstance taskInstance =
                    flowFactory.generateFlowTaskInstance(flowInstance.getId(), true, true, taskType,
                            strategyConfig);
            taskInstance.setTargetTaskId(taskEntity.getId());
            taskInstance.update();
            TaskParameters parameters = flowInstanceReq.getParameters();
            FlowInstanceConfigurer taskConfigurer;
            if (taskType == TaskType.ASYNC
                    && Boolean.TRUE.equals(((DatabaseChangeParameters) parameters).getGenerateRollbackPlan())) {
                FlowTaskInstance rollbackPlanInstance =
                        flowFactory.generateFlowTaskInstance(flowInstance.getId(), false, false,
                                TaskType.GENERATE_ROLLBACK, ExecutionStrategyConfig.autoStrategy());
                taskConfigurer = flowInstance.newFlowInstance().next(rollbackPlanInstance).next(taskInstance);
            } else {
                taskConfigurer = flowInstance.newFlowInstance().next(taskInstance);
            }
            taskConfigurer.endFlowInstance();
            flowInstance.buildTopology();

            Map<String, Object> variables = new HashMap<>();
            FlowTaskUtil.setTemplateVariables(variables, buildTemplateVariables(flowInstanceReq, connectionConfig));
            initVariables(variables, taskEntity, null, connectionConfig, buildRiskLevelDescriber(flowInstanceReq));
            flowInstance.start(variables);
            if (taskType == TaskType.SHADOWTABLE_SYNC) {
                consumeShadowTableHook((ShadowTableSyncTaskParameter) flowInstanceReq.getParameters(),
                        flowInstance.getId());
            } else if (taskType == TaskType.EXPORT) {
                consumeDataTransferHook((DataTransferConfig) flowInstanceReq.getParameters(), taskEntity.getId());
            }
            log.info("New flow instance succeeded, instanceId={}, flowInstanceReq={}",
                    flowInstance.getId(), flowInstanceReq);
            return FlowInstanceDetailResp.withIdAndType(flowInstance.getId(), flowInstanceReq.getTaskType());
        } catch (Exception e) {
            log.warn("Failed to build FlowInstance, flowInstanceReq={}", flowInstanceReq, e);
            throw e;
        } finally {
            flowInstance.dealloc();
        }
    }

    private FlowInstanceDetailResp buildFlowInstance(List<RiskLevel> riskLevels,
            CreateFlowInstanceReq flowInstanceReq, ConnectionConfig connectionConfig) {
        log.info("Start creating flow instance, flowInstanceReq={}", flowInstanceReq);
        CreateFlowInstanceReq preCheckReq = new CreateFlowInstanceReq();
        preCheckReq.setConnectionId(flowInstanceReq.getConnectionId());
        preCheckReq.setTaskType(TaskType.PRE_CHECK);
        preCheckReq.setConnectionId(flowInstanceReq.getConnectionId());
        preCheckReq.setDatabaseId(flowInstanceReq.getDatabaseId());
        TaskEntity preCheckTaskEntity = taskService.create(preCheckReq, (int) TimeUnit.SECONDS
                .convert(flowTaskProperties.getDefaultExecutionExpirationIntervalHours(), TimeUnit.HOURS));

        TaskEntity taskEntity = taskService.create(flowInstanceReq, (int) TimeUnit.SECONDS
                .convert(flowTaskProperties.getDefaultExecutionExpirationIntervalHours(), TimeUnit.HOURS));
        Verify.notNull(taskEntity.getId(), "TaskId can not be null");
        FlowInstance flowInstance = flowFactory.generateFlowInstance(generateFlowInstanceName(flowInstanceReq),
                flowInstanceReq.getParentFlowInstanceId(),
                flowInstanceReq.getProjectId(),
                flowInstanceReq.getDescription());
        Verify.notNull(flowInstance.getId(), "FlowInstance id can not be null");

        try {
            FlowTaskInstance riskDetectInstance = flowFactory.generateFlowTaskInstance(flowInstance.getId(), true,
                    false, TaskType.PRE_CHECK,
                    ExecutionStrategyConfig.autoStrategy());
            riskDetectInstance.setTargetTaskId(preCheckTaskEntity.getId());
            riskDetectInstance.update();
            FlowGatewayInstance riskLevelGateway =
                    flowFactory.generateFlowGatewayInstance(flowInstance.getId(), false, true);
            FlowInstanceConfigurer startConfigurer =
                    flowInstance.newFlowInstance().next(riskDetectInstance).next(riskLevelGateway);
            for (int i = 0; i < riskLevels.size(); i++) {
                FlowInstanceConfigurer targetConfigurer = buildConfigurer(riskLevels.get(i).getApprovalFlowConfig(),
                        flowInstance, flowInstanceReq.getTaskType(), taskEntity.getId(),
                        flowInstanceReq.getParameters(), flowInstanceReq);
                startConfigurer.route(
                        String.format("${%s == %d}", RuntimeTaskConstants.RISKLEVEL, riskLevels.get(i).getLevel()),
                        targetConfigurer);
            }
            flowInstance.buildTopology();
        } catch (Exception e) {
            log.warn("Failed to build FlowInstance, flowInstanceReq={}", flowInstanceReq, e);
            throw e;
        } finally {
            flowInstance.dealloc();
        }
        Map<String, Object> variables = new HashMap<>();
        FlowTaskUtil.setFlowInstanceId(variables, flowInstance.getId());
        FlowTaskUtil.setTemplateVariables(variables, buildTemplateVariables(flowInstanceReq, connectionConfig));
        initVariables(variables, taskEntity, preCheckTaskEntity, connectionConfig,
                buildRiskLevelDescriber(flowInstanceReq));
        flowInstance.start(variables);
        if (flowInstanceReq.getTaskType() == TaskType.SHADOWTABLE_SYNC) {
            consumeShadowTableHook((ShadowTableSyncTaskParameter) flowInstanceReq.getParameters(),
                    flowInstance.getId());
        } else if (flowInstanceReq.getTaskType() == TaskType.EXPORT) {
            consumeDataTransferHook((DataTransferConfig) flowInstanceReq.getParameters(), taskEntity.getId());
        }
        log.info("New flow instance succeeded, instanceId={}, flowInstanceReq={}",
                flowInstance.getId(), flowInstanceReq);
        return FlowInstanceDetailResp.withIdAndType(flowInstance.getId(), flowInstanceReq.getTaskType());
    }

    private String generateFlowInstanceName(@NonNull CreateFlowInstanceReq req) {
        String schemaName = req.getDatabaseName();
        String connectionName = req.getConnectionId() == null ? "no_connection" : req.getConnectionId() + "";
        if (schemaName == null) {
            schemaName = "no_schema";
        }
        return schemaName + "_" + connectionName;
    }

    private FlowInstanceConfigurer buildConfigurer(
            @NonNull ApprovalFlowConfig approvalFlowConfig,
            @NonNull FlowInstance flowInstance,
            @NonNull TaskType taskType,
            @NonNull Long targetTaskId,
            @NonNull TaskParameters parameters,
            @NonNull CreateFlowInstanceReq flowInstanceReq) {
        List<ApprovalNodeConfig> nodeConfigs = approvalFlowConfig.getNodes();
        Verify.verify(!nodeConfigs.isEmpty(), "Approval Nodes size can not be equal to zero");
        List<FlowInstanceConfigurer> configurers = new LinkedList<>();
        for (int nodeSequence = 0; nodeSequence < nodeConfigs.size(); nodeSequence++) {
            FlowInstanceConfigurer configurer;
            ApprovalNodeConfig nodeConfig = nodeConfigs.get(nodeSequence);
            Long resourceRoleId = nodeConfig.getResourceRoleId();
<<<<<<< HEAD
            String externalFlowInstanceId = null;
            Long externalApprovalId = nodeConfig.getExternalApprovalId();
            if (Objects.nonNull(externalApprovalId)) {
                IntegrationConfig config = integrationService.detailWithoutPermissionCheck(externalApprovalId);
                ApprovalProperties properties = ApprovalProperties.from(config);
                TemplateVariables variables = buildTemplateVariables(flowInstanceReq, connectionConfig);
                try {
                    externalFlowInstanceId = approvalClient.start(properties, variables);
                } catch (Exception e) {
                    externalFlowInstanceId = INVALID_EXTERNAL_INSTANCE_ID;
                    log.warn("Create external approval instance failed, the instance will be force closed!");
                }
            }
            FlowApprovalInstance approvalInstance = flowFactory.generateFlowApprovalInstance(flowInstance.getId(),
                    false, false,
                    nodeConfig.getAutoApproval(), approvalFlowConfig.getApprovalExpirationIntervalSeconds(),
                    externalApprovalId, externalFlowInstanceId);
=======
            FlowApprovalInstance approvalInstance = flowFactory.generateFlowApprovalInstance(flowInstance.getId(),
                    false, false,
                    nodeConfig.getAutoApproval(), approvalFlowConfig.getApprovalExpirationIntervalSeconds(),
                    nodeConfig.getExternalApprovalId());
>>>>>>> 5fcb507e
            if (Objects.nonNull(resourceRoleId)) {
                approvalPermissionService.setCandidateResourceRole(approvalInstance.getId(),
                        StringUtils.join(flowInstanceReq.getProjectId(), ":", resourceRoleId));
            }
            FlowGatewayInstance approvalGatewayInstance =
                    flowFactory.generateFlowGatewayInstance(flowInstance.getId(), false, true);
            configurer = flowInstance.newFlowInstanceConfigurer(approvalInstance);
            configurer = configurer.next(approvalGatewayInstance).route(String.format("${!%s}",
                    FlowApprovalInstance.APPROVAL_VARIABLE_NAME), flowInstance.endFlowInstance());
            if (nodeSequence == nodeConfigs.size() - 1) {
                ExecutionStrategyConfig strategyConfig = ExecutionStrategyConfig.from(flowInstanceReq,
                        approvalFlowConfig.getWaitExecutionExpirationIntervalSeconds());
                FlowTaskInstance taskInstance = flowFactory.generateFlowTaskInstance(flowInstance.getId(), false, true,
                        taskType, strategyConfig);
                taskInstance.setTargetTaskId(targetTaskId);
                taskInstance.update();
                FlowInstanceConfigurer taskConfigurer;
                if (taskType == TaskType.ASYNC
                        && Boolean.TRUE.equals(((DatabaseChangeParameters) parameters).getGenerateRollbackPlan())) {
                    FlowTaskInstance rollbackPlanInstance =
                            flowFactory.generateFlowTaskInstance(flowInstance.getId(), false, false,
                                    TaskType.GENERATE_ROLLBACK, ExecutionStrategyConfig.autoStrategy());
                    taskConfigurer = flowInstance.newFlowInstanceConfigurer(rollbackPlanInstance).next(taskInstance);
                } else {
                    taskConfigurer = flowInstance.newFlowInstanceConfigurer(taskInstance);
                }
                taskConfigurer.endFlowInstance();
                configurer.route(String.format("${%s}", FlowApprovalInstance.APPROVAL_VARIABLE_NAME),
                        taskConfigurer);
            }
            configurers.add(configurer);
        }
        for (int j = configurers.size() - 2; j >= 0; j--) {
            FlowInstanceConfigurer configurer = configurers.get(j);
            FlowInstanceConfigurer targetConfigurer = configurers.get(j + 1);
            configurer.route(String.format("${%s}", FlowApprovalInstance.APPROVAL_VARIABLE_NAME), targetConfigurer);
        }
        return configurers.get(0);
    }

    private void completeApprovalInstance(@NonNull Long flowInstanceId,
            @NonNull Consumer<FlowApprovalInstance> consumer, Boolean skipAuth) {
        List<FlowApprovalInstance> instances =
                mapFlowInstance(flowInstanceId, flowInstance -> flowInstance.filterInstanceNode(instance -> {
                    if (instance.getNodeType() != FlowNodeType.APPROVAL_TASK) {
                        return false;
                    }
                    return instance.getStatus() == FlowNodeStatus.EXECUTING
                            || instance.getStatus() == FlowNodeStatus.WAIT_FOR_CONFIRM;
                }).stream().map(instance -> {
                    Verify.verify(instance instanceof FlowApprovalInstance, "FlowApprovalInstance's type is illegal");
                    return (FlowApprovalInstance) instance;
                }).collect(Collectors.toList()), skipAuth);
        PreConditions.validExists(ResourceType.ODC_FLOW_APPROVAL_INSTANCE,
                "flowInstanceId", flowInstanceId, () -> instances.size() > 0);
        Verify.singleton(instances, "ApprovalInstance");
        FlowApprovalInstance target = instances.get(0);
        if (!skipAuth) {
            PreConditions.validExists(ResourceType.ODC_FLOW_INSTANCE, "id", flowInstanceId,
                    () -> approvalPermissionService.isApprovable(target.getId()));
        }
        Verify.verify(target.isPresentOnThisMachine(), "Approval instance is not on this machine");
        consumer.accept(target);
    }

    private void initVariables(Map<String, Object> variables, TaskEntity taskEntity, TaskEntity preCheckTaskEntity,
            ConnectionConfig config,
            RiskLevelDescriber riskLevelDescriber) {
        FlowTaskUtil.setTaskId(variables, taskEntity.getId());
        if (Objects.nonNull(preCheckTaskEntity)) {
            FlowTaskUtil.setPreCheckTaskId(variables, preCheckTaskEntity.getId());
        }
        if (config != null) {
            FlowTaskUtil.setConnectionConfig(variables, config);
        }
        FlowTaskUtil.setExecutionExpirationInterval(variables,
                taskEntity.getExecutionExpirationIntervalSeconds(), TimeUnit.SECONDS);
        FlowTaskUtil.setParameters(variables, taskEntity.getParametersJson());
        if (taskEntity.getDatabaseName() != null) {
            FlowTaskUtil.setSchemaName(variables, taskEntity.getDatabaseName());
        }
        if (taskEntity.getDatabaseId() != null) {
            FlowTaskUtil.setSchemaName(variables, databaseService.detail(taskEntity.getDatabaseId()).getName());
        }
        FlowTaskUtil.setTaskCreator(variables, authenticationFacade.currentUser());
        FlowTaskUtil.setTaskSubmitter(variables, JsonUtils.fromJson(taskEntity.getSubmitter(), ExecutorInfo.class));
        FlowTaskUtil.setRiskLevelDescriber(variables, riskLevelDescriber);
        FlowTaskUtil.setCloudMainAccountId(variables, authenticationFacade.currentUser().getUid());
    }

    private TemplateVariables buildTemplateVariables(CreateFlowInstanceReq flowInstanceReq, ConnectionConfig config) {
        TemplateVariables variables = new TemplateVariables();
        // set user related variables
        variables.setAttribute(Variable.USER_ID, authenticationFacade.currentUserId());
        variables.setAttribute(Variable.USER_NAME, authenticationFacade.currentUsername());
        variables.setAttribute(Variable.USER_ACCOUNT, authenticationFacade.currentUserAccountName());
        // set task related variables
        TaskType taskType = flowInstanceReq.getTaskType();
        variables.setAttribute(Variable.TASK_TYPE, taskType.getLocalizedMessage());
        variables.setAttribute(Variable.TASK_DETAILS, JsonUtils.toJson(flowInstanceReq.getParameters()));
        // set connection related variables
        if (Objects.nonNull(config)) {
            variables.setAttribute(Variable.CONNECTION_NAME, config.getName());
            variables.setAttribute(Variable.CONNECTION_TENANT, config.getTenantName());
            for (Entry<String, String> entry : config.getProperties().entrySet()) {
                variables.setAttribute(Variable.CONNECTION_PROPERTIES, entry.getKey(), entry.getValue());
            }
        }
        // set SQL content if task type is DatabaseChange
        if (taskType == TaskType.ASYNC) {
            DatabaseChangeParameters params = (DatabaseChangeParameters) flowInstanceReq.getParameters();
            String sqlContent = params.getSqlContent();
            variables.setAttribute(Variable.SQL_CONTENT, sqlContent);
            if (StringUtils.isNotBlank(sqlContent)) {
                List<String> splitSqlList = SqlUtils.split(config.getDialectType(), sqlContent, params.getDelimiter());
                variables.setAttribute(Variable.SQL_CONTENT_JSON_ARRAY, JsonUtils.toJson(splitSqlList));
            }
        }
        // set ODC URL site
        List<Configuration> configurations = systemConfigService.queryByKeyPrefix(ODC_SITE_URL);
        if (CollectionUtils.isNotEmpty(configurations)) {
            variables.setAttribute(Variable.ODC_SITE_URL, configurations.get(0).getValue());
        }
        return variables;
    }

    private void cancelAllRelatedExternalInstance(@NonNull FlowInstance flowInstance) {
        List<FlowApprovalInstance> externalApprovalInstance = flowInstance.filterInstanceNode(inst -> {
            if (inst.getNodeType() != FlowNodeType.APPROVAL_TASK) {
                return false;
            }
            FlowApprovalInstance approvalInst = (FlowApprovalInstance) inst;
            String externalFlowInstanceId = approvalInst.getExternalFlowInstanceId();
            return !inst.getStatus().isFinalStatus() && Objects.nonNull(externalFlowInstanceId);
        }).stream().map(nodeInst -> (FlowApprovalInstance) nodeInst).collect(Collectors.toList());
        //
        HistoricProcessInstanceQuery historyQuery = historyService.createHistoricProcessInstanceQuery()
                .processInstanceIds(Collections.singleton(flowInstance.getProcessInstanceId()))
                .includeProcessVariables();
        HistoricProcessInstance processInstance = historyQuery.list().get(0);
        TemplateVariables variables = FlowTaskUtil.getTemplateVariables(processInstance.getProcessVariables());
        externalApprovalInstance.forEach(inst -> {
            try {
                IntegrationConfig config =
                        integrationService.detailWithoutPermissionCheck(inst.getExternalApprovalId());
                ApprovalProperties properties = ApprovalProperties.from(config);
                variables.setAttribute(Variable.PROCESS_INSTANCE_ID, inst.getExternalFlowInstanceId());
                approvalClient.cancel(properties, variables);
            } catch (Exception e) {
                log.warn(
                        "Failed to cancel external approval instance, flowInstanceId={}, integrationId={}, externalProcessInstanceId={}, variables={}",
                        inst.getFlowInstanceId(), inst.getExternalApprovalId(),
                        inst.getExternalFlowInstanceId(), variables, e);
            }
        });
    }

    public void addShadowTableComparingHook(Consumer<ShadowTableComparingUpdateEvent> hook) {
        shadowTableComparingTaskHooks.add(hook);
    }

    private void consumeShadowTableHook(ShadowTableSyncTaskParameter parameter, Long flowInstanceId) {
        ShadowTableComparingUpdateEvent event = new ShadowTableComparingUpdateEvent();
        event.setComparingTaskId(parameter.getComparingTaskId());
        event.setFlowInstanceId(flowInstanceId);
        for (Consumer<ShadowTableComparingUpdateEvent> hook : shadowTableComparingTaskHooks) {
            hook.accept(event);
        }
    }

    public void addDataTransferTaskInitHook(Consumer<DataTransferTaskInitEvent> hook) {
        dataTransferTaskInitHooks.add(hook);
    }

    private void consumeDataTransferHook(DataTransferConfig config, Long taskId) {
        DataTransferTaskInitEvent event = new DataTransferTaskInitEvent(taskId, config);
        for (Consumer<DataTransferTaskInitEvent> hook : dataTransferTaskInitHooks) {
            hook.accept(event);
        }
    }

    private RiskLevelDescriber buildRiskLevelDescriber(CreateFlowInstanceReq req) {
        return RiskLevelDescriber.builder()
                .projectName(req.getProjectName())
                .taskType(req.getTaskType().name())
                .environmentId(String.valueOf(req.getEnvironmentId()))
                .databaseName(req.getDatabaseName())
                .build();
    }

    public Set<Long> getApprovingAlterScheduleById(Long parentFlowInstanceId) {
        Specification<FlowInstanceEntity> sp = Specification.where(
                FlowInstanceSpecs.parentInstanceIdIn(Collections.singletonList(parentFlowInstanceId)))
                .and(FlowInstanceSpecs.statusIn(Collections.singletonList(FlowStatus.APPROVING)));
        return flowInstanceRepository.findAll(sp).stream().map(FlowInstanceEntity::getId).collect(Collectors.toSet());
    }

    public Set<Long> listAlterScheduleIdsByScheduleIdAndStatus(Long scheduleId, FlowStatus status) {
        return flowInstanceRepository.findFlowInstanceIdByScheduleIdAndStatus(scheduleId, status);
    }

    @Data
    public static class ShadowTableComparingUpdateEvent {
        private Long comparingTaskId;
        private Long flowInstanceId;
    }

    @Getter
    @AllArgsConstructor
    public static class DataTransferTaskInitEvent {
        private Long taskId;
        private DataTransferConfig config;
    }
}<|MERGE_RESOLUTION|>--- conflicted
+++ resolved
@@ -749,30 +749,10 @@
             FlowInstanceConfigurer configurer;
             ApprovalNodeConfig nodeConfig = nodeConfigs.get(nodeSequence);
             Long resourceRoleId = nodeConfig.getResourceRoleId();
-<<<<<<< HEAD
-            String externalFlowInstanceId = null;
-            Long externalApprovalId = nodeConfig.getExternalApprovalId();
-            if (Objects.nonNull(externalApprovalId)) {
-                IntegrationConfig config = integrationService.detailWithoutPermissionCheck(externalApprovalId);
-                ApprovalProperties properties = ApprovalProperties.from(config);
-                TemplateVariables variables = buildTemplateVariables(flowInstanceReq, connectionConfig);
-                try {
-                    externalFlowInstanceId = approvalClient.start(properties, variables);
-                } catch (Exception e) {
-                    externalFlowInstanceId = INVALID_EXTERNAL_INSTANCE_ID;
-                    log.warn("Create external approval instance failed, the instance will be force closed!");
-                }
-            }
-            FlowApprovalInstance approvalInstance = flowFactory.generateFlowApprovalInstance(flowInstance.getId(),
-                    false, false,
-                    nodeConfig.getAutoApproval(), approvalFlowConfig.getApprovalExpirationIntervalSeconds(),
-                    externalApprovalId, externalFlowInstanceId);
-=======
             FlowApprovalInstance approvalInstance = flowFactory.generateFlowApprovalInstance(flowInstance.getId(),
                     false, false,
                     nodeConfig.getAutoApproval(), approvalFlowConfig.getApprovalExpirationIntervalSeconds(),
                     nodeConfig.getExternalApprovalId());
->>>>>>> 5fcb507e
             if (Objects.nonNull(resourceRoleId)) {
                 approvalPermissionService.setCandidateResourceRole(approvalInstance.getId(),
                         StringUtils.join(flowInstanceReq.getProjectId(), ":", resourceRoleId));
