/*
 * Copyright (c) 2023 OceanBase.
 *
 * Licensed under the Apache License, Version 2.0 (the "License");
 * you may not use this file except in compliance with the License.
 * You may obtain a copy of the License at
 *
 *     http://www.apache.org/licenses/LICENSE-2.0
 *
 * Unless required by applicable law or agreed to in writing, software
 * distributed under the License is distributed on an "AS IS" BASIS,
 * WITHOUT WARRANTIES OR CONDITIONS OF ANY KIND, either express or implied.
 * See the License for the specific language governing permissions and
 * limitations under the License.
 */
package com.oceanbase.odc.service.flow.task;

import static com.oceanbase.odc.service.flow.instance.FlowApprovalInstance.APPROVAL_VARIABLE_NAME;

import java.util.HashMap;
import java.util.List;
import java.util.Map;
import java.util.Optional;
import java.util.concurrent.TimeUnit;
import java.util.stream.Collectors;

import org.apache.commons.collections4.CollectionUtils;
import org.flowable.engine.TaskService;
import org.flowable.task.api.Task;
import org.springframework.beans.factory.annotation.Autowired;
import org.springframework.stereotype.Service;

import com.oceanbase.odc.common.concurrent.Await;
import com.oceanbase.odc.core.authority.util.SkipAuthorize;
import com.oceanbase.odc.core.flow.model.FlowableElement;
import com.oceanbase.odc.core.flow.model.FlowableElementType;
import com.oceanbase.odc.core.shared.PreConditions;
import com.oceanbase.odc.core.shared.Verify;
import com.oceanbase.odc.core.shared.constant.FlowStatus;
import com.oceanbase.odc.core.shared.constant.ResourceType;
import com.oceanbase.odc.core.shared.constant.TaskType;
import com.oceanbase.odc.metadb.flow.FlowInstanceEntity;
import com.oceanbase.odc.metadb.flow.FlowInstanceRepository;
import com.oceanbase.odc.metadb.flow.ServiceTaskInstanceEntity;
import com.oceanbase.odc.metadb.flow.ServiceTaskInstanceRepository;
import com.oceanbase.odc.service.flow.FlowableAdaptor;
import com.oceanbase.odc.service.flow.model.FlowNodeStatus;
import com.oceanbase.odc.service.flow.model.FlowNodeType;
import com.oceanbase.odc.service.schedule.ScheduleService;
import com.oceanbase.odc.service.schedule.model.ScheduleStatus;

import lombok.extern.slf4j.Slf4j;

/**
 * @author yaobin
 * @date 2024-02-29
 * @since 4.2.4
 */
@Slf4j
@Service
@SkipAuthorize("odc internal usage")
public class FlowTaskCallBackApprovalService {

    @Autowired
    private FlowableAdaptor flowableAdaptor;
    @Autowired
    private TaskService flowableTaskService;
    @Autowired
    private FlowInstanceRepository flowInstanceRepository;
    @Autowired
    private ServiceTaskInstanceRepository serviceTaskRepository;
    @Autowired
    private ScheduleService scheduleService;

    public void approval(long flowInstanceId, long flowTaskInstanceId, FlowNodeStatus flowNodeStatus,
            Map<String, Object> approvalVariables) {
        try {
            doApproval(flowInstanceId, flowTaskInstanceId, flowNodeStatus, approvalVariables);
        } catch (Throwable e) {
<<<<<<< HEAD
            log.warn("approval task callback node failed, flowInstanceId={}, flowTaskInstanceId={}, flowNodeStatus={},"
                     + " ex={}", flowInstanceId, flowTaskInstanceId, flowNodeStatus.name(), e);
=======
            log.warn(
                    "approval task callback node  failed, flowInstanceId={}, flowTaskInstanceId={}, flowNodeStatus={}, ex={}",
                    flowInstanceId, flowTaskInstanceId, flowNodeStatus.name(), e);
>>>>>>> bf214d6f
        }
    }

    private void doApproval(long flowInstanceId, long flowTaskInstanceId, FlowNodeStatus flowNodeStatus,
            Map<String, Object> approvalVariables) {

        if (!flowNodeStatus.isFinalStatus()) {
            log.warn(
                    "Task is not terminated, callback failed, flowInstanceId={}, flowTaskInstanceId={}, flowNodeStatus={}.",
                    flowInstanceId, flowTaskInstanceId, flowNodeStatus);
            return;
        }

        completeTask(flowInstanceId, flowTaskInstanceId, flowNodeStatus, approvalVariables);
        updateFlowInstance(flowInstanceId, flowTaskInstanceId, flowNodeStatus);
    }

    private void completeTask(long flowInstanceId, long flowTaskInstanceId, FlowNodeStatus flowNodeStatus,
            Map<String, Object> approvalVariables) {
        FlowInstanceEntity flowInstance = getFlowInstance(flowInstanceId);
        FlowableElement flowableElement = getFlowableElementOfUserTask(flowTaskInstanceId);

        Await.await().timeout(60).timeUnit(TimeUnit.SECONDS)
                .until(getFlowableTask(flowInstance, flowableElement.getName())::isPresent).build().start();
        Task task = getFlowableTask(flowInstance, flowableElement.getName()).get();
        doCompleteTask(flowInstanceId, flowTaskInstanceId, flowNodeStatus, approvalVariables, task.getId());
    }

    private void doCompleteTask(long flowInstanceId, long flowTaskInstanceId, FlowNodeStatus flowNodeStatus,
            Map<String, Object> approvalVariables, String taskId) {
        try {
            Map<String, Object> variables = new HashMap<>();
            variables.putIfAbsent(APPROVAL_VARIABLE_NAME, flowNodeStatus == FlowNodeStatus.COMPLETED);
            if (approvalVariables != null && !approvalVariables.isEmpty()) {
                variables.putAll(approvalVariables);
            }
            flowableTaskService.complete(taskId, variables);
            log.info("complete task succeed, flowInstanceId={}, flowTaskInstanceId={}, flowNodeStatus={}.",
                    flowInstanceId, flowTaskInstanceId, flowNodeStatus);
        } catch (Exception e) {
            log.warn("complete task failed, flowInstanceId={}, flowTaskInstanceId={}, flowNodeStatus={}, ex={}.",
                    flowInstanceId, flowTaskInstanceId, flowNodeStatus, e);
        }
    }

    private void updateFlowInstance(long flowInstanceId, long flowTaskInstanceId, FlowNodeStatus flowNodeStatus) {
        if (flowNodeStatus == FlowNodeStatus.COMPLETED) {
            return;
        }
        Optional<ServiceTaskInstanceEntity> serviceTaskInstance = serviceTaskRepository.findById(flowTaskInstanceId);
        if (serviceTaskInstance.get().getTaskType() == TaskType.PRE_CHECK) {
            doUpdateFlowInstanceWhenPreCheckFailed(flowInstanceId, flowTaskInstanceId);
        } else {
            doUpdateFlowInstance(flowInstanceId, flowTaskInstanceId, flowNodeStatus);
        }
    }

    protected void doUpdateFlowInstanceWhenPreCheckFailed(long flowInstanceId, long flowTaskInstanceId) {
        flowInstanceRepository.updateStatusById(flowInstanceId, FlowStatus.PRE_CHECK_FAILED);
        int affectRows = serviceTaskRepository.updateStatusById(flowTaskInstanceId, FlowNodeStatus.FAILED);
        scheduleService.updateStatusByFlowInstanceId(flowInstanceId, ScheduleStatus.TERMINATION);
        log.info("Modify node instance status successfully, flowTaskInstanceId={}, affectRows={}",
                flowTaskInstanceId, affectRows);
    }

    private void doUpdateFlowInstance(long flowInstanceId, long flowTaskInstanceId, FlowNodeStatus flowNodeStatus) {
        flowInstanceRepository.updateStatusById(flowInstanceId, getFlowStatus(flowNodeStatus));
        int affectRows = serviceTaskRepository.updateStatusById(flowTaskInstanceId, flowNodeStatus);
        log.info("Modify node instance status successfully, flowTaskInstanceId={}, affectRows={}",
                flowTaskInstanceId, affectRows);
    }

    private FlowStatus getFlowStatus(FlowNodeStatus flowNodeStatus) {
        switch (flowNodeStatus) {
            case FAILED:
                return FlowStatus.EXECUTION_FAILED;
            case CANCELLED:
                return FlowStatus.CANCELLED;
            case EXPIRED:
                return FlowStatus.EXECUTION_EXPIRED;
            case COMPLETED:
                return FlowStatus.EXECUTION_SUCCEEDED;
            default:
                return FlowStatus.EXECUTING;
        }
    }

    private Optional<Task> getFlowableTask(FlowInstanceEntity flowInstance, String taskName) {

        List<Task> tasks = flowableTaskService.createTaskQuery().taskName(taskName)
                .processInstanceId(flowInstance.getProcessInstanceId())
                .processDefinitionId(flowInstance.getProcessDefinitionId())
                .list().stream().filter(a -> taskName != null && taskName.contains("callback"))
                .collect(Collectors.toList());
        if (CollectionUtils.isEmpty(tasks)) {
            log.info("Task not found, processInstanceId={}, processDefinitionId={}, taskName={}.",
                    flowInstance.getParentInstanceId(), flowInstance.getProcessDefinitionId(), taskName);
            return Optional.empty();
        }
        Verify.verify(tasks.size() == 1,
                "Expect callback flowable task size is 1, but size is " + tasks.size());
        return Optional.of(tasks.get(0));
    }

    private FlowableElement getFlowableElementOfUserTask(long flowTaskInstanceId) {
        List<FlowableElement> flowableElements =
                this.flowableAdaptor.getFlowableElementByType(flowTaskInstanceId, FlowNodeType.SERVICE_TASK,
                        FlowableElementType.USER_TASK).stream()
                        .filter(a -> a.getName() != null && a.getName()
                                .contains("callback"))
                        .collect(Collectors.toList());
        if (CollectionUtils.isEmpty(flowableElements)) {
            throw new IllegalStateException("No flowable element is found by id " + flowTaskInstanceId);
        }
        if (flowableElements.size() >= 2) {
            log.warn("Duplicate records are found, id={}, nodeType={}, coreType={} ", flowTaskInstanceId,
                    FlowNodeType.SERVICE_TASK, FlowableElementType.USER_TASK);
            throw new IllegalStateException("Duplicate records are found");
        }
        return flowableElements.get(0);
    }

    private FlowInstanceEntity getFlowInstance(long flowInstanceId) {
        Optional<FlowInstanceEntity> optional = flowInstanceRepository.findById(flowInstanceId);
        PreConditions.validExists(ResourceType.ODC_FLOW_INSTANCE, "Id", flowInstanceId, optional::isPresent);
        return optional.get();
    }
}<|MERGE_RESOLUTION|>--- conflicted
+++ resolved
@@ -77,14 +77,9 @@
         try {
             doApproval(flowInstanceId, flowTaskInstanceId, flowNodeStatus, approvalVariables);
         } catch (Throwable e) {
-<<<<<<< HEAD
-            log.warn("approval task callback node failed, flowInstanceId={}, flowTaskInstanceId={}, flowNodeStatus={},"
-                     + " ex={}", flowInstanceId, flowTaskInstanceId, flowNodeStatus.name(), e);
-=======
             log.warn(
                     "approval task callback node  failed, flowInstanceId={}, flowTaskInstanceId={}, flowNodeStatus={}, ex={}",
                     flowInstanceId, flowTaskInstanceId, flowNodeStatus.name(), e);
->>>>>>> bf214d6f
         }
     }
 
