--- conflicted
+++ resolved
@@ -23,15 +23,11 @@
 import org.springframework.beans.factory.annotation.Value;
 import org.springframework.stereotype.Component;
 
-<<<<<<< HEAD
 import com.oceanbase.odc.metadb.dlm.TaskGeneratorEntity;
 import com.oceanbase.odc.metadb.dlm.TaskGeneratorRepository;
 import com.oceanbase.odc.metadb.dlm.TaskUnitEntity;
 import com.oceanbase.odc.metadb.dlm.TaskUnitRepository;
 import com.oceanbase.odc.service.dlm.model.DlmLimiterConfig;
-=======
-import com.oceanbase.odc.service.dlm.model.RateLimitConfiguration;
->>>>>>> 37df8e2c
 import com.oceanbase.odc.service.dlm.utils.DlmJobIdUtil;
 import com.oceanbase.odc.service.dlm.utils.TaskGeneratorMapper;
 import com.oceanbase.odc.service.dlm.utils.TaskUnitMapper;
@@ -168,7 +164,7 @@
 
     @Override
     public void updateLimiter(JobMeta jobMeta) {
-        RateLimitConfiguration ratelimit;
+        DlmLimiterConfig limiterConfig;
         try {
             ratelimit = limiterService
                     .getByOrderIdOrElseDefaultConfig(Long.parseLong(DlmJobIdUtil.getJobName(jobMeta.getJobId())));
