/*
 * Copyright (c) 2023 OceanBase.
 *
 * Licensed under the Apache License, Version 2.0 (the "License");
 * you may not use this file except in compliance with the License.
 * You may obtain a copy of the License at
 *
 *     http://www.apache.org/licenses/LICENSE-2.0
 *
 * Unless required by applicable law or agreed to in writing, software
 * distributed under the License is distributed on an "AS IS" BASIS,
 * WITHOUT WARRANTIES OR CONDITIONS OF ANY KIND, either express or implied.
 * See the License for the specific language governing permissions and
 * limitations under the License.
 */
package com.oceanbase.odc.service.session;

import org.junit.Assert;
import org.junit.Test;

import com.oceanbase.odc.core.shared.constant.DialectType;
import com.oceanbase.odc.core.sql.parser.AbstractSyntaxTreeFactories;
import com.oceanbase.odc.service.session.util.SqlRewriteUtil;

public class SqlRewriteUtilTest {

    @Test
    public void addInternalROWIDColumn_WithAlias_AddRowId() {
        String sql = addInternalRowIdColumn("select t.ROWID, t.* from TEST t");
        Assert.assertEquals("select t.ROWID, t.*, ROWID AS \"__ODC_INTERNAL_ROWID__\"  from TEST t", sql);
    }

    @Test
    public void addInternalROWIDColumn_WithStarInSelect_AddRowId() {
        String sql = addInternalRowIdColumn("select * from TEST;");
        Assert.assertEquals(
                "select TEST.*, ROWID AS \"__ODC_INTERNAL_ROWID__\"  from TEST;",
                sql);
    }

    @Test
    public void addInternalROWIDColumn_WithUnPivot_AddRowIdFailed() {
        String expect = "select 姓名,科目,成绩 from score unpivot ( 成绩 for 科目 in ( 语文, 数学, 英语 ) );";
        String sql = addInternalRowIdColumn(expect);
        Assert.assertEquals(expect, sql);
    }

    @Test
    public void addInternalROWIDColumn_WithPivot_AddRowIdFailed() {
        String expect =
                "select 姓名,科目,成绩 from score pivot(count(*) as alias_1, APPROX_COUNT_DISTINCT(1,2) for col1 in (col2 as alias_4, col2 alias_3, col3)) ooo;";
        String sql = addInternalRowIdColumn(expect);
        Assert.assertEquals(expect, sql);
    }

    @Test
    public void addInternalROWIDColumn_subQueryWithUnPivot_AddRowIdFailed() {
        String expect = "select 姓名,科目,成绩 from (select * from score) unpivot ( 成绩 for 科目 in ( 语文, 数学, 英语 ) );";
        String sql = addInternalRowIdColumn(expect);
        Assert.assertEquals(expect, sql);
    }

    @Test
    public void addInternalROWIDColumn_WithStarInSelectForUpdate_AddRowId() {
        String sql = addInternalRowIdColumn("select * from TEST for update;");
        Assert.assertEquals("select TEST.*, ROWID AS \"__ODC_INTERNAL_ROWID__\"  from TEST for update;", sql);
    }

    @Test
    public void addInternalROWIDColumn_WithUpperCaseFrom_AddRowIdSuccess() {
        String sql = addInternalRowIdColumn("select * FROM TEST for update;");
        Assert.assertEquals("select TEST.*, ROWID AS \"__ODC_INTERNAL_ROWID__\"  FROM TEST for update;", sql);
    }

    @Test(expected = IllegalStateException.class)
    public void addInternalROWIDColumn_WithUpperCaseFromAndNullAfterFrom_AddRowIdSuccess() {
        String sql = addInternalRowIdColumn("select * FROM;");
    }

    @Test
    public void addInternalROWIDColumn_WithDollarSign_AddRowIdSuccess() {
        String sql = addInternalRowIdColumn("select * FROM GV$SQL_AUDIT;");
        Assert.assertEquals("select GV$SQL_AUDIT.*, ROWID AS \"__ODC_INTERNAL_ROWID__\"  FROM GV$SQL_AUDIT;", sql);
    }

    @Test
    public void addInternalROWIDColumn_WithBackSlash_AddRowIdSuccess() {
        String sql = addInternalRowIdColumn("select * FROM \"GV\\SQL_AUDIT\";");
        Assert.assertEquals("select \"GV\\SQL_AUDIT\".*, ROWID AS \"__ODC_INTERNAL_ROWID__\"  FROM \"GV\\SQL_AUDIT\";",
                sql);
    }

    @Test
    public void addInternalROWIDColumn_WithStarInWhereClause_AddRowIdSuccess() {
        String sql = addInternalRowIdColumn("select sid FROM GV$SQL_AUDIT WHERE sid='*';");
        Assert.assertEquals("select sid, ROWID AS \"__ODC_INTERNAL_ROWID__\"  FROM GV$SQL_AUDIT WHERE sid='*';", sql);
    }

    @Test
    public void addInternalROWIDColumn_StarWithinSelect_AddRowIdSuccess() {
        String sql = addInternalRowIdColumn("select* FROM GV$SQL_AUDIT WHERE sid='*';");
        Assert.assertEquals(
                "selectGV$SQL_AUDIT.*, ROWID AS \"__ODC_INTERNAL_ROWID__\"  FROM GV$SQL_AUDIT WHERE sid='*';", sql);
    }

    @Test
    public void addInternalROWIDColumn_FromSelectBody_AddRowIdFail() {
        String sql = addInternalRowIdColumn("select * from (select 1 from dual)");
        Assert.assertEquals("select * from (select 1 from dual)", sql);
    }

    @Test
    public void addInternalROWIDColumn_WithAlias_AddRowIdSuccess() {
        String sql = addInternalRowIdColumn("select * from GV$SQL_AUDIT g");
        Assert.assertEquals("select g.*, ROWID AS \"__ODC_INTERNAL_ROWID__\"  from GV$SQL_AUDIT g", sql);
    }

    @Test
    public void addInternalROWIDColumn_WithSchema_AddRowIdSuccess() {
        String sql = addInternalRowIdColumn("select * from SYS.GV$SQL_AUDIT");
        Assert.assertEquals("select SYS.GV$SQL_AUDIT.*, ROWID AS \"__ODC_INTERNAL_ROWID__\"  from SYS.GV$SQL_AUDIT",
                sql);
    }

    @Test
    public void addInternalROWIDColumn_WithMultiTable_AddRowIdFail() {
        String sql = addInternalRowIdColumn("select * from a, b");
        Assert.assertEquals("select * from a, b", sql);
    }

    @Test
    public void addInternalROWIDColumn_WithHint_AddRowIdSuccess() {
        String sql = addInternalRowIdColumn("select /*+ monitor */ id from test");
        Assert.assertEquals("select /*+ monitor */ id, ROWID AS \"__ODC_INTERNAL_ROWID__\"  from test", sql);
    }

    @Test
    public void addInternalROWIDColumn_WithDistinct_AddRowIdFail() {
        String sql = addInternalRowIdColumn("select distinct val from test t1");
        Assert.assertEquals("select distinct val from test t1", sql);
    }

<<<<<<< HEAD
    private String addInternalRowIdColumn(String sql) {
        return SqlRewriteUtil.addInternalRowIdColumn(sql,
                AbstractSyntaxTreeFactories.getAstFactory(DialectType.OB_ORACLE, 0).buildAst(sql));
=======
    @Test
    public void addInternalROWIDColumn_WithDBlink_AddRowIdFailed() {
        String expect = "select * from aaa@bbb;";
        String sql = SqlRewriteUtil.addInternalROWIDColumn(expect);
        Assert.assertEquals(expect, sql);
>>>>>>> f080e563
    }

}<|MERGE_RESOLUTION|>--- conflicted
+++ resolved
@@ -140,17 +140,16 @@
         Assert.assertEquals("select distinct val from test t1", sql);
     }
 
-<<<<<<< HEAD
+    @Test
+    public void addInternalROWIDColumn_WithDBlink_AddRowIdFailed() {
+        String expect = "select * from aaa@bbb;";
+        String sql = addInternalRowIdColumn(expect);
+        Assert.assertEquals(expect, sql);
+    }
+
     private String addInternalRowIdColumn(String sql) {
         return SqlRewriteUtil.addInternalRowIdColumn(sql,
                 AbstractSyntaxTreeFactories.getAstFactory(DialectType.OB_ORACLE, 0).buildAst(sql));
-=======
-    @Test
-    public void addInternalROWIDColumn_WithDBlink_AddRowIdFailed() {
-        String expect = "select * from aaa@bbb;";
-        String sql = SqlRewriteUtil.addInternalROWIDColumn(expect);
-        Assert.assertEquals(expect, sql);
->>>>>>> f080e563
     }
 
 }