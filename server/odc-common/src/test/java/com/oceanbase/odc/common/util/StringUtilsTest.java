/*
 * Copyright (c) 2023 OceanBase.
 *
 * Licensed under the Apache License, Version 2.0 (the "License");
 * you may not use this file except in compliance with the License.
 * You may obtain a copy of the License at
 *
 *     http://www.apache.org/licenses/LICENSE-2.0
 *
 * Unless required by applicable law or agreed to in writing, software
 * distributed under the License is distributed on an "AS IS" BASIS,
 * WITHOUT WARRANTIES OR CONDITIONS OF ANY KIND, either express or implied.
 * See the License for the specific language governing permissions and
 * limitations under the License.
 */
package com.oceanbase.odc.common.util;

import org.junit.Assert;
import org.junit.Test;

import com.oceanbase.odc.test.tool.TestCollections;

public class StringUtilsTest {
    @Test
    public void equals_NullToNull_ReturnTrue() {
        boolean result = StringUtils.equals(null, null);
        Assert.assertTrue(result);
    }

    @Test
    public void equals_EmptyToNull_ReturnFalse() {
        boolean result = StringUtils.equals("", null);
        Assert.assertFalse(result);
    }

    @Test
    public void equals_SameString_ReturnTrue() {
        boolean result = StringUtils.equals("s1", "s1");
        Assert.assertTrue(result);
    }

    @Test
    public void equals_DifferentString_ReturnFalse() {
        boolean result = StringUtils.equals("s1", "s2");
        Assert.assertFalse(result);
    }

    @Test
    public void quoteSqlIdentifier_Null_Null() {
        String result = StringUtils.quoteSqlIdentifier(null, '`');
        Assert.assertNull(result);;
    }

    @Test
    public void quoteSqlIdentifier_Empty_Wrapped() {
        String result = StringUtils.quoteSqlIdentifier("", '`');
        Assert.assertEquals("``", result);;
    }

    @Test
    public void quoteSqlIdentifier_ValueContainsWrap_Double() {
        String result = StringUtils.quoteSqlIdentifier("`", '`');
        Assert.assertEquals("````", result);;
    }

    @Test
    public void quoteOracleValue_SingleQuote_Doubled() {
        String result = StringUtils.quoteOracleValue("'");
        Assert.assertEquals("''''", result);;
    }

    @Test
    public void quoteOracleValue_DoubleQuote_Skipped() {
        String result = StringUtils.quoteOracleValue("\"");
        Assert.assertEquals("'\"'", result);;
    }

    @Test
    public void quoteMysqlValue_SingleQuoteAndSlash_Doubled() {
        String result = StringUtils.quoteMysqlValue("'\\");
        Assert.assertEquals("'''\\\\'", result);;
    }

    @Test
    public void quoteMysqlValue_DoubleQuote_Skipped() {
        String result = StringUtils.quoteMysqlValue("\"");
        Assert.assertEquals("'\"'", result);;
    }

    @Test
    public void unquoteOracleValue_SingleQuote_Doubled() {
        String result = StringUtils.unquoteOracleValue("''''");
        Assert.assertEquals("'", result);;
    }

    @Test
    public void unquoteOracleValue_DoubleQuote_Skipped() {
        String result = StringUtils.unquoteOracleValue("'\"'");
        Assert.assertEquals("\"", result);;
    }

    @Test
    public void unquoteMysqlValue_SingleQuoteAndSlash_Doubled() {
        String result = StringUtils.unquoteMysqlValue("'''\\\\'");
        Assert.assertEquals("'\\", result);;
    }

    @Test
    public void unquoteMysqlValue_DoubleQuote_Skipped() {
        String result = StringUtils.unquoteMysqlValue("'\"'");
        Assert.assertEquals("\"", result);;
    }

    @Test
    public void unquoteMysqlValue_Alpha_Unwrap() {
        String result = StringUtils.unquoteMysqlValue("'abc'");
        Assert.assertEquals("abc", result);;
    }

    @Test
    public void unquoteMysqlValue_Null_Null() {
        String result = StringUtils.unquoteMysqlValue(null);
        Assert.assertNull(result);
    }

    @Test
    public void unquoteMysqlValue_Empty_Empty() {
        String result = StringUtils.unquoteMysqlValue("");
        Assert.assertEquals("", result);
    }

    @Test
    public void unquoteMysqlValue_SingleChar_SingleChar() {
        String result = StringUtils.unquoteMysqlValue("'");
        Assert.assertEquals("'", result);
    }

    @Test
    public void unquoteSqlIdentifier_Null_Null() {
        String result = StringUtils.unquoteSqlIdentifier(null, '`');
        Assert.assertNull(result);;
    }

    @Test
    public void unquoteSqlIdentifier_Empty_DoNothing() {
        String result = StringUtils.unquoteSqlIdentifier("", '`');
        Assert.assertEquals("", result);;
    }

    @Test
    public void unquoteSqlIdentifier_EmptyWrapped_Unwrap() {
        String result = StringUtils.unquoteSqlIdentifier("``", '`');
        Assert.assertEquals("", result);;
    }

    @Test
    public void unquoteSqlIdentifier_ValueContainsWrap_Single() {
        String result = StringUtils.unquoteSqlIdentifier("````", '`');
        Assert.assertEquals("`", result);;
    }

    @Test
    public void unquoteSqlIdentifier_NoQuote_NoEscape() {
        String result = StringUtils.unquoteSqlIdentifier("a``b", '`');
        Assert.assertEquals("a``b", result);;
    }

    @Test
    public void singleLine_Empty_Empty() {
        String s = StringUtils.singleLine("");
        Assert.assertEquals("", s);
    }

    @Test
    public void singleLine_WindowsLineBreaker_Blank() {
        String s = StringUtils.singleLine("a\r\nb");
        Assert.assertEquals("a b", s);
    }

    @Test
    public void singleLine_LinuxLineBreaker_Blank() {
        String s = StringUtils.singleLine("a\nb");
        Assert.assertEquals("a b", s);
    }

    @Test
    public void singleLine_MacLineBreaker_Blank() {
        String s = StringUtils.singleLine("a\rb");
        Assert.assertEquals("a b", s);
    }

    @Test
    public void singleLine_MultipleBlank_Blank() {
        String s = StringUtils.singleLine("a    \t b");
        Assert.assertEquals("a b", s);
    }

    @Test
    public void escapeLike() {
        String escape = StringUtils.escapeLike("aa%bb%cc_dd_ee");
        Assert.assertEquals("aa\\%bb\\%cc\\_dd\\_ee", escape);
    }

    @Test
    public void escapeLikeEmpty() {
        String escape = StringUtils.escapeLike("");
        Assert.assertEquals("", escape);
    }

    @Test
    public void replaceVariables() {
        String replaced = StringUtils.replaceVariables("a${hello}b", TestCollections.asMap("hello=world"));
        Assert.assertEquals("aworldb", replaced);
    }

    @Test
    public void testUnquoteMysqlIdentifier() {
        String result = StringUtils.unquoteMySqlIdentifier("`param_name`");
        Assert.assertEquals("param_name", result);

        result = StringUtils.unquoteMySqlIdentifier("``param_name``");
        Assert.assertEquals("`param_name`", result);
    }

    @Test
    public void testUnquoteOracleIdentifier() {
        String result = StringUtils.unquoteOracleIdentifier("\"param_name\"");
        Assert.assertEquals("param_name", result);

        result = StringUtils.unquoteOracleIdentifier("\"\"param_name\"\"");
        Assert.assertEquals("\"param_name\"", result);
    }

    @Test
    public void testQuoteMysqlIdentifier() {
        String result = StringUtils.quoteMysqlIdentifier("");
        Assert.assertEquals("``", result);

        result = StringUtils.quoteMysqlIdentifier("abc");
        Assert.assertEquals("`abc`", result);

        result = StringUtils.quoteMysqlIdentifier("a`cd");
        Assert.assertEquals("`a``cd`", result);
    }

    @Test
    public void testQuoteOracleIdentifier() {
        String result = StringUtils.quoteOracleIdentifier("");
        Assert.assertEquals("\"\"", result);

        result = StringUtils.quoteOracleIdentifier("abc");
        Assert.assertEquals("\"abc\"", result);

        result = StringUtils.quoteOracleIdentifier("a\"cd");
        Assert.assertEquals("\"a\"\"cd\"", result);
    }

    @Test
    public void testBitString() {
        byte[] masks = {-83, 111, 70, 97, -80, -60, 120, 91};
        StringBuilder builder = new StringBuilder();
        for (byte m : masks) {
            builder.append(StringUtils.getBitString(m));
        }
        Assert.assertEquals("1010110101101111010001100110000110110000110001000111100001011011", builder.toString());
    }

    @Test
    public void urlEncode_no_special_expect_no_change() {
        Assert.assertEquals("www.domain.com", StringUtils.urlEncode("www.domain.com"));
    }

    @Test
    public void urlEncode_zh_CN() {
        Assert.assertEquals("%E4%B8%AD%E6%96%87%E6%96%87%E5%AD%97%E6%B5%8B%E8%AF%95",
                StringUtils.urlEncode("中文文字测试"));
    }

    @Test
    public void urlEncode_OffsetDateTime() {
        Assert.assertEquals("2020-02-20T11%3A57%3A58.231Z",
                StringUtils.urlEncode("2020-02-20T11:57:58.231Z"));
    }

    @Test
    public void urlDecode_no_special_expect_no_change() {
        Assert.assertEquals("www.domain.com", StringUtils.urlDecode("www.domain.com"));
    }

    @Test
    public void urlDecode_zh_CN() {
        Assert.assertEquals("中文文字测试",
                StringUtils.urlDecode("%e4%b8%ad%e6%96%87%e6%96%87%e5%ad%97%e6%b5%8b%e8%af%95"));
    }

    @Test
    public void urlDecode_OffsetDateTime() {
        Assert.assertEquals("2020-02-20T11:57:58.231Z",
                StringUtils.urlDecode("2020-02-20T11%3a57%3a58.231Z"));
    }

    @Test
    public void removeFirstStart_MatchOne() {
        String result = StringUtils.removeFirstStart("helloworld", "hell", "gret");
        Assert.assertEquals("oworld", result);
    }

    @Test
    public void removeFirstStart_MatchNone() {
        String result = StringUtils.removeFirstStart("helloworld", "hedll", "gret");
        Assert.assertEquals("helloworld", result);
    }

    @Test
    public void removeFirstStart_Null() {
        String result = StringUtils.removeFirstStart(null, "hedll", "gret");
        Assert.assertNull(result);
    }

    @Test
<<<<<<< HEAD
    public void testCamelCaseToSnakeCase() {
        Assert.assertEquals("test_case", StringUtils.camelCaseToSnakeCase("testCase"));
    }

    @Test
    public void testRemoveWhitespace() {
        Assert.assertEquals("HelloWorld", StringUtils.removeWhitespace("\nHello World\n"));
=======
    public void test_from_close_begin_getBriefSql() {
        String sql =
                "select * as asasdjadnjabdasdahjdknkqndjbjfbcdcxvnsdwqjdnjwqdnscasndknadjbascbadnasndqwbdqwbjd  from t_user  where id=1";
        String briefSql = StringUtils.getBriefSql(sql, 70);
        System.out.println(briefSql);
        Assert.assertEquals(briefSql.length(), 70);
    }

    @Test
    public void test_from_close_end_getBriefSql() {
        String sql =
                "select * from t_user where id=1 and name='asasdjadnjabdasdahjdknkqndjbjfbcdcxvnsdqjdnjwqdnscasndknadjbascbadnasndqwbdqwbjd'";
        String briefSql = StringUtils.getBriefSql(sql, 70);
        System.out.println(briefSql);
        Assert.assertEquals(briefSql.length(), 70);
    }

    @Test
    public void test_from_close_middle_getBriefSql() {
        String sql =
                "select * as asasdjadnjabdasdahjdknkqndjbjfbcdcxvnsdwqjdnjwqdnscasndknadjbascbadnasndqwbdqwbjd  from t_user where id=1 and name='asasdjadnjabdasdahjdknkqndjbjfbcdcxvnsdqjdnjwqdnscasndknadjbascbadnasndqwbdqwbjd'";
        String briefSql = StringUtils.getBriefSql(sql, 70);
        System.out.println(briefSql);
        Assert.assertEquals(briefSql.length(), 70);
    }

    @Test
    public void test_no_fromgetBriefSql() {
        String sql =
                "insert into test_db (id,version,name) values(1,0,'awsdajsdashbdhabdhabshdbashdbashbdjhasbdhasbdhnczhdqwbdba')";
        String briefSql = StringUtils.getBriefSql(sql, 50);
        System.out.println(briefSql);
        Assert.assertEquals(briefSql.length(), 50);
>>>>>>> 7b495c87
    }
}<|MERGE_RESOLUTION|>--- conflicted
+++ resolved
@@ -318,7 +318,6 @@
     }
 
     @Test
-<<<<<<< HEAD
     public void testCamelCaseToSnakeCase() {
         Assert.assertEquals("test_case", StringUtils.camelCaseToSnakeCase("testCase"));
     }
@@ -326,7 +325,9 @@
     @Test
     public void testRemoveWhitespace() {
         Assert.assertEquals("HelloWorld", StringUtils.removeWhitespace("\nHello World\n"));
-=======
+    }
+
+    @Test
     public void test_from_close_begin_getBriefSql() {
         String sql =
                 "select * as asasdjadnjabdasdahjdknkqndjbjfbcdcxvnsdwqjdnjwqdnscasndknadjbascbadnasndqwbdqwbjd  from t_user  where id=1";
@@ -360,6 +361,5 @@
         String briefSql = StringUtils.getBriefSql(sql, 50);
         System.out.println(briefSql);
         Assert.assertEquals(briefSql.length(), 50);
->>>>>>> 7b495c87
     }
 }