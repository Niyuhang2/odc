--- conflicted
+++ resolved
@@ -195,19 +195,11 @@
                 <artifactId>jackson-dataformat-yaml</artifactId>
                 <version>${jackson.version}</version>
             </dependency>
-<<<<<<< HEAD
-            <dependency>
-                <groupId>mysql</groupId>
-                <artifactId>mysql-connector-java</artifactId>
-                <version>${mysql.jdbc.version}</version>
-            </dependency>
             <dependency>
                 <groupId>com.oracle.database.jdbc</groupId>
                 <artifactId>ojdbc8</artifactId>
                 <version>${oracle.jdbc.version}</version>
             </dependency>
-=======
->>>>>>> 1ddb4307
         </dependencies>
     </dependencyManagement>
 
@@ -300,17 +292,10 @@
             <groupId>com.fasterxml.jackson.dataformat</groupId>
             <artifactId>jackson-dataformat-yaml</artifactId>
         </dependency>
-<<<<<<< HEAD
-        <dependency>
-            <groupId>mysql</groupId>
-            <artifactId>mysql-connector-java</artifactId>
-        </dependency>
         <dependency>
             <groupId>com.oracle.database.jdbc</groupId>
             <artifactId>ojdbc8</artifactId>
         </dependency>
-=======
->>>>>>> 1ddb4307
     </dependencies>
 
     <build>
